// -----------------------------------------------------------------------------
// ATS
//
// License: see $ATS_DIR/COPYRIGHT
//
// Factory for taking coefficients for div-grad operators from cells to
// faces.
// -----------------------------------------------------------------------------

#include "errors.hh"

#include "Teuchos_ParameterList.hpp"

#include "State.hh"
#include "UpwindFluxFactory.hh"
#include "upwind_total_flux.hh"
#include "upwind_flux_harmonic_mean.hh"
#include "upwind_flux_split_denominator.hh"
#include "upwind_elevation_stabilized.hh"
#include "upwind_flux_fo_cont.hh"
#include "upwind_cell_centered.hh"

namespace Amanzi {
namespace Operators {

Teuchos::RCP<Upwinding>
UpwindFluxFactory::Create(Teuchos::ParameterList& oplist,
                          const Teuchos::Ptr<State>& S,
                          std::string pkname,
                          std::string cell_coef,
                          std::string face_coef,
                          std::string flux)
{
  std::string model_type = oplist.get<std::string>("upwind type", "manning upwind");
  double flux_eps = oplist.get<double>("upwind flux epsilon", 1.e-8);
  auto domain = Keys::getDomain(face_coef);

  if (model_type == "manning upwind") {
    S->RequireField(flux)->SetGhosted()->SetMesh(S->GetMesh(domain))
      ->AddComponent("face", AmanziMesh::Entity_kind::FACE, 1);
    S->RequireField(cell_coef)->SetGhosted()->SetMesh(S->GetMesh(domain))
      ->AddComponent("cell", AmanziMesh::Entity_kind::CELL, 1);
    return Teuchos::rcp(new UpwindTotalFlux(pkname, cell_coef, face_coef, flux, flux_eps));

  } else if (model_type == "manning harmonic mean") {
    // this is dangerous because it can result in 0 flux when there is a
    // neighboring dry cell, which almost is never what is really wanted.  This
    // option has shown up in a few input files and broken user code, so for
    // now I am removing it as an option.
    // std::stringstream message;
    // message << "============== WARNING WARNING WARNING WARNING WARNING =============" << std::endl
    //           << "Are you certain you intend to use the option:" << std::endl
    //           << "  \"overland conductivity model\" = \"manning harmonic mean\"?"  << std::endl
    //           << "As in, really really certain?  You might be better off removing this" << std::endl
    //           << "option and using the default value of \"manning upwind\" unless you know" << std::endl
    //           << "what you are doing!" << std::endl
    //           << "============== WARNING WARNING WARNING WARNING WARNING =============" << std::endl;
    // Errors::Message msg(message.str());
    // Exceptions::amanzi_throw(msg);
    S->RequireField(flux)->SetGhosted()->SetMesh(S->GetMesh(domain))
      ->AddComponent("face", AmanziMesh::Entity_kind::FACE, 1);
    S->RequireField(cell_coef)->SetGhosted()->SetMesh(S->GetMesh(domain))
      ->AddComponent("cell", AmanziMesh::Entity_kind::CELL, 1);
    return Teuchos::rcp(new UpwindFluxHarmonicMean(pkname, cell_coef, face_coef, flux, flux_eps));

  } else if (model_type == "manning split denominator") {
    Key domain = Keys::getDomain(cell_coef);
    std::string slope = Keys::readKey(oplist, domain, "slope", "slope_magnitude");
    std::string manning_coef = Keys::readKey(oplist, domain, "coefficient", "manning_coefficient");
    double slope_regularization = oplist.get<double>("slope regularization epsilon", 1.e-2);

    S->RequireField(flux)->SetGhosted()->SetMesh(S->GetMesh(domain))
      ->AddComponent("face", AmanziMesh::Entity_kind::FACE, 1);
    S->RequireField(cell_coef)->SetGhosted()->SetMesh(S->GetMesh(domain))
      ->AddComponent("cell", AmanziMesh::Entity_kind::CELL, 1);
    S->RequireField(slope)->SetGhosted()->SetMesh(S->GetMesh(domain))
      ->AddComponent("cell", AmanziMesh::Entity_kind::CELL, 1);
    S->RequireField(manning_coef)->SetGhosted()->SetMesh(S->GetMesh(domain))
      ->AddComponent("cell", AmanziMesh::Entity_kind::CELL, 1);

    return Teuchos::rcp(new UpwindFluxSplitDenominator(pkname, cell_coef, face_coef, flux, flux_eps, slope, manning_coef, slope_regularization));
<<<<<<< HEAD
=======

  } else if (model_type == "manning elevation stabilized") {
    Key domain = Keys::getDomain(cell_coef);
    std::string slope = Keys::readKey(oplist, domain, "slope", "slope_magnitude");
    std::string manning_coef = Keys::readKey(oplist, domain, "coefficient", "manning_coefficient");
    std::string ponded_depth = Keys::readKey(oplist, domain, "ponded depth", "ponded_depth");
    std::string elev = Keys::readKey(oplist, domain, "elevation", "elevation");
    std::string dens = Keys::readKey(oplist, domain, "molar density liquid", "molar_density_liquid");
    double slope_regularization = oplist.get<double>("slope regularization epsilon", 1.e-2);
    double manning_exp = oplist.get<double>("Manning exponent", 2.0/3);

    S->RequireField(slope)->SetGhosted()->SetMesh(S->GetMesh(domain))
      ->AddComponent("cell", AmanziMesh::Entity_kind::CELL, 1);
    S->RequireField(elev)->SetGhosted()->SetMesh(S->GetMesh(domain))
      ->AddComponent("cell", AmanziMesh::Entity_kind::CELL, 1);
    S->RequireField(manning_coef)->SetGhosted()->SetMesh(S->GetMesh(domain))
      ->AddComponent("cell", AmanziMesh::Entity_kind::CELL, 1);
    // add boundary face components?

    return Teuchos::rcp(new UpwindElevationStabilized(pkname, face_coef, slope, manning_coef, ponded_depth, elev, dens, slope_regularization, manning_exp));
>>>>>>> a97dc2a4

  } else if (model_type == "manning ponded depth passthrough") {
    Key domain = Keys::getDomain(cell_coef);
    std::string slope = Keys::readKey(oplist, domain, "slope", "slope_magnitude");
    std::string manning_coef = Keys::readKey(oplist, domain, "coefficient", "manning_coefficient");
    std::string elev = Keys::readKey(oplist, domain, "elevation", "elevation");
    double slope_regularization = oplist.get<double>("slope regularization epsilon", 1.e-8);
    double manning_exp = oplist.get<double>("Manning exponent");

    S->RequireField(flux)->SetGhosted()->SetMesh(S->GetMesh(domain))
      ->AddComponent("face", AmanziMesh::Entity_kind::FACE, 1);
    S->RequireField(cell_coef)->SetGhosted()->SetMesh(S->GetMesh(domain))
      ->AddComponent("cell", AmanziMesh::Entity_kind::CELL, 1);
    S->RequireField(slope)->SetGhosted()->SetMesh(S->GetMesh(domain))
      ->AddComponent("cell", AmanziMesh::Entity_kind::CELL, 1);
    S->RequireField(elev)->SetGhosted()->SetMesh(S->GetMesh(domain))
      ->AddComponent("cell", AmanziMesh::Entity_kind::CELL, 1);
    S->RequireField(manning_coef)->SetGhosted()->SetMesh(S->GetMesh(domain))
      ->AddComponent("cell", AmanziMesh::Entity_kind::CELL, 1);

    return Teuchos::rcp(new UpwindFluxFOCont(pkname, cell_coef, face_coef, flux, slope, manning_coef, elev, slope_regularization, manning_exp));

  } else if (model_type == "manning cell centered") {
    S->RequireField(cell_coef)->SetGhosted()->SetMesh(S->GetMesh(domain))
      ->AddComponent("cell", AmanziMesh::Entity_kind::CELL, 1);
    return Teuchos::rcp(new UpwindCellCentered(pkname, cell_coef, face_coef));
  } else {
    Errors::Message msg;
    msg << "Unknown \"upwind type\" value \"" << model_type << ",\" must be one of \"manning upwind\", \"manning harmonic mean\", or \"manning ponded depth passthrough.\"";
    Exceptions::amanzi_throw(msg);
  }
  return Teuchos::null;
}

}  // namespace Operators
}  // namespace Amanzi

<|MERGE_RESOLUTION|>--- conflicted
+++ resolved
@@ -79,8 +79,6 @@
       ->AddComponent("cell", AmanziMesh::Entity_kind::CELL, 1);
 
     return Teuchos::rcp(new UpwindFluxSplitDenominator(pkname, cell_coef, face_coef, flux, flux_eps, slope, manning_coef, slope_regularization));
-<<<<<<< HEAD
-=======
 
   } else if (model_type == "manning elevation stabilized") {
     Key domain = Keys::getDomain(cell_coef);
@@ -101,7 +99,6 @@
     // add boundary face components?
 
     return Teuchos::rcp(new UpwindElevationStabilized(pkname, face_coef, slope, manning_coef, ponded_depth, elev, dens, slope_regularization, manning_exp));
->>>>>>> a97dc2a4
 
   } else if (model_type == "manning ponded depth passthrough") {
     Key domain = Keys::getDomain(cell_coef);
