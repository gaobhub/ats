--- conflicted
+++ resolved
@@ -33,45 +33,22 @@
                     const Tag& tag,
                     const Teuchos::RCP<std::vector<WhetStone::Tensor> > K);
 
-<<<<<<< HEAD
-  virtual
-  void Update(const Teuchos::Ptr<State>& S,
-              const Teuchos::Ptr<Debugger>& db=Teuchos::null) override;
 
-  virtual
-  void Update(const Teuchos::Ptr<State>& S,
-              const std::string cell_key,
-              const std::string cell_component,
-              const std::string face_key,
-              const std::string face_component,              
-              const Teuchos::Ptr<Debugger>& db=Teuchos::null) override;
-=======
   virtual void Update(const CompositeVector& cells,
                       CompositeVector& faces,
                       const State& S,
                       const Teuchos::Ptr<Debugger>& db=Teuchos::null) const override;
->>>>>>> 0c6e4241
 
   virtual
   void CalculateCoefficientsOnFaces(
         const CompositeVector& cell_coef,
-<<<<<<< HEAD
         const std::string cell_component,
-        const Epetra_Vector& gravity,
-        const Teuchos::Ptr<CompositeVector>& face_coef,
-        const std::string face_component);
-
-  virtual std::string
-  CoefficientLocation() override { return "upwind: face"; }
-
-private:
-=======
         const AmanziGeometry::Point& gravity,
-        CompositeVector& face_coef) const;
+        CompositeVector& face_coef,
+        const std::string face_component) const;
 
   virtual std::string
   CoefficientLocation() const override { return "upwind: face"; }
->>>>>>> 0c6e4241
 
  private:
   std::string pkname_;
