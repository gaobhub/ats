/*
  ATS is released under the three-clause BSD License.
  The terms of use and "as is" disclaimer for this license are
  provided in the top-level COPYRIGHT file.

<<<<<<< HEAD
  Authors: Ethan Coon (ecoon@lanl.gov)
=======
//! A subgrid model for determining the area fraction of land, water, and snow within a grid cell with subgrid microtopography.

/*!

  Uses the subgrid equation from Jan et al WRR 2018 for volumetric or
  effective ponded depth to determine the area of water, then heuristically
  places snow on top of that surface.

Requires the following dependencies:

* `"microtopographic relief key`" ``[string]`` **DOMAIN-microtopographic_relief**
         The name of del_max, the max microtopography value.
* `"excluded volume key`" ``[string]`` **DOMAIN-excluded_volume**
         The name of del_excluded, the integral of the microtopography.
* `"ponded depth key`" ``[string]`` **DOMAIN-pressure**
         The name of the surface water ponded depth.
* `"snow depth key`" ``[string]`` **DOMAIN_SNOW-depth**
         The name of the snow depth.
* `"volumetric snow depth key`" ``[string]`` **DOMAIN_SNOW-volumetric_depth**
         The name of the snow depth.

* `"snow-ground transitional depth [m]`" ``[double]`` **0.02**
         Minimum thickness for specifying the snow gradient.
* `"minimum fractional area [-]`" ``[double]`` **1.e-5**
         Mimimum area fraction allowed, less than this is rebalanced as zero.

Ordering of the area fractions calculated are: [land, water, snow].

NOTE: this evaluator simplifies the situation by assuming constant
density.  This make it so that ice and water see the same geometry per
unit pressure, which isn't quite true thanks to density differences.
However, we hypothesize that these differences, on the surface (unlike in
the subsurface) really don't matter much. --etc

>>>>>>> 75e4c46d
*/

#include "boost/algorithm/string/predicate.hpp"

#include "subgrid_microtopography.hh"
#include "area_fractions_subgrid_evaluator.hh"

namespace Amanzi {
namespace SurfaceBalance {

// Constructor from ParameterList
AreaFractionsSubgridEvaluator::AreaFractionsSubgridEvaluator(Teuchos::ParameterList& plist) :
    SecondaryVariableFieldEvaluator(plist)
{
  //
  // NOTE: this evaluator simplifies the situation by assuming constant
  // density.  This make it so that ice and water see the same geometry per
  // unit pressure, which isn't quite true thanks to density differences.
  // However, we hypothesize that these differences, on the surface (unlike in
  // the subsurface) really don't matter much. --etc
  snow_subgrid_transition_ = plist_.get<double>("snow transition height [m]", 0.02);
  min_area_ = plist_.get<double>("minimum fractional area [-]", 1.e-5);
  if (min_area_ < 0.) {
    Errors::Message message("AreaFractionsEvaluator: Minimum fractional area should be >= 0.");
    Exceptions::amanzi_throw(message);
  }

  // get domain names
  domain_ = Keys::getDomain(my_key_);
  if (domain_ == "surface") {
    domain_snow_ = plist_.get<std::string>("snow domain name", "snow");
  } else if (boost::starts_with(domain_, "surface_")) {
    domain_snow_ = plist_.get<std::string>("snow domain name",
            std::string("snow_") + domain_.substr(8,domain_.size()));
  } else {
    domain_snow_ = plist_.get<std::string>("snow domain name");
  }

<<<<<<< HEAD
  // get dependencies
=======
  // FIXME: "maximum_ponded_depth" is a terrible name, this is a geometric thing, not a dynamic thing. --etc
>>>>>>> 75e4c46d
  delta_max_key_ = Keys::readKey(plist_, domain_, "microtopographic relief", "microtopographic_relief");
  dependencies_.insert(delta_max_key_);

  delta_ex_key_ = Keys::readKey(plist_, domain_, "excluded volume", "excluded_volume");
  dependencies_.insert(delta_ex_key_);

  ponded_depth_key_ = Keys::readKey(plist_, domain_, "ponded depth", "ponded_depth");
  dependencies_.insert(ponded_depth_key_);

  snow_depth_key_ = Keys::readKey(plist_, domain_snow_, "snow depth", "depth");
  dependencies_.insert(snow_depth_key_);

  vol_snow_depth_key_ = Keys::readKey(plist_, domain_snow_, "volumetric snow depth", "volumetric_depth");
  dependencies_.insert(vol_snow_depth_key_);
}


void
AreaFractionsSubgridEvaluator::EvaluateField_(const Teuchos::Ptr<State>& S,
        const Teuchos::Ptr<CompositeVector>& result)
{
  auto& res = *result->ViewComponent("cell",false);

  const auto& pd = *S->GetFieldData(ponded_depth_key_)->ViewComponent("cell",false);
  const auto& sd = *S->GetFieldData(snow_depth_key_)->ViewComponent("cell",false);
  const auto& vsd = *S->GetFieldData(vol_snow_depth_key_)->ViewComponent("cell",false);
  const auto& del_max = *S->GetFieldData(delta_max_key_)->ViewComponent("cell", false);
  const auto& del_ex = *S->GetFieldData(delta_ex_key_)->ViewComponent("cell", false);

  for (int c=0; c!=res.MyLength(); ++c) {
    // calculate area of land
    AMANZI_ASSERT(Flow::Microtopography::validParameters(del_max[0][c], del_ex[0][c]));
    double liquid_water_area = Flow::Microtopography::dVolumetricDepth_dDepth(pd[0][c], del_max[0][c], del_ex[0][c]);
    double wet_area = Flow::Microtopography::dVolumetricDepth_dDepth(pd[0][c] + std::max(sd[0][c],0.0), del_max[0][c], del_ex[0][c]);

    // now partition the wet area into snow and water
    if (vsd[0][c] >= wet_area * snow_subgrid_transition_) {
      res[2][c] = wet_area;
      res[1][c] = 0.;
      res[0][c] = 1 - wet_area;
    } else {
      res[2][c] = vsd[0][c] / snow_subgrid_transition_;

      // how much of the remainder goes to water?
      res[1][c] = std::min(wet_area - res[2][c], liquid_water_area);
      res[0][c] = 1 - res[1][c] - res[2][c];
    }

    // if any area fraction is less than eps, give it to the others
    if (res[0][c] > 0 && res[0][c] < min_area_) {
      if (res[1][c] < min_area_) {
        res[2][c] = 1.;
        res[1][c] = 0.;
        res[0][c] = 0.;
      } else {
        res[1][c] += res[0][c] * res[1][c] / (res[1][c] + res[2][c]);
        res[2][c] += res[0][c] * res[2][c] / (res[1][c] + res[2][c]);
        res[0][c] = 0.;
      }
    } else if (res[1][c] > 0 && res[1][c] < min_area_) {
      if (res[2][c] < min_area_) {
        res[0][c] = 1.;
        res[1][c] = 0.;
        res[2][c] = 0.;
      } else {
        res[0][c] += res[1][c] * res[0][c] / (res[0][c] + res[2][c]);
        res[2][c] += res[1][c] * res[2][c] / (res[0][c] + res[2][c]);
        res[1][c] = 0.;
      }
    } else if (res[2][c] > 0 && res[2][c] < min_area_) {
      res[0][c] += res[2][c] * res[0][c] / (res[0][c] + res[1][c]);
      res[1][c] += res[2][c] * res[1][c] / (res[0][c] + res[1][c]);
      res[2][c] = 0.;
    }

    AMANZI_ASSERT(std::abs(res[0][c] + res[1][c] + res[2][c] - 1.0) < 1.e-6);
    AMANZI_ASSERT(-1.e-10 <= res[0][c] && res[0][c] <= 1.+1.e-10);
    AMANZI_ASSERT(-1.e-10 <= res[1][c] && res[1][c] <= 1.+1.e-10);
    AMANZI_ASSERT(-1.e-10 <= res[2][c] && res[2][c] <= 1.+1.e-10);

    res[0][c] = std::min(std::max(0.,res[0][c]), 1.);
    res[1][c] = std::min(std::max(0.,res[1][c]), 1.);
    res[2][c] = std::min(std::max(0.,res[2][c]), 1.);
  }
}

void
AreaFractionsSubgridEvaluator::EnsureCompatibility(const Teuchos::Ptr<State>& S) {
  // see if we can find a master fac
  auto my_fac = S->RequireField(my_key_, my_key_);
  my_fac->SetMesh(S->GetMesh(domain_))
      ->SetGhosted()
      ->SetComponent("cell", AmanziMesh::CELL, 3);

  // Check plist for vis or checkpointing control.
  bool io_my_key = plist_.get<bool>("visualize", true);
  S->GetField(my_key_, my_key_)->set_io_vis(io_my_key);
  bool checkpoint_my_key = plist_.get<bool>("checkpoint", false);
  S->GetField(my_key_, my_key_)->set_io_checkpoint(checkpoint_my_key);


  for (auto dep_key : dependencies_) {
    auto fac = S->RequireField(dep_key);
    if (Keys::getDomain(dep_key) == domain_snow_) {
      fac->SetMesh(S->GetMesh(domain_snow_))
          ->SetGhosted()
          ->AddComponent("cell", AmanziMesh::CELL, 1);
    } else {
      fac->SetMesh(S->GetMesh(domain_))
          ->SetGhosted()
          ->AddComponent("cell", AmanziMesh::CELL, 1);
    }

    // Recurse into the tree to propagate info to leaves.
    S->RequireFieldEvaluator(dep_key)->EnsureCompatibility(S);
  }
}

} //namespace
} //namespace
<|MERGE_RESOLUTION|>--- conflicted
+++ resolved
@@ -3,47 +3,9 @@
   The terms of use and "as is" disclaimer for this license are
   provided in the top-level COPYRIGHT file.
 
-<<<<<<< HEAD
   Authors: Ethan Coon (ecoon@lanl.gov)
-=======
+*/
 //! A subgrid model for determining the area fraction of land, water, and snow within a grid cell with subgrid microtopography.
-
-/*!
-
-  Uses the subgrid equation from Jan et al WRR 2018 for volumetric or
-  effective ponded depth to determine the area of water, then heuristically
-  places snow on top of that surface.
-
-Requires the following dependencies:
-
-* `"microtopographic relief key`" ``[string]`` **DOMAIN-microtopographic_relief**
-         The name of del_max, the max microtopography value.
-* `"excluded volume key`" ``[string]`` **DOMAIN-excluded_volume**
-         The name of del_excluded, the integral of the microtopography.
-* `"ponded depth key`" ``[string]`` **DOMAIN-pressure**
-         The name of the surface water ponded depth.
-* `"snow depth key`" ``[string]`` **DOMAIN_SNOW-depth**
-         The name of the snow depth.
-* `"volumetric snow depth key`" ``[string]`` **DOMAIN_SNOW-volumetric_depth**
-         The name of the snow depth.
-
-* `"snow-ground transitional depth [m]`" ``[double]`` **0.02**
-         Minimum thickness for specifying the snow gradient.
-* `"minimum fractional area [-]`" ``[double]`` **1.e-5**
-         Mimimum area fraction allowed, less than this is rebalanced as zero.
-
-Ordering of the area fractions calculated are: [land, water, snow].
-
-NOTE: this evaluator simplifies the situation by assuming constant
-density.  This make it so that ice and water see the same geometry per
-unit pressure, which isn't quite true thanks to density differences.
-However, we hypothesize that these differences, on the surface (unlike in
-the subsurface) really don't matter much. --etc
-
->>>>>>> 75e4c46d
-*/
-
-#include "boost/algorithm/string/predicate.hpp"
 
 #include "subgrid_microtopography.hh"
 #include "area_fractions_subgrid_evaluator.hh"
@@ -79,11 +41,7 @@
     domain_snow_ = plist_.get<std::string>("snow domain name");
   }
 
-<<<<<<< HEAD
   // get dependencies
-=======
-  // FIXME: "maximum_ponded_depth" is a terrible name, this is a geometric thing, not a dynamic thing. --etc
->>>>>>> 75e4c46d
   delta_max_key_ = Keys::readKey(plist_, domain_, "microtopographic relief", "microtopographic_relief");
   dependencies_.insert(delta_max_key_);
 
