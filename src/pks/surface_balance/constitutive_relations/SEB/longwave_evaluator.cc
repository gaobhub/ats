--- conflicted
+++ resolved
@@ -11,21 +11,15 @@
 
 .. _longwave_evaluator-spec:
 .. admonition:: longwave_evaluator-spec
-<<<<<<< HEAD
 
     * `"minimum relative humidity [-]`" ``[double]`` **0.1** Sets a minimum rel humidity, RH=0 breaks the model.
 
-=======
+    DEPENDENCIES:
 
-    * `"minimum relative humidity [-]`" ``[double]`` **0.1** Sets a minimum rel humidity, RH=0 breaks the model.
-
->>>>>>> 31eb9c86
-    DEPENDENCIES:
-    
     * `"air temperature key`" ``[string]`` **DOMAIN-air_temperature**
     * `"relative humidity key`" ``[string]`` **DOMAIN-relative_humidity**
-         
-*/
+
+    */
 
 #include "Key.hh"
 #include "seb_physics_defs.hh"
