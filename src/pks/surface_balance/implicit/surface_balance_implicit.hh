--- conflicted
+++ resolved
@@ -71,11 +71,8 @@
 
   bool eval_derivatives_;
   bool implicit_snow_;
-<<<<<<< HEAD
   bool modify_predictor_advance_;
-=======
-  bool LongwaveInput_;
->>>>>>> 67ebabde
+  bool longwave_input_;
 
   double min_wind_speed_;
   double wind_speed_ref_ht_;
