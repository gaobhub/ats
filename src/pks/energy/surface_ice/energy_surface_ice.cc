--- conflicted
+++ resolved
@@ -304,13 +304,8 @@
 
         ASSERT(cells.size() == 1);
         g_c[0][c] -= flux * enth_subsurf[0][cells[0]];
-<<<<<<< HEAD
-        // std::cout << "source = " << flux << " * " << enth_subsurf[0][cells[0]] << " = " << -flux * enth_subsurf[0][cells[0]] << std::endl;
-        // std::cout << "OR source = " << flux << " * " << enth_surf[0][c] << " = " << -flux * enth_surf[0][c] << std::endl;
-=======
         //        std::cout << "source = " << flux << " * " << enth_subsurf[0][cells[0]] << " = " << -flux * enth_subsurf[0][cells[0]] << std::endl;
         //        std::cout << "OR source = " << flux << " * " << enth_surf[0][c] << " = " << -flux * enth_surf[0][c] << std::endl;
->>>>>>> 325b9c90
       } else { // infiltration
         g_c[0][c] -= flux * enth_surf[0][c];
       }
