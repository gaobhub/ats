/* -*-  mode++; indent-tabs-mode: nil -*- */

/* -------------------------------------------------------------------------
ATS

License: see $ATS_DIR/COPYRIGHT
Author: Ethan Coon

Solves:

de/dt + q dot grad h = div Ke grad T + S?
------------------------------------------------------------------------- */

#include "advection.hh"
#include "FieldEvaluator.hh"
#include "energy_base.hh"
#include "Op.hh"

namespace Amanzi {
namespace Energy {

// -------------------------------------------------------------
// Accumulation of energy term de/dt
// -------------------------------------------------------------
void EnergyBase::AddAccumulation_(const Teuchos::Ptr<CompositeVector>& g) {
  double dt = S_next_->time() - S_inter_->time();

  // update the energy at both the old and new times.
  S_next_->GetFieldEvaluator(energy_key_)->HasFieldChanged(S_next_.ptr(), name_);
  S_inter_->GetFieldEvaluator(energy_key_)->HasFieldChanged(S_inter_.ptr(), name_);

  // get the energy at each time
  Teuchos::RCP<const CompositeVector> e1 = S_next_->GetFieldData(energy_key_);
  Teuchos::RCP<const CompositeVector> e0 = S_inter_->GetFieldData(energy_key_);

  // Update the residual with the accumulation of energy over the
  // timestep, on cells.
  g->ViewComponent("cell", false)
    ->Update(1.0/dt, *e1->ViewComponent("cell", false),
          -1.0/dt, *e0->ViewComponent("cell", false), 1.0);
};


// -------------------------------------------------------------
// Advective term for transport of enthalpy, q dot grad h.
// -------------------------------------------------------------
void EnergyBase::AddAdvection_(const Teuchos::Ptr<State>& S,
        const Teuchos::Ptr<CompositeVector>& g, bool negate) {

  // set up the operator

  // NOTE: fluxes are a MOLAR flux by choice of the flow pk, i.e.
  // [flux] =  mol/s

  // NOTE: this will be the eventual way to ensure it is up to date,
  // but there is no FieldEvaluator for darcy flux yet.  When there
  // is, we can take the evaluation out of Flow::commit_state(),
  // but for now we'll leave it there and assume it has been updated. --etc
  //  S->GetFieldEvaluator(flux_key_)->HasFieldChanged(S.ptr(), name_);
  Teuchos::RCP<const CompositeVector> flux = S->GetFieldData(flux_key_);
  db_->WriteVector(" adv flux", flux.ptr(), true);
  matrix_adv_->global_operator()->Init();
  matrix_adv_->Setup(*flux);
  matrix_adv_->UpdateMatrices(flux.ptr());

  // apply to enthalpy
  S->GetFieldEvaluator(enthalpy_key_)->HasFieldChanged(S.ptr(), name_);
  Teuchos::RCP<const CompositeVector> enth = S->GetFieldData(enthalpy_key_);;
  ApplyDirichletBCsToEnthalpy_(S.ptr());
  matrix_adv_->ApplyBCs(bc_adv_, false);

  // apply
  matrix_adv_->global_operator()->ComputeNegativeResidual(*enth, *g, false);
}

// -------------------------------------------------------------
// Diffusion term, div K grad T
// -------------------------------------------------------------
void EnergyBase::ApplyDiffusion_(const Teuchos::Ptr<State>& S,
          const Teuchos::Ptr<CompositeVector>& g) {
  // update the thermal conductivity
  UpdateConductivityData_(S_next_.ptr());
  Teuchos::RCP<const CompositeVector> conductivity =
      S_next_->GetFieldData(uw_conductivity_key_);

  Teuchos::RCP<const CompositeVector> temp = S->GetFieldData(key_);

  // update the stiffness matrix
  matrix_diff_->global_operator()->Init();
  matrix_diff_->SetScalarCoefficient(conductivity, Teuchos::null);
  matrix_diff_->UpdateMatrices(Teuchos::null, temp.ptr());
  //matrix_diff_->UpdateMatrices(Teuchos::null, Teuchos::null);


  // update the flux if needed
  Teuchos::RCP<CompositeVector> flux = S->GetFieldData(energy_flux_key_, name_);
  matrix_diff_->UpdateFlux(temp.ptr(), flux.ptr());

  // finish assembly of the stiffness matrix
  matrix_diff_->ApplyBCs(true, true);

  // calculate the residual
  matrix_diff_->global_operator()->ComputeNegativeResidual(*temp, *g);
};


// ---------------------------------------------------------------------
// Add in energy source, which are accumulated by a single evaluator.
// ---------------------------------------------------------------------
void EnergyBase::AddSources_(const Teuchos::Ptr<State>& S,
        const Teuchos::Ptr<CompositeVector>& g) {
  Teuchos::OSTab tab = vo_->getOSTab();

  // external sources of energy
  if (is_source_term_) {
    Epetra_MultiVector& g_c = *g->ViewComponent("cell",false);

    // Update the source term
    S->GetFieldEvaluator(source_key_)->HasFieldChanged(S, name_);
    const Epetra_MultiVector& source1 =
        *S->GetFieldData(source_key_)->ViewComponent("cell",false);
    const Epetra_MultiVector& cv =
      *S->GetFieldData(Keys::getKey(domain_,"cell_volume"))->ViewComponent("cell",false);

    // Add into residual
    unsigned int ncells = g_c.MyLength();
    for (unsigned int c=0; c!=ncells; ++c) {
      g_c[0][c] -= source1[0][c] * cv[0][c];
    }

    if (vo_->os_OK(Teuchos::VERB_EXTREME))
      *vo_->os() << "Adding external source term" << std::endl;
    db_->WriteVector("  Q_ext", S->GetFieldData(source_key_).ptr(), false);
    db_->WriteVector("res (src)", g, false);
  }
}


void EnergyBase::AddSourcesToPrecon_(const Teuchos::Ptr<State>& S, double h) {
  // external sources of energy (temperature dependent source)
  if (is_source_term_ && S->GetFieldEvaluator(source_key_)->IsDependency(S, key_)) {

    // evaluate the derivative
    S->GetFieldEvaluator(source_key_)->HasFieldDerivativeChanged(S, name_, key_);
<<<<<<< HEAD
    const CompositeVector& dsource_dT =
        *S->GetFieldData(Keys::getDerivKey(source_key_, key_));
    preconditioner_acc_->AddAccumulationTerm(dsource_dT, -1.0, "cell", false);
=======
    const Epetra_MultiVector& dsource_dT =
        *S->GetFieldData(Keys::getDerivKey(source_key_, key_))->ViewComponent("cell",false);
    const Epetra_MultiVector& cv =
      *S->GetFieldData(Keys::getKey(domain_,"cell_volume"))->ViewComponent("cell",false);
    unsigned int ncells = dsource_dT.MyLength();
    for (unsigned int c=0; c!=ncells; ++c) {
      Acc_cells[c] -= dsource_dT[0][c] * cv[0][c];
    }
>>>>>>> 426865fd
  }
}

// -------------------------------------------------------------
// Plug enthalpy into the boundary faces manually.
// This will be removed once boundary faces exist.
// -------------------------------------------------------------
void EnergyBase::ApplyDirichletBCsToEnthalpy_(const Teuchos::Ptr<State>& S) {
  // put the boundary fluxes in faces for Dirichlet BCs.
  S->GetFieldEvaluator(enthalpy_key_)->HasFieldChanged(S, name_);
  
  const Epetra_MultiVector& enth_bf =
    *S->GetFieldData(enthalpy_key_)->ViewComponent("boundary_face",false);

  const Epetra_Map& vandalay_map = mesh_->exterior_face_map(false);
  const Epetra_Map& face_map = mesh_->face_map(false);
  
  int nbfaces = enth_bf.MyLength();
  for (int bf=0; bf!=nbfaces; ++bf) {
    AmanziMesh::Entity_ID f = face_map.LID(vandalay_map.GID(bf));

    if (bc_adv_->bc_model()[f] == Operators::OPERATOR_BC_DIRICHLET) {
      bc_adv_->bc_value()[f] = enth_bf[0][bf];
    }
  }
}
  

  
} //namespace Energy
} //namespace Amanzi<|MERGE_RESOLUTION|>--- conflicted
+++ resolved
@@ -142,20 +142,9 @@
 
     // evaluate the derivative
     S->GetFieldEvaluator(source_key_)->HasFieldDerivativeChanged(S, name_, key_);
-<<<<<<< HEAD
     const CompositeVector& dsource_dT =
         *S->GetFieldData(Keys::getDerivKey(source_key_, key_));
     preconditioner_acc_->AddAccumulationTerm(dsource_dT, -1.0, "cell", false);
-=======
-    const Epetra_MultiVector& dsource_dT =
-        *S->GetFieldData(Keys::getDerivKey(source_key_, key_))->ViewComponent("cell",false);
-    const Epetra_MultiVector& cv =
-      *S->GetFieldData(Keys::getKey(domain_,"cell_volume"))->ViewComponent("cell",false);
-    unsigned int ncells = dsource_dT.MyLength();
-    for (unsigned int c=0; c!=ncells; ++c) {
-      Acc_cells[c] -= dsource_dT[0][c] * cv[0][c];
-    }
->>>>>>> 426865fd
   }
 }
 
