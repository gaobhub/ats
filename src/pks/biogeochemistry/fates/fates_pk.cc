--- conflicted
+++ resolved
@@ -432,8 +432,6 @@
       }
     }
 
-
-<<<<<<< HEAD
     // std::cout<<"t_soil_\n";
     // for (auto ent : t_soil_) std::cout<<ent<<" ";
     // std::cout<<"\n";
@@ -449,27 +447,6 @@
     // std::cout<<"suc_\n";
     // for (auto ent : suc_) std::cout<<ent<<" ";
     // std::cout<<"\n";
-=======
-  // if (S_next_->cycle() == 1102){
-  //   std::cout<<"Reached cycle 1102\n";
-  // }  
-
-    std::cout<<"t_soil_\n";
-    for (auto ent : t_soil_) std::cout<<ent<<" ";
-    std::cout<<"\n";
-    std::cout<<"poro\n";
-    for (auto ent : poro_) std::cout<<ent<<" ";
-    std::cout<<"\n";
-    std::cout<<"eff_poro_\n";
-    for (auto ent : eff_poro_) std::cout<<ent<<" ";
-    std::cout<<"\n";
-    std::cout<<"vsm_\n";
-    for (auto ent : vsm_) std::cout<<ent<<" ";
-    std::cout<<"\n";
-    std::cout<<"suc_\n";
-    for (auto ent : suc_) std::cout<<ent<<" ";
-    std::cout<<"\n";
->>>>>>> 28a90af9
     
     int array_size = t_soil_.size();
     wrap_btran(&clump_, &array_size, t_soil_.data(), poro_.data(), eff_poro_.data(), vsm_.data(), suc_.data());
