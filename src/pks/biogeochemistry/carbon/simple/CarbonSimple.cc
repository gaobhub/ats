/* -*-  mode: c++; c-default-style: "google"; indent-tabs-mode: nil -*- */

/* -------------------------------------------------------------------------
ATS

License: see $ATS_DIR/COPYRIGHT
Author: Ethan Coon

Process kernel for energy equation for Richard's flow.
------------------------------------------------------------------------- */

#include "CarbonSimple.hh"

namespace Amanzi {
namespace BGC {

<<<<<<< HEAD

  CarbonSimple::CarbonSimple(Teuchos::Ptr<State> S, const Teuchos::RCP<Teuchos::ParameterList>& plist,
                           Teuchos::ParameterList& FElist,
                           const Teuchos::RCP<TreeVector>& solution) :
    Amanzi::PKDefaultBase(S, plist, FElist, solution),
    Amanzi::PKPhysicalExplicitBase(S, plist, FElist, solution),

=======
CarbonSimple::CarbonSimple(Teuchos::ParameterList& pk_tree,
                            const Teuchos::RCP<Teuchos::ParameterList>& glist,
                            const Teuchos::RCP<State>& S,
                            const Teuchos::RCP<TreeVector>& solution):
    Amanzi::PK(pk_tree, glist, S, solution),
    Amanzi::PK_Explicit_Default(pk_tree, glist, S, solution),
    Amanzi::PK_Physical_Explicit_Default(pk_tree, glist, S, solution),
>>>>>>> 6221cd35
    is_diffusion_(false),
    is_source_(false),
    is_decomp_(false),
    npools_(-1)
{}


// Setup data
void
CarbonSimple::Setup(const Teuchos::Ptr<State>& S) {
  PK_Physical_Explicit_Default::Setup(S);

  // number of carbon pools
  npools_ = plist_->get<int>("number of carbon pools");
  
  // cell volume
  if (cell_vol_key_ == std::string()) {
    cell_vol_key_ = plist_->get<std::string>("cell volume key", "cell_volume");
  }
  S->RequireField(cell_vol_key_)->SetMesh(mesh_)
      ->AddComponent("cell", AmanziMesh::CELL, 1);
  S->RequireFieldEvaluator(cell_vol_key_);
  
  // diffusion
  is_diffusion_ = plist_->get<bool>("is cryoturbation", true);
  if (is_diffusion_) {
    div_diff_flux_key_ = plist_->get<std::string>("divergence of bioturbation fluxes", "div_bioturbation");

    S->RequireField(div_diff_flux_key_)->SetMesh(mesh_)
        ->AddComponent("cell", AmanziMesh::CELL, npools_);
    S->RequireFieldEvaluator(div_diff_flux_key_);
  }

  // source terms
  is_source_ = plist_->get<bool>("is source", true);
  if (is_source_) {
    source_key_ = plist_->get<std::string>("source key", "carbon_source");

    S->RequireField(source_key_)->SetMesh(mesh_)
        ->AddComponent("cell", AmanziMesh::CELL, npools_);
    S->RequireFieldEvaluator(source_key_);
  }

  // decomposition terms
  is_decomp_ = plist_->get<bool>("is decomposition", true);
  if (is_decomp_) {
    decomp_key_ = plist_->get<std::string>("decomposition rate", "carbon_decomposition_rate");

    S->RequireField(div_diff_flux_key_)->SetMesh(mesh_)
        ->AddComponent("cell", AmanziMesh::CELL, npools_);
    S->RequireFieldEvaluator(div_diff_flux_key_);
  }
}


// computes the non-linear functional f = f(t,u,udot)
void
CarbonSimple::Functional(const double t, const TreeVector& u, TreeVector& f) {
  // VerboseObject stuff.
  Teuchos::OSTab tab = vo_->getOSTab();

  // eventually we need to ditch this multi-state approach --etc
  ASSERT(std::abs(S_inter_->time() - t) < 1.e-4*S_next_->time() - S_inter_->time());
  PK_Physical_Default::Solution_to_State(u, S_inter_);

  // debugging
  if (vo_->os_OK(Teuchos::VERB_HIGH))
    *vo_->os() << "----------------------------------------------------------------" << std::endl
               << "Explicit deriv calculation: t = " << t << std::endl;
  db_->WriteCellInfo(true);
  db_->WriteVector("C_old", S_inter_->GetFieldData(key_).ptr());

  // Evaluate the derivative
  Teuchos::RCP<CompositeVector> dudt = f.Data();

  // -- apply the diffusion operator for cryoturbation
  ApplyDiffusion_(S_inter_.ptr(), dudt.ptr());

  // -- add in source terms
  AddSources_(S_inter_.ptr(), dudt.ptr());

  // -- add in decomposition
  AddDecomposition_(S_inter_.ptr(), dudt.ptr());

  // scale all by cell volume
  const Epetra_MultiVector& cv = *S_inter_->GetFieldData(cell_vol_key_)
      ->ViewComponent("cell",false);
  Epetra_MultiVector& dudt_c = *dudt->ViewComponent("cell",false);
  for (int c=0; c!=dudt_c.MyLength(); ++c) {
    dudt_c[0][c] *= cv[0][c];
  }
}


// -- Calculate any diagnostics prior to doing vis
void
CarbonSimple::CalculateDiagnostics(const Teuchos::RCP<State>& S) {
  // Call the functional.  This ensures that the vis gets updated values,
  // despite the fact that they have not yet been updated.
  TreeVector dudt(*solution_);
  Functional(S->time(), *solution_old_, dudt);
}


// Physical routine to apply cryoturbation.
void
CarbonSimple::ApplyDiffusion_(const Teuchos::Ptr<State>& S,
        const Teuchos::Ptr<CompositeVector>& g) {
  if (is_diffusion_) {
    S->GetFieldEvaluator(div_diff_flux_key_)->HasFieldChanged(S, name_);
    Teuchos::RCP<const CompositeVector> diff = S->GetFieldData(div_diff_flux_key_);
    g->Update(1., *diff, 0.);
    db_->WriteVector(" turbation rate", diff.ptr(), true);
  } else {
    g->PutScalar(0.);
  }
}

// Add in sources
void
CarbonSimple::AddSources_(const Teuchos::Ptr<State>& S,
                          const Teuchos::Ptr<CompositeVector>& g) {
  if (is_source_) {
    S->GetFieldEvaluator(source_key_)->HasFieldChanged(S, name_);
    Teuchos::RCP<const CompositeVector> src = S->GetFieldData(source_key_);
    g->Update(1., *src, 1.);
    db_->WriteVector(" source", src.ptr(), true);
  }
}

// Add in decomp
void
CarbonSimple::AddDecomposition_(const Teuchos::Ptr<State>& S,
        const Teuchos::Ptr<CompositeVector>& g) {
  if (is_decomp_) {
    S->GetFieldEvaluator(decomp_key_)->HasFieldChanged(S, name_);
    Teuchos::RCP<const CompositeVector> src = S->GetFieldData(decomp_key_);
    g->Update(1., *src, 1.);
    db_->WriteVector(" decomp", src.ptr(), true);
  }
}




} // namespace BGC
} // namespace ATS<|MERGE_RESOLUTION|>--- conflicted
+++ resolved
@@ -14,15 +14,7 @@
 namespace Amanzi {
 namespace BGC {
 
-<<<<<<< HEAD
 
-  CarbonSimple::CarbonSimple(Teuchos::Ptr<State> S, const Teuchos::RCP<Teuchos::ParameterList>& plist,
-                           Teuchos::ParameterList& FElist,
-                           const Teuchos::RCP<TreeVector>& solution) :
-    Amanzi::PKDefaultBase(S, plist, FElist, solution),
-    Amanzi::PKPhysicalExplicitBase(S, plist, FElist, solution),
-
-=======
 CarbonSimple::CarbonSimple(Teuchos::ParameterList& pk_tree,
                             const Teuchos::RCP<Teuchos::ParameterList>& glist,
                             const Teuchos::RCP<State>& S,
@@ -30,7 +22,6 @@
     Amanzi::PK(pk_tree, glist, S, solution),
     Amanzi::PK_Explicit_Default(pk_tree, glist, S, solution),
     Amanzi::PK_Physical_Explicit_Default(pk_tree, glist, S, solution),
->>>>>>> 6221cd35
     is_diffusion_(false),
     is_source_(false),
     is_decomp_(false),
