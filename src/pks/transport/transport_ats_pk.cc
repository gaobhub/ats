--- conflicted
+++ resolved
@@ -757,10 +757,7 @@
   mol_dens_ = S_next_->GetFieldData(molar_density_key_)->ViewComponent("cell", false);
   solid_qty_ = S_next_->GetFieldData(solid_residue_mass_key_, name_)->ViewComponent("cell", false);
 
-<<<<<<< HEAD
-=======
 #ifdef ALQUIMIA_ENABLED
->>>>>>> d88a37c9
   if (plist_->sublist("source terms").isSublist("geochemical")){
     for (auto& src : srcs_) {
       if (src->name() == "alquimia source"){
@@ -772,10 +769,6 @@
     }
   }
 
-<<<<<<< HEAD
-
-=======
->>>>>>> d88a37c9
   if (plist_->sublist("boundary conditions").isSublist("geochemical")){
     for (auto& bc : bcs_){
       if (bc->name() == "alquimia bc"){
@@ -785,14 +778,8 @@
       }
     }
   }
-<<<<<<< HEAD
-    
-
-  
-=======
 #endif
 
->>>>>>> d88a37c9
   // We use original tcc and make a copy of it later if needed.
   tcc = S_inter_->GetFieldData(tcc_key_, name_);
   Epetra_MultiVector& tcc_prev = *tcc->ViewComponent("cell");
@@ -1669,12 +1656,6 @@
 
         int imap = i;
         if (num_vectors == 1) imap = 0;
-<<<<<<< HEAD
-
-	//        std::cout<<"values "<<values[k]<<"\n";
-
-=======
->>>>>>> d88a37c9
         double value = mesh_->cell_volume(c) * values[k];
         cons_qty[imap][c] += dtp * value;
         mass_solutes_source_[i] += value;
