--- conflicted
+++ resolved
@@ -336,15 +336,13 @@
   // S->RequireFieldCopy(saturation_key_, "subcycle_start", passwd_);
   // ws_subcycle_start = S->GetFieldCopyData(saturation_key_, "subcycle_start",passwd_)
   //   ->ViewComponent("cell");
-<<<<<<< HEAD
-=======
 
   // S->RequireFieldCopy(saturation_key_, "subcycle_end", passwd_);
   // ws_subcycle_end = S->GetFieldCopyData(saturation_key_, "subcycle_end", passwd_)
   //   ->ViewComponent("cell");
 
   S->RequireFieldCopy(flux_key_, "next_timestep", passwd_);
->>>>>>> 5474bebd
+
 
   // S->RequireFieldCopy(saturation_key_, "subcycle_end", passwd_);
   // ws_subcycle_end = S->GetFieldCopyData(saturation_key_, "subcycle_end", passwd_)
@@ -493,15 +491,11 @@
 
   // boundary conditions initialization
   time = t_physics_;
-<<<<<<< HEAD
+
   // for (int i = 0; i < bcs_.size(); i++) {
   //   bcs_[i]->Compute(time, time);
   // }
-=======
-  for (int i = 0; i < bcs_.size(); i++) {
-    bcs_[i]->Compute(time, time);
-  }
->>>>>>> 5474bebd
+
 
   VV_CheckInfluxBC();
 
@@ -556,10 +550,9 @@
       Teuchos::RCP<TransportSourceFunction_Alquimia> 
           src = Teuchos::rcp(new TransportSourceFunction_Alquimia(spec, mesh_, chem_pk_, chem_engine_));
 
-<<<<<<< HEAD
+
       src -> set_mol_dens_data_(mol_dens_subcycle_end);
-=======
->>>>>>> 5474bebd
+
       std::vector<int>& tcc_index = src->tcc_index();
       std::vector<std::string>& tcc_names = src->tcc_names();
 
@@ -815,11 +808,8 @@
 
   flux = S_next_->GetFieldData(flux_key_)->ViewComponent("face", true);
 
-<<<<<<< HEAD
   *flux_copy_ = *flux; // copy flux vector from S_next_ to S_;
 
-=======
->>>>>>> 5474bebd
   ws_ = S_next_->GetFieldData(saturation_key_)->ViewComponent("cell", false);
   mol_dens_ = S_next_->GetFieldData(molar_density_key_)->ViewComponent("cell", false);
 
@@ -1287,28 +1277,16 @@
 
   for (int c = 0; c < ncells_owned; c++) {
     vol_phi_ws_den = mesh_->cell_volume(c) * (*phi_)[0][c] * (*ws_start)[0][c] * (*mol_dens_start)[0][c];
-     // if (domain_name_=="surface") 
     for (int i = 0; i < num_advect; i++){
-      // if (c<5) std::cout<<c<<" vol "<<mesh_->cell_volume(c)<<" phi "<<(*phi_)[0][c]<<" ws0 "<<(*ws_start)[0][c]<<" ws1 "<< (*ws_end)[0][c]<<" den "<<(*mol_dens_start)[0][c]<<" tcc "<<tcc_prev[i][c]<<"\n";
-<<<<<<< HEAD
-=======
-
->>>>>>> 5474bebd
+
       (*conserve_qty_)[i][c] = tcc_prev[i][c] * vol_phi_ws_den;   
-      // if (c<5) std::cout<<c<<" "<<vol_phi_ws_den<<" "<<tcc_prev[i][c]<<" "<<(*conserve_qty_)[i][c]<<"\n";
+
       mass_start += (*conserve_qty_)[i][c];
     }
   }
-<<<<<<< HEAD
-=======
+
 
   //mass_start /= units_.concentration_factor();
-
-  if (vo_->getVerbLevel() >= Teuchos::VERB_HIGH){
-    if (domain_name_ == "surface") std::cout<<"Overland mass start "<<mass_start<<"\n";
-    else std::cout<<"Subsurface mass start "<<mass_start<<"\n";
-  }
->>>>>>> 5474bebd
 
   if (vo_->getVerbLevel() >= Teuchos::VERB_EXTREME){
     if (domain_name_ == "surface") *vo_->os() << "Overland mass start "<<mass_start<<"\n";
@@ -1359,11 +1337,9 @@
           int k = tcc_index[i];
           if (k < num_advect) {
             tcc_flux = dt_ * u * values[i];
-<<<<<<< HEAD
+
             //  if (tcc_flux > 0) std::cout <<domain_name_<<" "<<"from BC cell "<<c2<<" flux "<< u<<" dt "<<dt_<<" value "<<values[i]<<" + "<<tcc_flux<<"\n";
-=======
-            //if (tcc_flux > 0) std::cout <<domain_name_<<" "<<"from BC cell "<<c2<<" flux "<< u<<" dt "<<dt_<<" value "<<values[i]<<" + "<<tcc_flux<<"\n";
->>>>>>> 5474bebd
+
             (*conserve_qty_)[k][c2] += tcc_flux;
             mass_solutes_bc_[k] += tcc_flux;
           }
@@ -1406,12 +1382,8 @@
       else  {
         tcc_next[i][c] = 0.;
       }
-<<<<<<< HEAD
-
-=======
       // if (c<5) std::cout<<c<<" vol "<<mesh_->cell_volume(c)<<" phi "<<(*phi_)[0][c]<<" ws0 "<<(*ws_start)[0][c]<<" ws1 "<< (*ws_end)[0][c]<<" den "<<(*mol_dens_end)[0][c]<<" tcc "<<tcc_next[i][c]<<"\n";
       // if (c<5) std::cout<<c<<" "<<vol_phi_ws_den<<" "<<tcc_next[i][c]<<" "<<(*conserve_qty_)[i][c]<<"\n";
->>>>>>> 5474bebd
     }
   }
 
@@ -1442,7 +1414,7 @@
     if (vo_->getVerbLevel() >= Teuchos::VERB_HIGH){
       tmp1 = mass_solutes_bc_[i];
       mesh_->get_comm()->SumAll(&tmp1, &mass_solutes_bc_[i], 1);
-<<<<<<< HEAD
+
       *vo_->os()<<"*****************\n";
       if (domain_name_ == "surface") *vo_->os()<<"Overland mass BC "<<mass_solutes_bc_[i]<<"\n";
       else *vo_->os()<<"Subsurface mass BC "<<mass_solutes_bc_[i]<<"\n";
@@ -1451,16 +1423,7 @@
       if (domain_name_ == "surface") *vo_->os()<<"Overland mass_solutes source "<<mass_solutes_source_[i]*dt_<<"\n";
       else *vo_->os()<<"Subsurface mass_solutes source "<<mass_solutes_source_[i]*dt_<<"\n";
       *vo_->os()<<"*****************\n";
-=======
-      std::cout<<"*****************\n";
-      if (domain_name_ == "surface") std::cout<<"Overland mass BC "<<mass_solutes_bc_[i]<<"\n";
-      else std::cout<<"Subsurface mass BC "<<mass_solutes_bc_[i]<<"\n";
-      tmp1 = mass_solutes_source_[i];
-      mesh_->get_comm()->SumAll(&tmp1, &mass_solutes_source_[i], 1);
-      if (domain_name_ == "surface") std::cout<<"Overland mass_solutes source "<<mass_solutes_source_[i]*dt_<<"\n";
-      else std::cout<<"Subsurface mass_solutes source "<<mass_solutes_source_[i]*dt_<<"\n";
-      std::cout<<"*****************\n";
->>>>>>> 5474bebd
+
     }
   }
 
@@ -1468,14 +1431,11 @@
     VV_CheckGEDproperty(*tcc_tmp->ViewComponent("cell"));
   }
 
-  if (vo_->getVerbLevel() >= Teuchos::VERB_HIGH){
-<<<<<<< HEAD
+  if (vo_->getVerbLevel() >= Teuchos::VERB_EXTREME){
+
     if (domain_name_ == "surface") *vo_->os() << "Overland mass final "<<mass_final<<"\n";
     else *vo_->os()<<"Subsurface mass final "<<mass_final<<"\n";
-=======
-    if (domain_name_ == "surface") std::cout<<"Overland mass final "<<mass_final<<"\n";
-    else std::cout<<"Subsurface mass final "<<mass_final<<"\n";
->>>>>>> 5474bebd
+
   }
 
   //if (abs(mass_final - (mass_start + mass_solutes_bc_[0] + mass_solutes_source_[0]*dt_) )/mass_final > 1e-4) exit(-1);
@@ -1659,11 +1619,6 @@
       int c = it->first;
       std::vector<double>& values = it->second;
 
-<<<<<<< HEAD
-      //      std::cout<<c<<" Source: "<<values[0]<<"\n";
-=======
-      //std::cout<<c<<": "<<values[0]<<"\n";
->>>>>>> 5474bebd
 
       for (int k = 0; k < tcc_index.size(); ++k) {
         int i = tcc_index[k];
@@ -1685,16 +1640,13 @@
         tcc[imap][c] += dtp * value;
         mass_solutes_source_[i] += value;
 
-<<<<<<< HEAD
+
         // if (value != 0) {
         //   std::cout<<"Source name "<<k<<" "<<srcs_[m]->name()<<" from Source cell "<<c
         //                          <<" dt "<<dtp<<"  + "<<dtp * value<<" "<<values[k]<<"\n";
         //   std::cout<<"ws "<<(*ws_start)[0][c]<<" "<<(*ws_end)[0][c]<<"\n";
         // }
-=======
-         // if (value != 0) std::cout<<"Source name "<<srcs_[m]->name()<<" from Source cell "<<c
-         //                         <<" dt "<<dtp<<"  + "<<dtp * value<<" "<<values[k]<<"\n";
->>>>>>> 5474bebd
+
       }
     }
   }
