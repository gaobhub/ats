/*
  Transport PK

  Copyright 2010-201x held jointly by LANS/LANL, LBNL, and PNNL. 
  Amanzi is released under the three-clause BSD License. 
  The terms of use and "as is" disclaimer for this license are 
  provided in the top-level COPYRIGHT file.

  Author: Konstantin Lipnikov (lipnikov@lanl.gov)
*/

#include <algorithm>
#include <vector>

#include "Epetra_Vector.h"
#include "Teuchos_RCP.hpp"

#include "Mesh.hh"
#include "errors.hh"

#include "Transport_PK_ATS.hh"

namespace Amanzi {
namespace Transport {

/* ****************************************************************
* Construct default state for unit tests.
**************************************************************** */
void Transport_PK_ATS::CreateDefaultState(
    Teuchos::RCP<const AmanziMesh::Mesh>& mesh, int ncomponents) 
{
  std::string name("state"); 
  S_->RequireScalar("fluid_density", name);

  if (!S_->HasField(saturation_key_)) {
    S_->RequireField(saturation_key_, name)->SetMesh(mesh)->SetGhosted(true)
        ->SetComponent("cell", AmanziMesh::CELL, 1);
  }
  
  if (!S_->HasField(prev_saturation_key_)) {
    S_->RequireField(prev_saturation_key_, name)->SetMesh(mesh_)->SetGhosted(true)
        ->SetComponent("cell", AmanziMesh::CELL, 1);
  }

  if (!S_->HasField(flux_key_)) {
    S_->RequireField(flux_key_, name)->SetMesh(mesh_)->SetGhosted(true)
        ->SetComponent("face", AmanziMesh::FACE, 1);
  }
  
  if (!S_->HasField(tcc_key_)) {
    std::vector<std::vector<std::string> > subfield_names(1);
    for (int i = 0; i != ncomponents; ++i) {
      subfield_names[0].push_back(component_names_[i]);
    }
    S_->RequireField(tcc_key_, name, subfield_names)->SetMesh(mesh_)
        ->SetGhosted(true)->SetComponent("cell", AmanziMesh::CELL, ncomponents);
  }

  // initialize fields
  S_->Setup();
 
  // set popular default values
  *(S_->GetScalarData("fluid_density", name)) = 1000.0;
  S_->GetField("fluid_density", name)->set_initialized();

  S_->GetFieldData(saturation_key_, name)->PutScalar(1.0);
  S_->GetField(saturation_key_, name)->set_initialized();

  S_->GetFieldData(prev_saturation_key_, name)->PutScalar(1.0);
  S_->GetField(prev_saturation_key_, name)->set_initialized();

  S_->GetFieldData(tcc_key_, name)->PutScalar(0.0);
  S_->GetField(tcc_key_, name)->set_initialized();

  S_->GetFieldData(flux_key_, name)->PutScalar(0.0);
  S_->GetField(flux_key_, name)->set_initialized();

  S_->InitializeFields();
}


/* *******************************************************************
* Routine verifies that the velocity field is divergence free                 
******************************************************************* */
void Transport_PK_ATS::Policy(Teuchos::Ptr<State> S)
{
  if (mesh_->get_comm()->NumProc() > 1) {
    if (!S->GetFieldData(tcc_key_)->Ghosted()) {
      Errors::Message msg;
      msg << "Field \"total component concentration\" has no ghost values."
          << " Transport PK is giving up.\n";
      Exceptions::amanzi_throw(msg);
    }
  }
}


/* *******************************************************************
* Calculates extrema of specified solutes and print them.
******************************************************************* */
void Transport_PK_ATS::VV_PrintSoluteExtrema(const Epetra_MultiVector& tcc_next, double dT_MPC)
{
  int num_components = tcc_next.NumVectors();
  double tccmin_vec[num_components];
  double tccmax_vec[num_components];

  tcc_next.MinValue(tccmin_vec);
  tcc_next.MaxValue(tccmax_vec);

  for (int n = 0; n < runtime_solutes_.size(); n++) {
    int i = FindComponentNumber(runtime_solutes_[n]);
    double tccmin, tccmax;
    tcc_next.Comm().MinAll(&(tccmin_vec[i]), &tccmin, 1);  // find the global extrema
    tcc_next.Comm().MaxAll(&(tccmax_vec[i]), &tccmax, 1); 

    int nregions = runtime_regions_.size();
    double solute_flux(0.0);
    bool flag(false);

    for (int k = 0; k < nregions; k++) {
      if (mesh_->valid_set_name(runtime_regions_[k], AmanziMesh::FACE)) {
        flag = true;
        AmanziMesh::Entity_ID_List block;
        mesh_->get_set_entities(runtime_regions_[k], AmanziMesh::FACE, AmanziMesh::OWNED, &block);
        int nblock = block.size();

        for (int m = 0; m < nblock; m++) {
          int f = block[m];

          Amanzi::AmanziMesh::Entity_ID_List cells;
          mesh_->face_get_cells(f, Amanzi::AmanziMesh::USED, &cells);
          int dir, c = cells[0];

          const AmanziGeometry::Point& normal = mesh_->face_normal(f, false, c, &dir);
          double u = (*flux)[0][f] * dir;
          if (u > 0) solute_flux += u * tcc_next[i][c];
        }
      }
    }

    //solute_flux *= units_.concentration_factor();

    double tmp = solute_flux;
    mesh_->get_comm()->SumAll(&tmp, &solute_flux, 1);

    // *vo_->os() << runtime_solutes_[n] << ": min=" << units_.OutputConcentration(tccmin) 
    //              << " max=" << units_.OutputConcentration(tccmax);

    *vo_->os() << runtime_solutes_[n] << ": min=" << tccmin  << " max=" << tccmax<<"\n";
    if (flag) *vo_->os() << ", flux=" << solute_flux << " mol/s";

    // old capability
    //mass_solutes_exact_[i] += VV_SoluteVolumeChangePerSecond(i) * dT_MPC;
    double mass_solute(0.0);
    for (int c = 0; c < ncells_owned; c++) {
      double vol = mesh_->cell_volume(c);
      mass_solute += (*ws_)[0][c] * (*phi_)[0][c] * tcc_next[i][c] * vol * (*mol_dens_)[0][c];
    }
    // mass_solute /= units_.concentration_factor();
    // mass_solutes_stepstart_[i] /= units_.concentration_factor();
    // mass_solutes_bc_[i] /= units_.concentration_factor();

    double tmp1 = mass_solute, tmp2 = mass_solutes_exact_[i], mass_exact;
    double tmp_start = mass_solutes_stepstart_[i];
    double tmp_bc =  mass_solutes_bc_[i];
    mesh_->get_comm()->SumAll(&tmp1, &mass_solute, 1);
    mesh_->get_comm()->SumAll(&tmp2, &mass_exact, 1);
    mesh_->get_comm()->SumAll(&tmp_start, &(mass_solutes_stepstart_[i]), 1);
    mesh_->get_comm()->SumAll(&tmp_bc, &(mass_solutes_bc_[i]), 1);

    // *vo_->os() << ", step start total=" << mass_solutes_stepstart_[i] << " mol" << std::endl;
    // *vo_->os() << ", step bc total=" << mass_solutes_bc_[i] << " mol" << std::endl;
    // *vo_->os() << ", step final total=" << mass_solute << " mol" << std::endl;
  }
}


/********************************************************************
* Check completeness of influx boundary conditions.                        
****************************************************************** */
void Transport_PK_ATS::VV_CheckInfluxBC() const
{
 int number_components = tcc->ViewComponent("cell")->NumVectors();
  std::vector<int> influx_face(nfaces_wghost);

  for (int i = 0; i < number_components; i++) {
    influx_face.assign(nfaces_wghost, 0);

    for (int m = 0; m < bcs_.size(); m++) {
      std::vector<int>& tcc_index = bcs_[m]->tcc_index();
      int ncomp = tcc_index.size();

      for (int k = 0; k < ncomp; k++) {
        if (i == tcc_index[k]) {
          for (auto it = bcs_[m]->begin(); it != bcs_[m]->end(); ++it) {
            int f = it->first;
            influx_face[f] = 1;
          }
        }
      }
    }

    for (int m = 0; m < bcs_.size(); m++) {
      std::vector<int>& tcc_index = bcs_[m]->tcc_index();
      int ncomp = tcc_index.size();

      for (int k = 0; k < ncomp; k++) {
        if (i == tcc_index[k]) {
          for (auto it = bcs_[m]->begin(); it != bcs_[m]->end(); ++it) {
            int f = it->first;
            if ((*flux)[0][f] < 0 && influx_face[f] == 0) {
              char component[3];
              std::sprintf(component, "%3d", i);

              Errors::Message msg;
              msg << "No influx boundary condition has been found for component " << component << ".\n";
              Exceptions::amanzi_throw(msg);
            }
          }
        }
      }
    }
  }
}


/* *******************************************************************
 * Check that global extrema diminished                          
 ****************************************************************** */
void Transport_PK_ATS::VV_CheckGEDproperty(Epetra_MultiVector& tracer) const
{
  int i, num_components = tracer.NumVectors();
  double tr_min[num_components];
  double tr_max[num_components];

  tracer.MinValue(tr_min);
  tracer.MaxValue(tr_max);

  for (i = 0; i < num_components; i++) {
    if (tr_min[i] < 0) {
      std::cout << "Transport_PK_ATS: concentration violates GED property" << std::endl;
      std::cout << "    Make an Amanzi ticket or turn off internal transport tests" << std::endl;
      std::cout << "    MyPID = " << MyPID << std::endl;
      std::cout << "    component = " << i << std::endl;
      std::cout << "    time = " << t_physics_ << std::endl;
      std::cout << "    min/max values = " << tr_min[i] << " " << tr_max[i] << std::endl;

      Errors::Message msg;
      msg << "Concentration violates GED property." << "\n";
      Exceptions::amanzi_throw(msg);
    }
  }
}


/* *******************************************************************
 * Check that the tracer is between 0 and 1.                        
 ****************************************************************** */
void Transport_PK_ATS::VV_CheckTracerBounds(Epetra_MultiVector& tracer,
                                        int component,
                                        double lower_bound,
                                        double upper_bound,
                                        double tol) const
{
  Epetra_MultiVector& tcc_prev = *tcc->ViewComponent("cell");

  for (int c = 0; c < ncells_owned; c++) {
    double value = tracer[component][c];
    if (value < lower_bound - tol || value > upper_bound + tol) {
      std::cout << "Transport_PK_ATS: tracer violates bounds" << std::endl;
      std::cout << "    Make an Amanzi ticket or turn off internal transport tests" << std::endl;
      std::cout << "    MyPID = " << MyPID << std::endl;
      std::cout << "    component = " << component << std::endl;
      std::cout << "    simulation time = " << t_physics_ << std::endl;
      std::cout << "      cell = " << c << std::endl;
      std::cout << "      center = " << mesh_->cell_centroid(c) << std::endl;
      std::cout << "      value (old) = " << tcc_prev[component][c] << std::endl;
      std::cout << "      value (new) = " << value << std::endl;

      Errors::Message msg;
      msg << "Tracer violates bounds." << "\n";
      Exceptions::amanzi_throw(msg);
    }
  }
}


/* ******************************************************************
* Calculate change of tracer volume per second due to boundary flux.
* This is the simplified version (lipnikov@lanl.gov).
****************************************************************** */
double Transport_PK_ATS::VV_SoluteVolumeChangePerSecond(int idx_tracer)
{
  double volume = 0.0;

  for (int m = 0; m < bcs_.size(); m++) {
    std::vector<int>& tcc_index = bcs_[m]->tcc_index();
    int ncomp = tcc_index.size();

    for (int i = 0; i < ncomp; i++) {
      if (tcc_index[i] == idx_tracer) {
        for (auto it = bcs_[m]->begin(); it != bcs_[m]->end(); ++it) {
          int f = it->first;
          std::vector<double>& values = it->second;

          int c2 = (*downwind_cell_)[f];

          if (f < nfaces_owned && c2 >= 0) {
            double u = fabs((*flux)[0][f]);
            volume += u * values[i];
          }
        }
      }
    }
  }
  return volume;
}

/* *******************************************************************
* Error estimate uses analytic function and solution.
* ***************************************************************** */
void Transport_PK_ATS::CalculateLpErrors(
    AnalyticFunction f, double t, Epetra_Vector* sol, double* L1, double* L2)
{
  *L1 = *L2 = 0.0;
  for (int c = 0; c < sol->MyLength(); c++) {
    const AmanziGeometry::Point& xc = mesh_->cell_centroid(c);
    double d = (*sol)[c] - f(xc, t);

    double volume = mesh_->cell_volume(c);
    *L1 += fabs(d) * volume;
    *L2 += d * d * volume;
  }

  *L2 = sqrt(*L2);
}


double Transport_PK_ATS::ComputeSolute(const Epetra_MultiVector& tcc_vec, int i){

  double mass_solute(0.0);
  for (int c = 0; c < ncells_owned; c++) {
    double vol = mesh_->cell_volume(c);
<<<<<<< HEAD
    //std::cout<<name_<<" "<<(*phi_)[0][c]<<" "<<tcc_vec[i][c]<<"\n";
    mass_solute += (*ws_)[0][c] * (*phi_)[0][c] * tcc_vec[i][c] * vol * (*mol_dens_)[0][c];
   }
=======
    mass_solute += (*ws_)[0][c] * (*phi_)[0][c] * tcc_next[i][c] * vol * (*mol_dens_)[0][c];
  }
>>>>>>> 5474bebd
  //mass_solute /= units_.concentration_factor();

  double tmp1 = mass_solute;
  mesh_->get_comm()->SumAll(&tmp1, &mass_solute, 1);

  return mass_solute;

}

}  // namespace Transport
}  // namespace Amanzi
<|MERGE_RESOLUTION|>--- conflicted
+++ resolved
@@ -341,14 +341,9 @@
   double mass_solute(0.0);
   for (int c = 0; c < ncells_owned; c++) {
     double vol = mesh_->cell_volume(c);
-<<<<<<< HEAD
-    //std::cout<<name_<<" "<<(*phi_)[0][c]<<" "<<tcc_vec[i][c]<<"\n";
     mass_solute += (*ws_)[0][c] * (*phi_)[0][c] * tcc_vec[i][c] * vol * (*mol_dens_)[0][c];
-   }
-=======
-    mass_solute += (*ws_)[0][c] * (*phi_)[0][c] * tcc_next[i][c] * vol * (*mol_dens_)[0][c];
-  }
->>>>>>> 5474bebd
+  }
+
   //mass_solute /= units_.concentration_factor();
 
   double tmp1 = mass_solute;
