/*
  Transport PK 

  Copyright 2010-201x held jointly by LANS/LANL, LBNL, and PNNL. 
  Amanzi is released under the three-clause BSD License. 
  The terms of use and "as is" disclaimer for this license are 
  provided in the top-level COPYRIGHT file.

  Author: Konstantin Lipnikov (lipnikov@lanl.gov)
*/

#include <algorithm>
#include <vector>

#include "boost/algorithm/string.hpp"
#include "Epetra_Vector.h"
#include "Epetra_IntVector.h"
#include "Epetra_MultiVector.h"
#include "Epetra_Import.h"
#include "Teuchos_RCP.hpp"

#include "BCs.hh"
#include "errors.hh"
#include "Explicit_TI_RK.hh"
#include "FieldEvaluator.hh"
#include "GMVMesh.hh"
#include "Mesh.hh"
#include "OperatorDefs.hh"
#include "PDE_DiffusionFactory.hh"
#include "PDE_Diffusion.hh"
#include "PDE_Accumulation.hh"
#include "PK_DomainFunctionFactory.hh"
#include "PK_Utils.hh"


#include "MultiscaleTransportPorosityFactory.hh"
#include "Transport_PK_ATS.hh"
#include "TransportDomainFunction.hh"
#include "TransportBoundaryFunction_Alquimia.hh"
#include "TransportSourceFunction_Alquimia.hh"

namespace Amanzi {
namespace Transport {

/* ******************************************************************
* New constructor compatible with new MPC framework.
****************************************************************** */
Transport_PK_ATS::Transport_PK_ATS(Teuchos::ParameterList& pk_tree,
                           const Teuchos::RCP<Teuchos::ParameterList>& glist,
                           const Teuchos::RCP<State>& S,
                           const Teuchos::RCP<TreeVector>& soln) :
  //  PK(pk_tree, glist,  S, soln),
  S_(S),
  soln_(soln)
    
{
  name_ = Keys::cleanPListName(pk_tree.name());
 
  // Create miscaleneous lists.
  Teuchos::RCP<Teuchos::ParameterList> pk_list = Teuchos::sublist(glist, "PKs", true);

  tp_list_ = Teuchos::sublist(pk_list, name_, true);

  domain_ = tp_list_->get<std::string>("domain name", "domain");
  key_ = Keys::readKey(*tp_list_, domain_, "primary variable");
  
  // set up the primary variable solution, and its evaluator
  Teuchos::ParameterList& FElist = S->FEList();
  Teuchos::ParameterList& pv_sublist = FElist.sublist(key_);
  pv_sublist.set("evaluator name", key_);
  pv_sublist.set("field evaluator type", "primary variable");

  

  if (tp_list_->isParameter("component names")) {
    component_names_ = tp_list_->get<Teuchos::Array<std::string> >("component names").toVector();
    mol_masses_ = tp_list_->get<Teuchos::Array<double> >("component molar masses").toVector();
  }
  else if (glist->isSublist("Cycle Driver")) {
    if (glist->sublist("Cycle Driver").isParameter("component names")) {
      // grab the component names
      component_names_ = glist->sublist("Cycle Driver")
        .get<Teuchos::Array<std::string> >("component names").toVector();
    } else {
      Errors::Message msg("Transport PK: parameter component names is missing.");
      Exceptions::amanzi_throw(msg);
    }
  } else {
    Errors::Message msg("Transport PK: sublist Cycle Driver or parameter component names is missing.");
    Exceptions::amanzi_throw(msg);
  }
  
  subcycling_ = tp_list_->get<bool>("transport subcycling", false);

  special_source_ = tp_list_->get<bool>("special source", false);
  water_source_in_meters_ = tp_list_->get<bool>("water source in meters", true);

   
  // initialize io
  Teuchos::RCP<Teuchos::ParameterList> units_list = Teuchos::sublist(glist, "units");
  units_.Init(*units_list);

  vo_ = Teuchos::null;
}


/* ******************************************************************
* Setup for Alquimia.
****************************************************************** */
#ifdef ALQUIMIA_ENABLED
void Transport_PK_ATS::SetupAlquimia(Teuchos::RCP<AmanziChemistry::Alquimia_PK> chem_pk,
                                 Teuchos::RCP<AmanziChemistry::ChemistryEngine> chem_engine)
{
  chem_pk_ = chem_pk;
  chem_engine_ = chem_engine;

  if (chem_engine_ != Teuchos::null) {
    // Retrieve the component names (primary and secondary) from the chemistry 
    // engine.
    std::vector<std::string> component_names;
    chem_engine_->GetPrimarySpeciesNames(component_names);
    component_names_ = component_names;
    for (int i = 0; i < chem_engine_->NumAqueousComplexes(); ++i) {
      char secondary_name[128];
      snprintf(secondary_name, 127, "secondary_%d", i);
      component_names_.push_back(secondary_name);
    }
  }
}
#endif

void Transport_PK_ATS::set_states(const Teuchos::RCP<State>& S,
                                  const Teuchos::RCP<State>& S_inter,
                                  const Teuchos::RCP<State>& S_next) {

    //S_ = S;
  S_inter_ = S_inter;
  S_next_ = S_next;
}


/* ******************************************************************
* Define structure of this PK.
****************************************************************** */
void Transport_PK_ATS::Setup(const Teuchos::Ptr<State>& S)
{
  passwd_ = "state";  // owner's password


<<<<<<< HEAD
  domain_ = tp_list_->get<std::string>("domain name", "domain");

  
  saturation_key_ = Keys::readKey(*tp_list_, domain_, "saturation liquid", "saturation_liquid");
  prev_saturation_key_ = Keys::readKey(*tp_list_, domain_, "previous saturation liquid", "prev_saturation_liquid");
  flux_key_ = Keys::readKey(*tp_list_, domain_, "mass flux", "mass_flux");
  permeability_key_ = Keys::readKey(*tp_list_, domain_, "permeability", "permeability");
  tcc_key_ = Keys::readKey(*tp_list_, domain_, "concentration", "total_component_concentration");
  porosity_key_ = Keys::readKey(*tp_list_, domain_, "porosity", "porosity");
  molar_density_key_ = Keys::readKey(*tp_list_, domain_, "molar density", "molar_density_liquid");
  tcc_matrix_key_ = Keys::readKey(*tp_list_, domain_, "tcc matrix", "total_component_concentration_matrix");
  solid_residue_mass_key_ =  Keys::readKey(*tp_list_, domain_, "solid residue", "solid_residue_mass");
  mass_src_key_ = Keys::readKey(*tp_list_, domain_, "mass source", "mass_source");  
  water_content_key_ = Keys::getKey(domain_ ,"water_content"); 
=======
  domain_name_ = tp_list_->get<std::string>("domain name", "domain");

  
  saturation_key_ = Keys::readKey(*tp_list_, domain_name_, "saturation liquid", "saturation_liquid");
  prev_saturation_key_ = Keys::readKey(*tp_list_, domain_name_, "previous saturation liquid", "prev_saturation_liquid");
  flux_key_ = Keys::readKey(*tp_list_, domain_name_, "mass flux", "mass_flux");
  permeability_key_ = Keys::readKey(*tp_list_, domain_name_, "permeability", "permeability");
  tcc_key_ = Keys::readKey(*tp_list_, domain_name_, "concentration", "total_component_concentration");
  porosity_key_ = Keys::readKey(*tp_list_, domain_name_, "porosity", "porosity");
  molar_density_key_ = Keys::readKey(*tp_list_, domain_name_, "molar density", "molar_density_liquid");
  tcc_matrix_key_ = Keys::readKey(*tp_list_, domain_name_, "tcc matrix", "total_component_concentration_matrix");
  solid_residue_mass_key_ =  Keys::readKey(*tp_list_, domain_name_, "solid residue", "solid_residue_mass");
  mass_src_key_ = Keys::readKey(*tp_list_, domain_name_, "mass source", "mass_source");  
  water_content_key_ = Keys::getKey(domain_name_, "water_content"); 
>>>>>>> f4ec2cdb

  water_tolerance_ = tp_list_->get<double>("water tolerance", 1e-6);
  dissolution_ = tp_list_->get<bool>("allow dissolution", false);
  max_tcc_ = tp_list_->get<double>("maximum concentration", 0.9);


  mesh_ = S->GetMesh(domain_);
  dim = mesh_->space_dimension();
 
  // cross-coupling of PKs
  Teuchos::RCP<Teuchos::ParameterList> physical_models =
      Teuchos::sublist(tp_list_, "physical models and assumptions");
  bool abs_perm = physical_models->get<bool>("permeability field is required", false);
  std::string multiscale_model = physical_models->get<std::string>("multiscale model", "single porosity");


  // require state fields
  if (abs_perm) {
    S->RequireField(permeability_key_)->SetMesh(mesh_)->SetGhosted(true)
      ->AddComponent("cell", AmanziMesh::CELL, dim);
    S->RequireFieldEvaluator(permeability_key_);
  }

  if (!S->HasField(flux_key_)){
    S->RequireField(flux_key_)->SetMesh(mesh_)->SetGhosted(true)
      ->SetComponent("face", AmanziMesh::FACE, 1);
    S->RequireFieldEvaluator(flux_key_);
  }

  
  S->RequireField(saturation_key_)->SetMesh(mesh_)->SetGhosted(true)
      ->AddComponent("cell", AmanziMesh::CELL, 1);
  S->RequireFieldEvaluator(saturation_key_);

  // prev_sat does not have an evaluator, this is managed by hand.  not sure why
  S->RequireField(prev_saturation_key_)->SetMesh(mesh_)->SetGhosted(true)
      ->SetComponent("cell", AmanziMesh::CELL, 1);
  S->GetField(prev_saturation_key_, passwd_)->set_io_vis(false);

  if (!S->HasField(porosity_key_)){
    S->RequireField(porosity_key_, porosity_key_)->SetMesh(mesh_)->SetGhosted(true)
      ->AddComponent("cell", AmanziMesh::CELL, 1);
    S->RequireFieldEvaluator(porosity_key_);
  }

  int ncomponents = component_names_.size();
  std::vector<std::vector<std::string> > subfield_names(1);
  subfield_names[0] = component_names_;
  
  if (!S->HasField(solid_residue_mass_key_)){
    S->RequireField(solid_residue_mass_key_,  passwd_)->SetMesh(mesh_)->SetGhosted(true)
      ->SetComponent("cell", AmanziMesh::CELL, ncomponents);
  }

  if (!S->HasField(molar_density_key_)){
    S->RequireField(molar_density_key_, molar_density_key_)->SetMesh(mesh_)->SetGhosted(true)
      ->AddComponent("cell", AmanziMesh::CELL, 1);
    S->RequireFieldEvaluator(molar_density_key_);
  }

  if (!S->HasField(mass_src_key_) && tp_list_->sublist("source terms").isSublist("geochemical")){
    S->RequireField(mass_src_key_, mass_src_key_)->SetMesh(mesh_)->SetGhosted(true)
      ->AddComponent("cell", AmanziMesh::CELL, 1);
    S->RequireFieldEvaluator(mass_src_key_);
  }
  
  // require state fields when Transport PK is on
  if (component_names_.size() == 0) {
    Errors::Message msg;
    msg << "Transport PK: list of solutes is empty.\n";
    Exceptions::amanzi_throw(msg);  
  }


  if (!S->HasField(tcc_key_)){
    S->RequireField(tcc_key_, passwd_, subfield_names)
      ->SetMesh(mesh_)->SetGhosted(true)
      ->AddComponent("cell", AmanziMesh::CELL, ncomponents);
  }

  if (!S->HasField(solid_residue_mass_key_)){
    S->RequireField(solid_residue_mass_key_,  passwd_)->SetMesh(mesh_)->SetGhosted(true)
      ->SetComponent("cell", AmanziMesh::CELL, ncomponents);
  }


  // require multiscale fields
  multiscale_porosity_ = false;
  if (multiscale_model == "dual porosity") {
    multiscale_porosity_ = true;
    Teuchos::RCP<Teuchos::ParameterList>
        msp_list = Teuchos::sublist(tp_list_, "multiscale models", true);
    msp_ = CreateMultiscaleTransportPorosityPartition(mesh_, msp_list);

    std::vector<std::vector<std::string> > subfield_names(1);
    subfield_names[0] = component_names_;

    S->RequireField(tcc_matrix_key_, passwd_, subfield_names)
        ->SetMesh(mesh_)->SetGhosted(false)
        ->SetComponent("cell", AmanziMesh::CELL, ncomponents);
  }
}


/* ******************************************************************
* Routine processes parameter list. It needs to be called only once
* on each processor.                                                     
****************************************************************** */
void Transport_PK_ATS::Initialize(const Teuchos::Ptr<State>& S)
{
  // Set initial values for transport variables.
  dt_ = dt_debug_ = t_physics_ = 0.0;
  double time = S->time();
  if (time >= 0.0) t_physics_ = time;

  if (tp_list_->isSublist("initial conditions")) {
<<<<<<< HEAD
    S->GetField(tcc_key_,tcc_passwd_)->Initialize(tp_list_->sublist("initial conditions"));
=======
    S->GetField(tcc_key_, passwd_)->Initialize(tp_list_->sublist("initial conditions"));
>>>>>>> f4ec2cdb
  }

  internal_tests = 0;
  tests_tolerance = TRANSPORT_CONCENTRATION_OVERSHOOT;

  bc_scaling = 0.0;

  // Create verbosity object.
  Teuchos::ParameterList vlist;
  vlist.sublist("verbose object") = tp_list_->sublist("verbose object");
  vo_ =  Teuchos::rcp(new VerboseObject("TransportPK", vlist)); 

  Teuchos::OSTab tab = vo_->getOSTab();
  MyPID = mesh_->get_comm()->MyPID();

  // initialize missed fields
  InitializeFields_(S);

  //create copies
  S->RequireFieldCopy(tcc_key_, "subcycling", tcc_passwd_);
  tcc_tmp = S->GetField(tcc_key_, tcc_passwd_)->GetCopy("subcycling", tcc_passwd_)->GetFieldData();

  if (special_source_){
    S->RequireFieldCopy(tcc_key_, "with source", passwd_);
    tcc_w_src = S->GetField(tcc_key_, passwd_)->GetCopy("with source", passwd_)->GetFieldData();
  }

  
  S->RequireFieldCopy(saturation_key_, "subcycle_start", passwd_);
  ws_subcycle_start = S->GetFieldCopyData(saturation_key_, "subcycle_start",passwd_)
    ->ViewComponent("cell");
  S->RequireFieldCopy(saturation_key_, "subcycle_end", passwd_);
  ws_subcycle_end = S->GetFieldCopyData(saturation_key_, "subcycle_end", passwd_)
    ->ViewComponent("cell");
  S->RequireFieldCopy(molar_density_key_, "subcycle_start", passwd_);
  mol_dens_subcycle_start = S->GetFieldCopyData(molar_density_key_, "subcycle_start",passwd_)->ViewComponent("cell");
  S->RequireFieldCopy(molar_density_key_, "subcycle_end", passwd_);
  mol_dens_subcycle_end = S->GetFieldCopyData(molar_density_key_, "subcycle_end", passwd_)->ViewComponent("cell");

  S->RequireFieldCopy(flux_key_, "next_timestep", passwd_);
  flux_copy_ = S->GetFieldCopyData(flux_key_,  "next_timestep", passwd_)->ViewComponent("face", true);
  flux_copy_ -> PutScalar(0.);

  // Check input parameters. Due to limited amount of checks, we can do it earlier.
  Policy(S.ptr());

  ncells_owned = mesh_->num_entities(AmanziMesh::CELL, AmanziMesh::Parallel_type::OWNED);
  ncells_wghost = mesh_->num_entities(AmanziMesh::CELL, AmanziMesh::Parallel_type::ALL);

  nfaces_owned = mesh_->num_entities(AmanziMesh::FACE, AmanziMesh::Parallel_type::OWNED);
  nfaces_wghost = mesh_->num_entities(AmanziMesh::FACE, AmanziMesh::Parallel_type::ALL);
  nnodes_wghost = mesh_->num_entities(AmanziMesh::NODE, AmanziMesh::Parallel_type::ALL);

  // extract control parameters
  InitializeAll_();
 
  // state pre-prosessing
  Teuchos::RCP<const CompositeVector> cv;

  ws_ = S->GetFieldData(saturation_key_)->ViewComponent("cell", false); 
  ws_prev_ = S -> GetFieldData(prev_saturation_key_) -> ViewComponent("cell", false);


  
  phi_ = S->GetFieldData(porosity_key_) -> ViewComponent("cell", false);

  mol_dens_ = S -> GetFieldData(molar_density_key_) -> ViewComponent("cell", false);
  mol_dens_prev_ = S -> GetFieldData(molar_density_key_) -> ViewComponent("cell", false);
  
  tcc = S->GetFieldData(tcc_key_, tcc_passwd_);

  flux_ = S->GetFieldData(flux_key_)->ViewComponent("face", true);
  solid_qty_ = S->GetFieldData(solid_residue_mass_key_, passwd_)->ViewComponent("cell", false);

  //create vector of conserved quatities
  conserve_qty_ = Teuchos::rcp(new Epetra_MultiVector(*(S->GetFieldData(tcc_key_)->ViewComponent("cell", true))));

  // memory for new components
  // tcc_tmp = Teuchos::rcp(new CompositeVector(*(S->GetFieldData(tcc_key_))));
  // *tcc_tmp = *tcc;

  // upwind 
  const Epetra_Map& fmap_wghost = mesh_->face_map(true);
  upwind_cell_ = Teuchos::rcp(new Epetra_IntVector(fmap_wghost));
  downwind_cell_ = Teuchos::rcp(new Epetra_IntVector(fmap_wghost));

  IdentifyUpwindCells();

  // advection block initialization
  current_component_ = -1;

  const Epetra_Map& cmap_owned = mesh_->cell_map(false);
 
  // reconstruction initialization
  const Epetra_Map& cmap_wghost = mesh_->cell_map(true);
  limiter_ = Teuchos::rcp(new Operators::LimiterCell(mesh_));
  lifting_ = Teuchos::rcp(new Operators::ReconstructionCell(mesh_));

  // mechanical dispersion
  flag_dispersion_ = false;
  if (tp_list_->isSublist("material properties")) {
    Teuchos::RCP<Teuchos::ParameterList>
        mdm_list = Teuchos::sublist(tp_list_, "material properties");
    mdm_ = CreateMDMPartition(mesh_, mdm_list, flag_dispersion_);
    if (flag_dispersion_) CalculateAxiSymmetryDirection();
  }


  // create boundary conditions
  if (tp_list_->isSublist("boundary conditions")) {
    // -- try tracer-type conditions
    PK_DomainFunctionFactory<TransportDomainFunction> factory(mesh_);
    Teuchos::ParameterList& clist = tp_list_->sublist("boundary conditions").sublist("concentration");

    for (Teuchos::ParameterList::ConstIterator it = clist.begin(); it != clist.end(); ++it) {
      std::string name = it->first;
      if (clist.isSublist(name)) {
        Teuchos::ParameterList& bc_list = clist.sublist(name);
        if (name == "coupling") {
          Teuchos::ParameterList::ConstIterator it1 = bc_list.begin();
          std::string specname = it1->first;
          Teuchos::ParameterList& spec = bc_list.sublist(specname);
          Teuchos::RCP<TransportDomainFunction> 
            bc = factory.Create(spec, "boundary concentration", AmanziMesh::FACE, Kxy);

          for (int i = 0; i < component_names_.size(); i++){
            bc->tcc_names().push_back(component_names_[i]);
            bc->tcc_index().push_back(i);
          }         
          bc->set_state(S_);
          bcs_.push_back(bc);
        } else if (name == "subgrid") {
          Teuchos::ParameterList::ConstIterator it1 = bc_list.begin();
          std::string specname = it1->first;
          Teuchos::ParameterList& spec = bc_list.sublist(specname);
          Teuchos::Array<std::string> regions(1, domain_);

          std::size_t last_of = domain_.find_last_of("_");
          AMANZI_ASSERT(last_of != std::string::npos);
          int gid = std::stoi(domain_.substr(last_of+1, domain_.size()));
          spec.set("entity_gid_out", gid);
          Teuchos::RCP<TransportDomainFunction> 
            bc = factory.Create(spec, "boundary concentration", AmanziMesh::FACE, Kxy);

          for (int i = 0; i < component_names_.size(); i++){
            bc->tcc_names().push_back(component_names_[i]);
            bc->tcc_index().push_back(i);
          }         
          bc->set_state(S_);
          bcs_.push_back(bc);

        }else{
          for (Teuchos::ParameterList::ConstIterator it1 = bc_list.begin(); it1 != bc_list.end(); ++it1) {
            std::string specname = it1->first;
            Teuchos::ParameterList& spec = bc_list.sublist(specname);
            Teuchos::RCP<TransportDomainFunction> 
              bc = factory.Create(spec, "boundary concentration", AmanziMesh::FACE, Kxy);

            std::vector<int>& tcc_index = bc->tcc_index();
            std::vector<std::string>& tcc_names = bc->tcc_names();
            bc->set_state(S_);

            tcc_names.push_back(name);
            tcc_index.push_back(FindComponentNumber(name));

            bcs_.push_back(bc);          
          }
        }
      }
    }
#ifdef ALQUIMIA_ENABLED
    // -- try geochemical conditions
    Teuchos::ParameterList& glist = tp_list_->sublist("boundary conditions").sublist("geochemical");

    for (Teuchos::ParameterList::ConstIterator it = glist.begin(); it != glist.end(); ++it) {
      std::string specname = it->first;
      Teuchos::ParameterList& spec = glist.sublist(specname);

      Teuchos::RCP<TransportBoundaryFunction_Alquimia> 
        bc = Teuchos::rcp(new TransportBoundaryFunction_Alquimia(spec, mesh_, chem_pk_, chem_engine_));

      bc->set_mol_dens_data_(mol_dens_.ptr());
      std::vector<int>& tcc_index = bc->tcc_index();
      std::vector<std::string>& tcc_names = bc->tcc_names();
      
      for (int i = 0; i < tcc_names.size(); i++) {
        tcc_index.push_back(FindComponentNumber(tcc_names[i]));
      }

      bcs_.push_back(bc);
    }
#endif
  } else {
    if (vo_->getVerbLevel() > Teuchos::VERB_NONE) {
      *vo_->os() << vo_->color("yellow") << "No BCs were specified." << vo_->reset() << std::endl;
    }
  }


  // boundary conditions initialization
  time = t_physics_;
  // for (int i = 0; i < bcs_.size(); i++) {
  //   bcs_[i]->Compute(time, time);
  // }

  VV_CheckInfluxBC();

  // source term initialization: so far only "concentration" is available.
  if (tp_list_->isSublist("source terms")) {
    PK_DomainFunctionFactory<TransportDomainFunction> factory(mesh_);
    //if (domain_ == "domain")  PKUtils_CalculatePermeabilityFactorInWell(S_.ptr(), Kxy);

    Teuchos::ParameterList& clist = tp_list_->sublist("source terms").sublist("concentration");
    for (Teuchos::ParameterList::ConstIterator it = clist.begin(); it != clist.end(); ++it) {
      std::string name = it->first;
      if (clist.isSublist(name)) {
        Teuchos::ParameterList& src_list = clist.sublist(name);
        if (name=="coupling") {
          Teuchos::ParameterList::ConstIterator it1 = src_list.begin();
          std::string specname = it1->first;
          Teuchos::ParameterList& spec = src_list.sublist(specname);
          Teuchos::RCP<TransportDomainFunction> src = 
              factory.Create(spec, "sink", AmanziMesh::CELL, Kxy);

          for (int i = 0; i < component_names_.size(); i++){
            src->tcc_names().push_back(component_names_[i]);
            src->tcc_index().push_back(i);
          }
          src->set_state(S_);
          srcs_.push_back(src);
          
        }else{
          for (Teuchos::ParameterList::ConstIterator it1 = src_list.begin(); it1 != src_list.end(); ++it1) {
            std::string specname = it1->first;
            Teuchos::ParameterList& spec = src_list.sublist(specname);
            Teuchos::RCP<TransportDomainFunction> src = 
              factory.Create(spec, "sink", AmanziMesh::CELL, Kxy);
	    std::vector<std::string> tcc = spec.get<Teuchos::Array<std::string>>("component names").toVector();
	    src->set_tcc_names(tcc);
            // sets the default component name to be the parameterlist's name
            if (src->tcc_names().size() == 0) {
              src->tcc_names().push_back(name);
            }

            // set the component indicies
            for (const auto& n : src->tcc_names()) {
              src->tcc_index().push_back(FindComponentNumber(n));
            }
          
            src->set_state(S_);
            srcs_.push_back(src);
          }
        }
      }
    }

#ifdef ALQUIMIA_ENABLED
    // -- try geochemical conditions
    Teuchos::ParameterList& glist = tp_list_->sublist("source terms").sublist("geochemical");

    for (auto it = glist.begin(); it != glist.end(); ++it) {
      std::string specname = it->first;
      Teuchos::ParameterList& spec = glist.sublist(specname);

      Teuchos::RCP<TransportSourceFunction_Alquimia> 
          src = Teuchos::rcp(new TransportSourceFunction_Alquimia(spec, mesh_, chem_pk_, chem_engine_));

      src->set_mol_dens_data_(mol_dens_.ptr());

      mass_src_ = S->GetFieldData(mass_src_key_)->ViewComponent("cell",false);
      src->set_liquid_src_data_(mass_src_.ptr());

      for (const auto& n : src->tcc_names()) {
        src->tcc_index().push_back(FindComponentNumber(n));
      }

      srcs_.push_back(src);
    }
#endif
  }

  // Temporarily Transport hosts Henry law.
  PrepareAirWaterPartitioning_();

  if (vo_->getVerbLevel() >= Teuchos::VERB_MEDIUM) {
    Teuchos::OSTab tab = vo_->getOSTab();
    *vo_->os() << "Number of components: " << tcc->size() << std::endl
               << "cfl=" << cfl_ << " spatial/temporal discretization: " 
               << spatial_disc_order << " " << temporal_disc_order << std::endl;
    *vo_->os() << vo_->color("green") << "Initalization of PK is complete." 
               << vo_->reset() << std::endl << std::endl;
  }


}


/* ******************************************************************
* Initalized fields left by State and other PKs.
****************************************************************** */
void Transport_PK_ATS::InitializeFields_(const Teuchos::Ptr<State>& S)
{
  Teuchos::OSTab tab = vo_->getOSTab();

  // set popular default values when flow PK is off
  if (S->HasField(saturation_key_)) {
    if (S->GetField(saturation_key_)->owner() == passwd_) {
      if (!S->GetField(saturation_key_, passwd_)->initialized()) {
        S->GetFieldData(saturation_key_, passwd_)->PutScalar(1.0);
        S->GetField(saturation_key_, passwd_)->set_initialized();

        if (vo_->getVerbLevel() >= Teuchos::VERB_MEDIUM)
            *vo_->os() << "initilized saturation_liquid to value 1.0" << std::endl;  
      }
      InitializeFieldFromField_(prev_saturation_key_, saturation_key_, S, true, true);
    }
    else {
      if (S->GetField(prev_saturation_key_)->owner() == passwd_) {
        if (!S->GetField(prev_saturation_key_, passwd_)->initialized()) {
          // S->GetFieldData(prev_saturation_key_, passwd_)->PutScalar(1.0);
          // S->GetField(prev_saturation_key_, passwd_)->set_initialized();
          // if (S->HasFieldEvaluator(Keys::getKey(domain_,saturation_key_))){
          //   S->GetFieldEvaluator(Keys::getKey(domain_,saturation_key_))->HasFieldChanged(S.ptr(), "transport");
          // }
          InitializeFieldFromField_(prev_saturation_key_, saturation_key_, S, true, true);
          S->GetField(prev_saturation_key_, passwd_)->set_initialized();

          if (vo_->getVerbLevel() >= Teuchos::VERB_MEDIUM)
            *vo_->os() << "initilized prev_saturation_liquid from saturation" << std::endl;
        }
      }
    }
  }

  InitializeFieldFromField_(tcc_matrix_key_, tcc_key_, S, false, false);

  //InitializeFieldFromField_(flux_key_, darcy_flux_key_, S, false, false);

  // if (vol_flux_conversion_){
  //   vol_flux = S->GetFieldData(flux_key_, passwd_)->ViewComponent("face", true);
  //   ComputeVolumeDarcyFlux(S->GetFieldData(darcy_flux_key_)->ViewComponent("face", true),
  //                          S->GetFieldData(molar_density_key_)->ViewComponent("cell", true),
  //                          vol_flux);
  // }

  S->GetFieldData(solid_residue_mass_key_, passwd_)->PutScalar(0.0);
  S->GetField(solid_residue_mass_key_, passwd_)->set_initialized();
}


/* ****************************************************************
* Auxiliary initialization technique.
**************************************************************** */
void Transport_PK_ATS::InitializeFieldFromField_(const std::string& field0, 
                                                 const std::string& field1, 
                                                 const Teuchos::Ptr<State>& S,
                                                 bool call_evaluator,
                                                 bool overwrite)
{
  if (S->HasField(field0)) {
    if (S->GetField(field0)->owner() == passwd_) {
      if ((!S->GetField(field0, passwd_)->initialized())||(overwrite)) {
        if (call_evaluator)
            S->GetFieldEvaluator(field1)->HasFieldChanged(S.ptr(), passwd_);

        const CompositeVector& f1 = *S->GetFieldData(field1);
        CompositeVector& f0 = *S->GetFieldData(field0, passwd_);
        
        double vmin0, vmax0, vavg0;
        double vmin1, vmax1, vavg1;
        
        f0 = f1;

        S->GetField(field0, passwd_)->set_initialized();
        if ((vo_->getVerbLevel() >= Teuchos::VERB_MEDIUM)&&(!overwrite)){
          *vo_->os() << "initiliazed " << field0 << " to " << field1 << std::endl;
        }
      }
    }
  }
}


/* *******************************************************************
* Estimation of the time step based on T.Barth (Lecture Notes   
* presented at VKI Lecture Series 1994-05, Theorem 4.2.2.       
* Routine must be called every time we update a flow field.
*
* Warning: Barth calculates influx, we calculate outflux. The methods
* are equivalent for divergence-free flows and gurantee EMP. Outflux 
* takes into account sinks and sources but preserves only positivity
* of an advected mass.
* ***************************************************************** */
double Transport_PK_ATS::StableTimeStep()
{


  S_next_->GetFieldData(flux_key_)->ScatterMasterToGhosted("face");
  
  flux_ = S_next_->GetFieldData(flux_key_)->ViewComponent("face", true);

  // *flux_copy_ = *flux_; // copy flux vector from S_next_ to S_;

  Teuchos::RCP<Epetra_Map> cell_map = Teuchos::rcp(new Epetra_Map(mesh_->cell_map(false)));
   
  IdentifyUpwindCells();

  tcc = S_inter_->GetFieldData(tcc_key_, tcc_passwd_);
  Epetra_MultiVector& tcc_prev = *tcc->ViewComponent("cell");

  // loop over faces and accumulate upwinding fluxes
  std::vector<double> total_outflux(ncells_wghost, 0.0);

  for (int f = 0; f < nfaces_wghost; f++) {
    int c = (*upwind_cell_)[f];

    if (c >= 0) {
      total_outflux[c] += fabs((*flux_)[0][f]);
    }

  }

  Sinks2TotalOutFlux(tcc_prev, total_outflux, 0, num_aqueous - 1);


  // modify estimate for other models
  // if (multiscale_porosity_) {
  //   const Epetra_MultiVector& wcm_prev = *S_next_->GetFieldData("prev_water_content_matrix")->ViewComponent("cell");
  //   const Epetra_MultiVector& wcm = *S_next_->GetFieldData("water_content_matrix")->ViewComponent("cell");

  //   double dtg = S_->final_time() - S_->initial_time();
  //   for (int c = 0; c < ncells_owned; ++c) {
  //     double flux_liquid = (wcm[0][c] - wcm_prev[0][c]) / dtg;
  //     msp_->second[(*msp_->first)[c]]->UpdateStabilityOutflux(flux_liquid, &total_outflux[c]);
  //   }
  // }

  // loop over cells and calculate minimal time step
  double vol, outflux, dt_cell;
  double ws_min_dt, outflux_min_dt;
  vol=0;
  dt_ = dt_cell = TRANSPORT_LARGE_TIME_STEP;
  int cmin_dt = 0;
  for (int c = 0; c < ncells_owned; c++) {
    outflux = total_outflux[c];

    if ((outflux > 0) && ((*ws_prev_)[0][c]>0) && ((*ws_)[0][c]>0) && ((*phi_)[0][c] > 0 )) {
      vol = mesh_->cell_volume(c);
      dt_cell = vol * (*mol_dens_)[0][c] * (*phi_)[0][c] * std::min( (*ws_prev_)[0][c], (*ws_)[0][c] ) / outflux;
    }
    if (dt_cell < dt_) {
      // *vo_->os()<<"Stable step: "<<flux_key_<<" cell "<<c<<" out "<<outflux<<"  dt= "<<dt_cell<<"\n";
      dt_ = dt_cell;
      cmin_dt = c;
      ws_min_dt = std::min( (*ws_prev_)[0][c], (*ws_)[0][c] );
      outflux_min_dt = total_outflux[c];
    }
  }

  if (spatial_disc_order == 2) dt_ /= 2;

  // communicate global time step
  double dt_tmp = dt_;
  const Epetra_Comm& comm = ws_prev_->Comm();
  comm.MinAll(&dt_tmp, &dt_, 1);
 
  // incorporate developers and CFL constraints
  dt_ = std::min(dt_, dt_debug_);
  dt_ *= cfl_;

  // print optional diagnostics using maximum cell id as the filter
  if (vo_->getVerbLevel() >= Teuchos::VERB_HIGH) {
    int cmin_dt_unique = (fabs(dt_tmp * cfl_ - dt_) < 1e-6 * dt_) ? cell_map->GID(cmin_dt) : -2;

    int cmin_dt_tmp = cmin_dt_unique;
    comm.MaxAll(&cmin_dt_tmp, &cmin_dt_unique, 1);
    int min_pid=-1;

    double tmp_package[6];

    if (cell_map->GID(cmin_dt) == cmin_dt_unique) {
      const AmanziGeometry::Point& p = mesh_->cell_centroid(cmin_dt);

      Teuchos::OSTab tab = vo_->getOSTab();
      min_pid = comm.MyPID();
      tmp_package[0] = ws_min_dt;
      tmp_package[1] = outflux_min_dt;
      tmp_package[2] = p[0];
      tmp_package[3] = p[1];
      if (p.dim() == 3) tmp_package[4] = p[2];
      else tmp_package[4] = 0.;
      tmp_package[5] = p.dim();

    }

    int min_pid_tmp = min_pid;
    comm.MaxAll(&min_pid_tmp, &min_pid, 1);
    
    comm.Broadcast(tmp_package, 6, min_pid);

    Teuchos::OSTab tab = vo_->getOSTab();

    *vo_->os() << "Stable time step "<<dt_<< " is computed at ("<< tmp_package[2]<<", " <<tmp_package[3];
    if (fabs(3 - tmp_package[5]) <1e-10) *vo_->os()<<", "<<tmp_package[4];
    *vo_->os() <<")"<<std::endl;
    
    *vo_->os() << "Stable time step "<<dt_<< " is limited by saturation/ponded_depth "<<tmp_package[0]<<" and "
	       << "output flux "<<tmp_package[1]<<std::endl;

  }
    										    
  return dt_;
}


/* ******************************************************************* 
* Estimate returns last time step unless it is zero.     
******************************************************************* */
double Transport_PK_ATS::get_dt()
{
  if (subcycling_) {
    return 1e+99;
  } else {
    //  flux_ = S_next_->GetFieldData(flux_key_)->ViewComponent("face", true);
    // *flux_copy_ = *flux_; // copy flux vector from S_next_ to S_;
    // double norm = 0.;
    // flux_->NormInf(&norm);
    // *vo_->os()<< name()<<" "<<"flux is copied norm:"<<norm<<"\n";    
    StableTimeStep();
    return dt_;
  }
}


/* ******************************************************************* 
* MPC will call this function to advance the transport state.
* Efficient subcycling requires to calculate an intermediate state of
* saturation only once, which leads to a leap-frog-type algorithm.
******************************************************************* */
bool Transport_PK_ATS::AdvanceStep(double t_old, double t_new, bool reinit)
{ 
  bool failed = false;
  double dt_MPC = t_new - t_old;

  
  flux_ = S_next_->GetFieldData(flux_key_)->ViewComponent("face", true);
  *flux_copy_ = *flux_; // copy flux vector from S_next_ to S_; 

  if (S_next_->HasFieldEvaluator(molar_density_key_)){
    S_next_->GetFieldEvaluator(molar_density_key_)->HasFieldChanged(S_next_.ptr(), molar_density_key_);
  }
   
  ws_ = S_next_->GetFieldData(saturation_key_)->ViewComponent("cell", false);
  mol_dens_ = S_next_->GetFieldData(molar_density_key_)->ViewComponent("cell", false);
  solid_qty_ = S_next_->GetFieldData(solid_residue_mass_key_, passwd_)->ViewComponent("cell", false);

  // We use original tcc and make a copy of it later if needed.
  tcc = S_inter_->GetFieldData(tcc_key_, tcc_passwd_);
  Epetra_MultiVector& tcc_prev = *tcc->ViewComponent("cell");

  // calculate stable time step    
  double dt_shift = 0.0, dt_global = dt_MPC;
  double time = S_inter_->intermediate_time();
  if (time >= 0.0) { 
    t_physics_ = time;
    dt_shift = time - S_inter_->initial_time();
    dt_global = S_inter_->final_time() - S_inter_->initial_time();
  }

  if (subcycling_)
    StableTimeStep();
  else
    dt_ = dt_MPC;
  double dt_stable = dt_;  // advance routines override dt_

 
  int interpolate_ws = 0;  // (dt_ < dt_global) ? 1 : 0;

  if ((t_old > S_inter_->initial_time())||(t_new < S_inter_->final_time())) interpolate_ws = 1;

<<<<<<< HEAD
  // start subcycling

=======
>>>>>>> f4ec2cdb
  double dt_sum = 0.0;
  double dt_cycle;
  if (interpolate_ws) {        
    dt_cycle = std::min(dt_stable, dt_MPC);
    InterpolateCellVector(*ws_prev_, *ws_, dt_shift, dt_global, *ws_subcycle_start);
    InterpolateCellVector(*mol_dens_prev_, *mol_dens_, dt_shift, dt_global, *mol_dens_subcycle_start);
    InterpolateCellVector(*ws_prev_, *ws_, dt_shift + dt_cycle, dt_global, *ws_subcycle_end);
    InterpolateCellVector(*mol_dens_prev_, *mol_dens_, dt_shift + dt_cycle, dt_global, *mol_dens_subcycle_end);
    ws_start = ws_subcycle_start;
    ws_end = ws_subcycle_end;
    mol_dens_start = mol_dens_subcycle_start;
    mol_dens_end = mol_dens_subcycle_end;
  } else {
    dt_cycle = dt_MPC;
    ws_start = ws_prev_;
    ws_end = ws_;
    mol_dens_start = mol_dens_prev_;
    mol_dens_end = mol_dens_;
  }
  

  for (int c = 0; c < ncells_owned; c++) {
    double vol_phi_ws_den;
    vol_phi_ws_den = mesh_->cell_volume(c) * (*phi_)[0][c] * (*ws_prev_)[0][c] * (*mol_dens_prev_)[0][c];
    for (int i=0; i<num_aqueous + num_gaseous; i++){
      mass_solutes_stepstart_[i] = tcc_prev[i][c] * vol_phi_ws_den;
    }
  }

  
  for (int c = 0; c < ncells_owned; c++) {
    double vol_phi_ws_den;
    vol_phi_ws_den = mesh_->cell_volume(c) * (*phi_)[0][c] * (*ws_prev_)[0][c] * (*mol_dens_prev_)[0][c];
    for (int i=0; i<num_aqueous + num_gaseous; i++){
      mass_solutes_stepstart_[i] = tcc_prev[i][c] * vol_phi_ws_den;
    }
  }


  int ncycles = 0, swap = 1;
     
  while (dt_sum < dt_MPC - 1e-6) {

    // update boundary conditions
    time = t_physics_ + dt_cycle / 2;
    for (int i = 0; i < bcs_.size(); i++){
      bcs_[i]->Compute(time, time);
    }
    
    double dt_try = dt_MPC - dt_sum;
    double tol = 1e-10 * (dt_try + dt_stable); 
    bool final_cycle = false;

    // *vo_->os() <<std::setprecision(10)<<"dt_MPC "<<dt_MPC<<" dt_cycle "<<dt_cycle<<" dt_sum "<<dt_sum<<" dt_stable "<<
    //   dt_stable<<" dt_try "<<dt_try<<" "<<dt_try - (dt_stable + tol)<<" tol "<<tol<<"\n";

    
    if (dt_try >= 2 * dt_stable) {
      dt_cycle = dt_stable;
    } else if (dt_try > dt_stable + tol) { 
      dt_cycle = dt_try / 2; 
    } else {
      dt_cycle = dt_try;
      final_cycle = true;
    }

    t_physics_ += dt_cycle;
    dt_sum += dt_cycle;

    if (interpolate_ws) {
      if (swap) {  // Initial water saturation is in 'start'.
        ws_start = ws_subcycle_start;
        ws_end = ws_subcycle_end;
        mol_dens_start = mol_dens_subcycle_start;
        mol_dens_end = mol_dens_subcycle_end;
                
        double dt_int = dt_sum + dt_shift;
        InterpolateCellVector(*ws_prev_, *ws_, dt_int, dt_global, *ws_subcycle_end);
        InterpolateCellVector(*mol_dens_prev_, *mol_dens_, dt_int, dt_global, *mol_dens_subcycle_end);
      } else {  // Initial water saturation is in 'end'.
        ws_start = ws_subcycle_end;
        ws_end = ws_subcycle_start;
        mol_dens_start = mol_dens_subcycle_end;
        mol_dens_end = mol_dens_subcycle_start;

        double dt_int = dt_sum + dt_shift;
        InterpolateCellVector(*ws_prev_, *ws_, dt_int, dt_global, *ws_subcycle_start);
        InterpolateCellVector(*mol_dens_prev_, *mol_dens_, dt_int, dt_global, *mol_dens_subcycle_start);
      }
      swap = 1 - swap;
    }

    if (spatial_disc_order == 1) {  // temporary solution (lipnikov@lanl.gov)
      AdvanceDonorUpwind(dt_cycle);
    } else if (spatial_disc_order == 2 && temporal_disc_order == 1) {
      AdvanceSecondOrderUpwindRK1(dt_cycle);
    } else if (spatial_disc_order == 2 && temporal_disc_order == 2) {
      AdvanceSecondOrderUpwindRK2(dt_cycle);
    }

    // add multiscale model
    if (multiscale_porosity_) {
      double t_int1 = t_old + dt_sum - dt_cycle;
      double t_int2 = t_old + dt_sum;
      AddMultiscalePorosity_(t_old, t_new, t_int1, t_int2);
    }

    if (! final_cycle) {  // rotate concentrations (we need new memory for tcc)
      tcc = Teuchos::RCP<CompositeVector>(new CompositeVector(*tcc_tmp));
    }

    ncycles++;
  }
 
  //if (ncycles > 1) exit(0);

  dt_ = dt_stable;  // restore the original time step (just in case)

  Epetra_MultiVector& tcc_next = *tcc_tmp->ViewComponent("cell", false);

  Advance_Dispersion_Diffusion(t_old, t_new);

  // optional Henry Law for the case of gas diffusion
  if (henry_law_) {
    MakeAirWaterPartitioning_();
  }

  // statistics output
  nsubcycles = ncycles;
  if (vo_->getVerbLevel() >= Teuchos::VERB_MEDIUM) {
    Teuchos::OSTab tab = vo_->getOSTab();
    *vo_->os() << ncycles << " sub-cycles, dt_stable=" << units_.OutputTime(dt_stable)
               << " [sec]  dt_MPC=" << units_.OutputTime(dt_MPC) << " [sec]" << std::endl;

    VV_PrintSoluteExtrema(tcc_next, dt_MPC);
  }

  return failed;
}


void Transport_PK_ATS :: Advance_Dispersion_Diffusion(double t_old, double t_new) {

  double dt_MPC = t_new - t_old;
  // We define tracer as the species #0 as calculate some statistics.
  Epetra_MultiVector& tcc_next = *tcc_tmp->ViewComponent("cell", false);
  Epetra_MultiVector& tcc_prev = *tcc->ViewComponent("cell");
  int num_components = tcc_prev.NumVectors();

  bool flag_diffusion(false);
  for (int i = 0; i < 2; i++) {
    if (diffusion_phase_[i] != Teuchos::null) {
      if (diffusion_phase_[i]->values().size() != 0) flag_diffusion = true;
    }
  }
  if (flag_diffusion) {
    // no molecular diffusion if all tortuosities are zero.
    double tau(0.0);
    for (int i = 0; i < mat_properties_.size(); i++) {
      tau += mat_properties_[i]->tau[0] + mat_properties_[i]->tau[1];
    }
    if (tau == 0.0) flag_diffusion = false;
  }

  if (flag_dispersion_ || flag_diffusion) {
    Teuchos::ParameterList& op_list = 
        tp_list_->sublist("operators").sublist("diffusion operator").sublist("matrix");

    Teuchos::RCP<Operators::BCs> bc_dummy = 
        Teuchos::rcp(new Operators::BCs(mesh_, AmanziMesh::FACE, WhetStone::DOF_Type::SCALAR));
    
    // default boundary conditions (none inside domain and Neumann on its boundary)
    auto& bc_model = bc_dummy->bc_model();
    auto& bc_value = bc_dummy->bc_value();
    PopulateBoundaryData(bc_model, bc_value, -1);
   
    Operators::PDE_DiffusionFactory opfactory;
    Teuchos::RCP<Operators::PDE_Diffusion> op1 = opfactory.Create(op_list, mesh_, bc_dummy);
    op1->SetBCs(bc_dummy, bc_dummy);
    Teuchos::RCP<Operators::Operator> op = op1->global_operator();
    Teuchos::RCP<Operators::PDE_Accumulation> op2 =
        Teuchos::rcp(new Operators::PDE_Accumulation(AmanziMesh::CELL, op));

    const CompositeVectorSpace& cvs = op1->global_operator()->DomainMap();
    CompositeVector sol(cvs), factor(cvs), factor0(cvs), source(cvs), zero(cvs);
    zero.PutScalar(0.0);
  
    // populate the dispersion operator (if any)
    if (flag_dispersion_) {
      CalculateDispersionTensor_(*flux_, *phi_, *ws_, *mol_dens_);
    }

    int phase, num_itrs(0);
    bool flag_op1(true);
    double md_change, md_old(0.0), md_new, residual(0.0);

    // Disperse and diffuse aqueous components
    for (int i = 0; i < num_aqueous; i++) {
      FindDiffusionValue(component_names_[i], &md_new, &phase);
      md_change = md_new - md_old;
      md_old = md_new;

      if (md_change != 0.0) {
        CalculateDiffusionTensor_(md_change, phase, *phi_, *ws_, *mol_dens_);
        flag_op1 = true;
      }

      // set initial guess
      Epetra_MultiVector& sol_cell = *sol.ViewComponent("cell");
      for (int c = 0; c < ncells_owned; c++) {
        sol_cell[0][c] = tcc_next[i][c];
      }
      if (sol.HasComponent("face")) {
        sol.ViewComponent("face")->PutScalar(0.0);
      }
    
      if (flag_op1) {
        op->Init();
        Teuchos::RCP<std::vector<WhetStone::Tensor> > Dptr = Teuchos::rcpFromRef(D_);
        op1->Setup(Dptr, Teuchos::null, Teuchos::null);
        op1->UpdateMatrices(Teuchos::null, Teuchos::null);

        // add accumulation term
        Epetra_MultiVector& fac = *factor.ViewComponent("cell");
        for (int c = 0; c < ncells_owned; c++) {
          fac[0][c] = (*phi_)[0][c] * (*ws_)[0][c] * (*mol_dens_)[0][c];
        }
        op2->AddAccumulationDelta(sol, factor, factor, dt_MPC, "cell");
        op1->ApplyBCs(true, true, true);

      } else {
        Epetra_MultiVector& rhs_cell = *op->rhs()->ViewComponent("cell");
        for (int c = 0; c < ncells_owned; c++) {
          double tmp = mesh_->cell_volume(c) * (*ws_)[0][c] * (*phi_)[0][c] * (*mol_dens_)[0][c]/ dt_MPC;
          rhs_cell[0][c] = tcc_next[i][c] * tmp;
        }
      }
  
      CompositeVector& rhs = *op->rhs();
      int ierr = op->ApplyInverse(rhs, sol);

      if (ierr < 0) {
        Errors::Message msg("TransportExplicit_PK solver failed with message: \"");
        msg << op->returned_code_string() << "\"";
        Exceptions::amanzi_throw(msg);
      }

      residual += op->residual();
      num_itrs += op->num_itrs();

      for (int c = 0; c < ncells_owned; c++) {
        tcc_next[i][c] = sol_cell[0][c];
      }
      if (sol.HasComponent("face")){
        if (tcc_tmp -> HasComponent("boundary_face")){
          Epetra_MultiVector& tcc_tmp_bf = *tcc_tmp -> ViewComponent("boundary_face",false);
          Epetra_MultiVector& sol_faces = *sol.ViewComponent("face",false);
          const Epetra_Map& vandalay_map = mesh_->exterior_face_map(false);
          const Epetra_Map& face_map = mesh_->face_map(false);
          int nbfaces = tcc_tmp_bf.MyLength();
          for (int bf=0; bf!=nbfaces; ++bf) {
            AmanziMesh::Entity_ID f = face_map.LID(vandalay_map.GID(bf));
            tcc_tmp_bf[i][bf] =  sol_faces[i][f];
          }
        }
      }
    }

    // Diffuse gaseous components. We ignore dispersion 
    // tensor (D is reset). Inactive cells (s[c] = 1 and D_[c] = 0) 
    // are treated with a hack of the accumulation term.
    D_.clear();
    md_old = 0.0;
    for (int i = num_aqueous; i < num_components; i++) {
      FindDiffusionValue(component_names_[i], &md_new, &phase);
      md_change = md_new - md_old;
      md_old = md_new;

      if (md_change != 0.0 || i == num_aqueous) {
        CalculateDiffusionTensor_(md_change, phase, *phi_, *ws_, *mol_dens_);
      }

      // set initial guess
      Epetra_MultiVector& sol_cell = *sol.ViewComponent("cell");
      for (int c = 0; c < ncells_owned; c++) {
        sol_cell[0][c] = tcc_next[i][c];
      }
      if (sol.HasComponent("face")) {
        sol.ViewComponent("face")->PutScalar(0.0);
      }

      op->Init();
      Teuchos::RCP<std::vector<WhetStone::Tensor> > Dptr = Teuchos::rcpFromRef(D_);
      op1->Setup(Dptr, Teuchos::null, Teuchos::null);
      op1->UpdateMatrices(Teuchos::null, Teuchos::null);

      // add boundary conditions and sources for gaseous components
      PopulateBoundaryData(bc_model, bc_value, i);

      Epetra_MultiVector& rhs_cell = *op->rhs()->ViewComponent("cell");
      ComputeAddSourceTerms(t_new, 1.0, rhs_cell, i, i);
      op1->ApplyBCs(true, true, true);

      // add accumulation term
      Epetra_MultiVector& fac1 = *factor.ViewComponent("cell");
      Epetra_MultiVector& fac0 = *factor0.ViewComponent("cell");

      for (int c = 0; c < ncells_owned; c++) {
        fac1[0][c] = (*phi_)[0][c] * (1.0 - (*ws_)[0][c]) * (*mol_dens_)[0][c];
        fac0[0][c] = (*phi_)[0][c] * (1.0 - (*ws_prev_)[0][c]) * (*mol_dens_prev_)[0][c];
        if ((*ws_)[0][c] == 1.0) fac1[0][c] = 1.0 * (*mol_dens_)[0][c];  // hack so far
      }
      op2->AddAccumulationDelta(sol, factor0, factor, dt_MPC, "cell");
  
      CompositeVector& rhs = *op->rhs();
      int ierr = op->ApplyInverse(rhs, sol);
      if (ierr < 0) {
        Errors::Message msg("Transport_PK solver failed with message: \"");
        msg << op->returned_code_string() << "\"";
        Exceptions::amanzi_throw(msg);
      }

      residual += op->residual();
      num_itrs += op->num_itrs();

      for (int c = 0; c < ncells_owned; c++) {
        tcc_next[i][c] = sol_cell[0][c];
      }
    }

    if (vo_->os_OK(Teuchos::VERB_MEDIUM)) {
      Teuchos::OSTab tab = vo_->getOSTab();
      *vo_->os() << "dispersion solver ||r||=" << residual / num_components
                 << " itrs=" << num_itrs / num_components << std::endl;
    }
  }

}





/* ******************************************************************* 
* Add multiscale porosity model on sub interval [t_int1, t_int2]:
*   d(VWC_f)/dt -= G_s, d(VWC_m) = G_s 
*   G_s = G_w C^* + omega_s (C_f - C_m).
******************************************************************* */
void Transport_PK_ATS::AddMultiscalePorosity_(
    double t_old, double t_new, double t_int1, double t_int2)
{

  Epetra_MultiVector& tcc_next = *tcc_tmp->ViewComponent("cell");
  Epetra_MultiVector& tcc_matrix = 
     *S_inter_->GetFieldData("total_component_concentration_matrix", passwd_)->ViewComponent("cell");

  const Epetra_MultiVector& wcf_prev = *S_inter_->GetFieldData("prev_water_content")->ViewComponent("cell");
  const Epetra_MultiVector& wcf = *S_inter_->GetFieldData("water_content")->ViewComponent("cell");

  const Epetra_MultiVector& wcm_prev = *S_inter_->GetFieldData("prev_water_content_matrix")->ViewComponent("cell");
  const Epetra_MultiVector& wcm = *S_inter_->GetFieldData("water_content_matrix")->ViewComponent("cell");

  // multi-node matrix requires more input data
  const Epetra_MultiVector& phi_matrix = *S_inter_->GetFieldData("porosity_matrix")->ViewComponent("cell");

  int nnodes(1);
  Teuchos::RCP<Epetra_MultiVector> tcc_matrix_aux;
  if (S_inter_->HasField("total_component_concentration_matrix_aux")) {
    tcc_matrix_aux = S_inter_->GetFieldData("total_component_concentration_matrix_aux", passwd_)->ViewComponent("cell");
    nnodes = tcc_matrix_aux->NumVectors() + 1; 
  }
  WhetStone::DenseVector tcc_m(nnodes);

  double flux_liquid, flux_solute, wcm0, wcm1, wcf0, wcf1;
  double dtg, dts, t1, t2, tmp0, tmp1, tfp0, tfp1, a, b;
  std::vector<AmanziMesh::Entity_ID> block;

  dtg = t_new - t_old;
  dts = t_int2 - t_int1;
  t1 = t_int1 - t_old;
  t2 = t_int2 - t_old;

  for (int c = 0; c < ncells_owned; ++c) {
    wcm0 = wcm_prev[0][c];
    wcm1 = wcm[0][c];
    flux_liquid = (wcm1 - wcm0) / dtg;
  
    wcf0 = wcf_prev[0][c];
    wcf1 = wcf[0][c];
  
    a = t1 / dtg;
    b = t2 / dtg;

    tfp0 = a * wcf1 + (1.0 - a) * wcf0;
    tfp1 = b * wcf1 + (1.0 - b) * wcf0;

    tmp0 = a * wcm1 + (1.0 - a) * wcm0;
    tmp1 = b * wcm1 + (1.0 - b) * wcm0;


    double phim = phi_matrix[0][c];

    for (int i = 0; i < num_aqueous; ++i) {
      tcc_m(0) = tcc_matrix[i][c];
      if (tcc_matrix_aux != Teuchos::null) {
        for (int n = 0; n < nnodes - 1; ++n) 
          tcc_m(n + 1) = (*tcc_matrix_aux)[n][c];
      }

      flux_solute = msp_->second[(*msp_->first)[c]]->ComputeSoluteFlux(
          flux_liquid, tcc_next[i][c], tcc_m, 
          i, dts, tfp0, tfp1, tmp0, tmp1, phim);

      tcc_matrix[i][c] = tcc_m(0);
      if (tcc_matrix_aux != Teuchos::null) {
        for (int n = 0; n < nnodes - 1; ++n) 
          (*tcc_matrix_aux)[n][c] = tcc_m(n + 1);
      }
    }
  }
}


/* ******************************************************************* 
* Copy the advected tcc field to the state.
******************************************************************* */
void Transport_PK_ATS::CommitStep(double t_old, double t_new, const Teuchos::RCP<State>& S)
{
  Teuchos::RCP<CompositeVector> tcc;
  
  tcc = S->GetFieldData(tcc_key_, passwd_);

  *tcc = *tcc_tmp;
  InitializeFieldFromField_(prev_saturation_key_, saturation_key_, S.ptr(), false, true);
  
  // Copy to S_ as well
  tcc = S->GetFieldData(tcc_key_, tcc_passwd_);
  *tcc = *tcc_tmp;
  
  ChangedSolutionPK(S.ptr());
  
}


/* ******************************************************************* 
 * A simple first-order transport method 
 ****************************************************************** */
void Transport_PK_ATS::AdvanceDonorUpwind(double dt_cycle)
{
  dt_ = dt_cycle;  // overwrite the maximum stable transport step
  mass_solutes_source_.assign(num_aqueous + num_gaseous, 0.0);
  mass_solutes_bc_.assign(num_aqueous + num_gaseous, 0.0);

  // populating next state of concentrations
  tcc->ScatterMasterToGhosted("cell");
  Epetra_MultiVector& tcc_prev = *tcc->ViewComponent("cell", true);
  Epetra_MultiVector& tcc_next = *tcc_tmp->ViewComponent("cell", true);

  // prepare conservative state in master and slave cells
  double vol_phi_ws_den, tcc_flux;
  double mass_start = 0., tmp1, mass;

  // We advect only aqueous components.
  int num_advect = num_aqueous;
  int rank = mesh_->get_comm()->MyPID();
  
  // if (domain_name_ == "surface"){
  //   std::cout<<tcc_prev<<"\n";
  //   //    exit(0);
  // }

  for (int c = 0; c < ncells_owned; c++) {
    vol_phi_ws_den = mesh_->cell_volume(c) * (*phi_)[0][c] * (*ws_start)[0][c] * (*mol_dens_start)[0][c];
    for (int i = 0; i < num_advect; i++){
      (*conserve_qty_)[i][c] = tcc_prev[i][c] * vol_phi_ws_den;

      if (dissolution_){
        if (( (*ws_start)[0][c]  > water_tolerance_) && ((*solid_qty_)[i][c] > 0 )){  // Dissolve solid residual into liquid
          double add_mass = std::min((*solid_qty_)[i][c], max_tcc_* vol_phi_ws_den - (*conserve_qty_)[i][c]);
          (*solid_qty_)[i][c] -= add_mass;
          (*conserve_qty_)[i][c] += add_mass;
        }
      }
      
      mass_start += (*conserve_qty_)[i][c];
    }
  }
 
  tmp1 = mass_start;
  mesh_->get_comm()->SumAll(&tmp1, &mass_start, 1);


  // if (vo_->getVerbLevel() >= Teuchos::VERB_EXTREME){
  //   if (domain_ == "surface")  *vo_->os()<<std::setprecision(10)<<"Surface mass start "<<mass_start<<"\n";
  //   else  *vo_->os()<<std::setprecision(10)<<"Subsurface mass start "<<mass_start<<"\n";
  // }
<<<<<<< HEAD
=======
  // tmp1 = mass_start;
  // mesh_->get_comm()->SumAll(&tmp1, &mass_start, 1);


>>>>>>> f4ec2cdb
  
  // advance all components at once
  for (int f = 0; f < nfaces_wghost; f++) {  // loop over master and slave faces
    int c1 = (*upwind_cell_)[f];
    int c2 = (*downwind_cell_)[f];

    double u = fabs((*flux_)[0][f]);

    if (c1 >=0 && c1 < ncells_owned && c2 >= 0 && c2 < ncells_owned) {
      for (int i = 0; i < num_advect; i++) {
        tcc_flux = dt_ * u * tcc_prev[i][c1];
        (*conserve_qty_)[i][c1] -= tcc_flux;
        (*conserve_qty_)[i][c2] += tcc_flux;
      }

    }
    else if (c1 >=0 && c1 < ncells_owned && (c2 >= ncells_owned || c2 < 0)) {
      for (int i = 0; i < num_advect; i++) {
        tcc_flux = dt_ * u * tcc_prev[i][c1];     
        (*conserve_qty_)[i][c1] -= tcc_flux;
        if (c2 < 0) mass_solutes_bc_[i] -= tcc_flux;
        //AmanziGeometry::Point normal = mesh_->face_normal(f);
      }

    } else if (c1 >= ncells_owned && c2 >= 0 && c2 < ncells_owned) {
      for (int i = 0; i < num_advect; i++) {
        tcc_flux = dt_ * u * tcc_prev[i][c1];
        (*conserve_qty_)[i][c2] += tcc_flux;                
      }

    }
  }


  // tmp1 = mass;
  // mesh_->get_comm()->SumAll(&tmp1, &mass, 1);

  // loop over exterior boundary sets
  for (int m = 0; m < bcs_.size(); m++) {
    std::vector<int>& tcc_index = bcs_[m]->tcc_index();
    int ncomp = tcc_index.size();

    for (auto it = bcs_[m]->begin(); it != bcs_[m]->end(); ++it) {
      int f = it->first;
      std::vector<double>& values = it->second;
      int c2 = (*downwind_cell_)[f];
      if (c2 >= 0) {
        double u = fabs((*flux_)[0][f]);
        for (int i = 0; i < ncomp; i++) {
          int k = tcc_index[i];
          if (k < num_advect) {
            tcc_flux = dt_ * u * values[i];
            (*conserve_qty_)[k][c2] += tcc_flux;
            mass_solutes_bc_[k] += tcc_flux;
          }
        }
      } 
    }
  }


  // process external sources
  if (srcs_.size() != 0) {
    double time = t_physics_;
    ComputeAddSourceTerms(time, dt_, *conserve_qty_, 0, num_advect - 1);
  }

  // recover concentration from new conservative state
  for (int c = 0; c < ncells_owned; c++) {
    vol_phi_ws_den = mesh_->cell_volume(c) * (*phi_)[0][c] * (*ws_end)[0][c] * (*mol_dens_end)[0][c];
    
    for (int i = 0; i < num_advect; i++) {

      if ((*ws_end)[0][c] > water_tolerance_ && (*conserve_qty_)[i][c] > 0) {
        tcc_next[i][c] = (*conserve_qty_)[i][c] / vol_phi_ws_den;
      }
      else  {
        (*solid_qty_)[i][c] += std::max((*conserve_qty_)[i][c], 0.);
        tcc_next[i][c] = 0.;
      }
    }
    // if ((domain_name_=="surface")&&(rank==1)&&(c > 47)&&(c<53)){
    //   std::cout<<c<<" : "<< vol_phi_ws_den<<" "<<(*ws_end)[0][c]<<" "<< (*mol_dens_end)[0][c]<<" "<<(*conserve_qty_)[0][c]<<" tcc "<<tcc_next[0][c]<<"\n";
    // }
  }
  
  double mass_final = 0;
  for (int c = 0; c < ncells_owned; c++) {
    for (int i = 0; i < num_advect; i++){        
      mass_final += (*conserve_qty_)[i][c];
    }    
  }

  tmp1 = mass_final;
  mesh_->get_comm()->SumAll(&tmp1, &mass_final, 1);


  // update mass balance
  for (int i = 0; i < mass_solutes_exact_.size(); i++) {
    mass_solutes_exact_[i] += mass_solutes_source_[i] * dt_;


    // if (vo_->getVerbLevel() >= Teuchos::VERB_HIGH){
    //   tmp1 = mass_solutes_bc_[i];
    //   mesh_->get_comm()->SumAll(&tmp1, &mass_solutes_bc_[i], 1);
    //   *vo_->os() << "*****************\n";
    //   if (domain_ == "surface") *vo_->os()<<"Surface mass BC "<<mass_solutes_bc_[i]<<"\n";
    //   else *vo_->os() <<"Subsurface mass BC "<<mass_solutes_bc_[i]<<"\n";
    //   tmp1 = mass_solutes_source_[i];
    //   mesh_->get_comm()->SumAll(&tmp1, &mass_solutes_source_[i], 1);
    //   if (domain_ == "surface") *vo_->os()<<"Surface mass_solutes source "<<mass_solutes_source_[i]*dt_<<"\n";
    //   else *vo_->os() << "Subsurface mass_solutes source "<<mass_solutes_source_[i]*dt_<<"\n";
    //   *vo_->os() << "*****************\n";
    // }
    

  }

  if (internal_tests) {
    VV_CheckGEDproperty(*tcc_tmp->ViewComponent("cell"));
  }

  // if (vo_->getVerbLevel() >= Teuchos::VERB_HIGH){
  //   if (domain_ == "surface")  *vo_->os()<<"Surface mass final "<<mass_final<<"\n";
  //   else  *vo_->os()<<"Subsurface mass final "<<mass_final<<"\n";
  // }
<<<<<<< HEAD

  // if (domain_ == "surface")  {
  //   Epetra_MultiVector& tcc_w_src_vec = *tcc_w_src->ViewComponent("cell");   
  //   *vo_->os()<<"Surface mass final\n";
  //   std::cout<<" conserve_qty "<<" ws "<< "tcc "<< "tcc_w_src\n";
  //   for (int c = 0; c < ncells_owned; c++)
  //     std::cout<<(*conserve_qty_)[0][c]<<" "<<(*ws_end)[0][c]<<" "<<tcc_next[0][c]<<" "<<tcc_w_src_vec[0][c]<<"\n";
  // }
=======
>>>>>>> f4ec2cdb
  
  // if (vo_->getVerbLevel() >= Teuchos::VERB_HIGH)
  //   *vo_->os()<<"mass error "<<abs(mass_final - (mass_start + mass_solutes_bc_[0] + mass_solutes_source_[0]*dt_) )<<"\n";
  
}


/* ******************************************************************* 
 * We have to advance each component independently due to different
 * reconstructions. We use tcc when only owned data are needed and 
 * tcc_next when owned and ghost data. This is a special routine for 
 * transient flow and uses first-order time integrator. 
 ****************************************************************** */
void Transport_PK_ATS::AdvanceSecondOrderUpwindRK1(double dt_cycle)
{
  dt_ = dt_cycle;  // overwrite the maximum stable transport step
  mass_solutes_source_.assign(num_aqueous + num_gaseous, 0.0);

  // work memory
  const Epetra_Map& cmap_wghost = mesh_->cell_map(true);
  Epetra_Vector f_component(cmap_wghost);

  // distribute vector of concentrations
  S_inter_->GetFieldData(tcc_key_)->ScatterMasterToGhosted("cell");
  Epetra_MultiVector& tcc_prev = *tcc->ViewComponent("cell", true);
  Epetra_MultiVector& tcc_next = *tcc_tmp->ViewComponent("cell", true);


  Epetra_Vector ws_ratio(Copy, *ws_start, 0);
  for (int c = 0; c < ncells_owned; c++){
    double vol_phi_ws_den_end = mesh_->cell_volume(c) * (*phi_)[0][c] * (*ws_end)[0][c] * (*mol_dens_end)[0][c];
    if (vol_phi_ws_den_end > water_tolerance_)  {
      double vol_phi_ws_den_start = mesh_->cell_volume(c) * (*phi_)[0][c] * (*ws_start)[0][c] * (*mol_dens_start)[0][c];
      if (vol_phi_ws_den_start > water_tolerance_){
        ws_ratio[c] = ( (*ws_start)[0][c] * (*mol_dens_start)[0][c] )
                    / ( (*ws_end)[0][c]   * (*mol_dens_end)[0][c]   );
      }else{
        ws_ratio[c] = 1;
      }
    }
    else  ws_ratio[c]=0.;
  }


  
  // We advect only aqueous components.
  int num_advect = num_aqueous;

  for (int i = 0; i < num_advect; i++) {
    current_component_ = i;  // needed by BJ 

    double T = t_physics_;
    Epetra_Vector*& component = tcc_prev(i);
    FunctionalTimeDerivative(T, *component, f_component);

    for (int c = 0; c < ncells_owned; c++) {
      tcc_next[i][c] = (tcc_prev[i][c] + dt_ * f_component[c]) * ws_ratio[c];

      if (tcc_next[i][c] < 0){
        double vol_phi_ws_den = mesh_->cell_volume(c) * (*phi_)[0][c] * (*ws_end)[0][c] * (*mol_dens_end)[0][c];
        (*solid_qty_)[i][c] += abs(tcc_next[i][c])*vol_phi_ws_den;
        tcc_next[i][c] = 0.;
      }
    }
  }

  // update mass balance
  for (int i = 0; i < num_aqueous + num_gaseous; i++) {
    mass_solutes_exact_[i] += mass_solutes_source_[i] * dt_;
  }

  if (internal_tests) {
    VV_CheckGEDproperty(*tcc_tmp->ViewComponent("cell"));
  }
}


/* ******************************************************************* 
 * We have to advance each component independently due to different
 * reconstructions. This is a special routine for transient flow and 
 * uses second-order predictor-corrector time integrator. 
 ****************************************************************** */
void Transport_PK_ATS::AdvanceSecondOrderUpwindRK2(double dt_cycle)
{
  dt_ = dt_cycle;  // overwrite the maximum stable transport step
  mass_solutes_source_.assign(num_aqueous + num_gaseous, 0.0);
  
  // work memory
  const Epetra_Map& cmap_wghost = mesh_->cell_map(true);
  Epetra_Vector f_component(cmap_wghost);//,  f_component2(cmap_wghost);

  // distribute old vector of concentrations
  S_inter_->GetFieldData(tcc_key_)->ScatterMasterToGhosted("cell");
  Epetra_MultiVector& tcc_prev = *tcc->ViewComponent("cell", true);
  Epetra_MultiVector& tcc_next = *tcc_tmp->ViewComponent("cell", true);

  Epetra_Vector ws_ratio(Copy, *ws_start, 0);
  for (int c = 0; c < ncells_owned; c++){
    if ((*ws_end)[0][c] > 1e-10)  {
      if ((*ws_start)[0][c] > 1e-10){
        ws_ratio[c] = ( (*ws_start)[0][c] * (*mol_dens_start)[0][c] )
                    / ( (*ws_end)[0][c]   * (*mol_dens_end)[0][c]   );
      }else{
        ws_ratio[c] = 1;
      }
    }
    else  ws_ratio[c]=0.;
  }

  // We advect only aqueous components.
  int num_advect = num_aqueous;

  // predictor step
  for (int i = 0; i < num_advect; i++) {
    current_component_ = i;  // needed by BJ 

    double T = t_physics_;
    Epetra_Vector*& component = tcc_prev(i);
    FunctionalTimeDerivative(T, *component, f_component);

    for (int c = 0; c < ncells_owned; c++) {
      tcc_next[i][c] = (tcc_prev[i][c] + dt_ * f_component[c]) * ws_ratio[c];
      //if (tcc_next[i][c] < 0) tcc_next[i][c] = 0.;
        
    }
  }
  
  tcc_tmp->ScatterMasterToGhosted("cell");

  //if (domain_ == "surface") {
  //*vo_->os()<<"after predictor ToTaL "<<domain_<<" :"<<std::setprecision(10)<<ComputeSolute( tcc_next, 0)<<"\n";
  //}

  // corrector step
  for (int i = 0; i < num_advect; i++) {
    current_component_ = i;  // needed by BJ 

    double T = t_physics_;
    Epetra_Vector*& component = tcc_next(i);
    FunctionalTimeDerivative(T, *component, f_component);

    for (int c = 0; c < ncells_owned; c++) {
      double value = (tcc_prev[i][c] + dt_ * f_component[c]) * ws_ratio[c];
      tcc_next[i][c] = (tcc_next[i][c] + value) / 2;
      if (tcc_next[i][c] < 0){
        double vol_phi_ws_den = mesh_->cell_volume(c) * (*phi_)[0][c] * (*ws_end)[0][c] * (*mol_dens_end)[0][c];
        (*solid_qty_)[i][c] += abs(tcc_next[i][c])*vol_phi_ws_den;
        tcc_next[i][c] = 0.;
      }
          
    }
  }

  // f_component2.Update(-1, f_component, 1.);
  // double diff_norm;
  // f_component2.NormInf(&diff_norm);
  // *vo_->os()<<domain_<<" difference "<<diff_norm<<"\n"; 
  //if (domain_ == "surface") {
  //*vo_->os()<<"after corrector ToTaL "<<domain_<<" :"<<std::setprecision(10)<<ComputeSolute( tcc_next, 0)<<"\n";
  //}
  
  // update mass balance
  for (int i = 0; i < num_aqueous + num_gaseous; i++) {
    mass_solutes_exact_[i] += mass_solutes_source_[i] * dt_ / 2;
  }

  if (internal_tests) {
    VV_CheckGEDproperty(*tcc_tmp->ViewComponent("cell"));
  }

}


/* ******************************************************************* 
* Advance each component independently due to different field
* reconstructions. This routine uses generic explicit time integrator. 
******************************************************************* */
// void Transport_PK_ATS::AdvanceSecondOrderUpwindRKn(double dt_cycle)
// {
//   dt_ = dt_cycle;  // overwrite the maximum stable transport step

//   S_inter_->GetFieldData("total_component_concentration")->ScatterMasterToGhosted("cell");
//   Epetra_MultiVector& tcc_prev = *tcc->ViewComponent("cell", true);
//   Epetra_MultiVector& tcc_next = *tcc_tmp->ViewComponent("cell", true);

//   // define time integration method
//   auto ti_method = Explicit_TI::forward_euler;
//   if (temporal_disc_order == 2) {
//     ti_method = Explicit_TI::heun_euler;
//   } else if (temporal_disc_order == 3) {
//     ti_method = Explicit_TI::kutta_3rd_order;
//   } else if (temporal_disc_order == 3) {
//     ti_method = Explicit_TI::runge_kutta_4th_order;
//   }

//   // We interpolate ws using dt which becomes local time.
//   double T = 0.0; 
//   // We advect only aqueous components.
//   int ncomponents = num_aqueous;

//   for (int i = 0; i < ncomponents; i++) {
//     current_component_ = i;  // it is needed in BJ called inside RK:fun

//     Epetra_Vector*& component_prev = tcc_prev(i);
//     Epetra_Vector*& component_next = tcc_next(i);

//     Explicit_TI::RK<Epetra_Vector> TVD_RK(*this, ti_method, *component_prev);
//     TVD_RK.TimeStep(T, dt_, *component_prev, *component_next);
//   }
// }



/* ******************************************************************
* Computes source and sink terms and adds them to vector tcc.
* Returns mass rate for the tracer.
* The routine treats two cases of tcc with one and all components.
****************************************************************** */
void Transport_PK_ATS::ComputeAddSourceTerms(double tp, double dtp, 
                                         Epetra_MultiVector& cons_qty, int n0, int n1)
{
  int num_vectors = cons_qty.NumVectors();
  int nsrcs = srcs_.size();

  double mass1 = 0., mass2 = 0., add_mass =0., tmp1;

  // for (int c = 0; c < ncells_owned; c++) {
  //   mass1 += tcc[0][c];
  // }
  // tmp1 = mass1;
  // mesh_->get_comm()->SumAll(&tmp1, &mass1, 1);


  for (int m = 0; m < nsrcs; m++) {
    double t0 = tp - dtp;
    srcs_[m]->Compute(t0, tp); 
    
    std::vector<int> tcc_index = srcs_[m]->tcc_index();

    for (auto it = srcs_[m]->begin(); it != srcs_[m]->end(); ++it) {
      int c = it->first;
      std::vector<double>& values = it->second;


      if (c >= ncells_owned) continue;

      for (int k = 0; k < tcc_index.size(); ++k) {
        int i = tcc_index[k];
        if (i < n0 || i > n1) continue;

        int imap = i;
        if (num_vectors == 1) imap = 0;
	
        double value;   
        if (srcs_[m]->name() == "domain coupling") {
          value = values[k];
        } else {
          value =  mesh_->cell_volume(c) * values[k];
          // correction for non-SI concentration units
          // if (srcs_[m]->name() == "volume" || srcs_[m]->name() == "weight")
          //     value /= units_.concentration_factor();
        }

        //add_mass += dtp * value; 
        cons_qty[imap][c] += dtp * value;
        mass_solutes_source_[i] += value;
      }
    }
  }


  
}


/* ******************************************************************
* 
* 
* 
****************************************************************** */
void Transport_PK_ATS::MixingSolutesWthSources(double told, double tnew) 

{
 
  if (!special_source_) return;

  Key mass_source_key =  Keys::readKey(*tp_list_, domain_, "water source", "mass_source");
  if (!S_->HasFieldEvaluator(mass_source_key)) return;

  const Epetra_MultiVector& water_source =
    *S_->GetFieldData(mass_source_key)->ViewComponent("cell",false);

  Teuchos::RCP<const Epetra_MultiVector> nliq1_s;

  if (water_source_in_meters_) {
      // External source term is in [m water / s], not in [mols / s], so a
      // density is required.  This density should be upwinded.
    nliq1_s =
      S_->GetFieldData(Keys::getKey(domain_,"source_molar_density"))->ViewComponent("cell",false);
  } 

  

  const Epetra_MultiVector& tcc_prev_vec = *tcc->ViewComponent("cell");
  Epetra_MultiVector& tcc_w_src_vec = *tcc_w_src->ViewComponent("cell");
  int num_vectors = tcc_w_src_vec.NumVectors();
  int nsrcs = srcs_.size();
  double dt = (tnew - told);

  for (int m = 0; m < nsrcs; m++) {

    srcs_[m]->Compute(told, tnew); 

    std::vector<int> index = srcs_[m]->tcc_index();
    for (auto it = srcs_[m]->begin(); it != srcs_[m]->end(); ++it) {
      
      if (srcs_[m]->name() == "domain coupling") continue;

      int c = it->first;
      if (c >= ncells_owned) continue;
      
      std::vector<double>& values = it->second;
      double vol_phi_ws_den = mesh_->cell_volume(c) * (*phi_)[0][c] * (*ws_prev_)[0][c] * (*mol_dens_prev_)[0][c];
      double add_water = 0.;

      if (water_source_in_meters_) {
        double s1 = water_source[0][c] > 0. ? water_source[0][c] * (*nliq1_s)[0][c] : 0.;
        add_water = mesh_->cell_volume(c) * s1 * dt;
      } else {
        double s1 =  water_source[0][c] > 0. ? water_source[0][c] : 0.;
        add_water = mesh_->cell_volume(c) * s1 * dt;
      }

      for (int k = 0; k < index.size(); ++k) {
        int i = index[k];

        int imap = i;
        if (num_vectors == 1) imap = 0;

        double tcc_src_value =  mesh_->cell_volume(c) * values[k] * (tnew - told);
        double consv_qty = tcc_prev_vec[imap][c]*vol_phi_ws_den + tcc_src_value;

        if (vol_phi_ws_den + add_water > water_tolerance_){
          tcc_w_src_vec[imap][c] = consv_qty/(vol_phi_ws_den + add_water);
        }else{
          // if (vo_->getVerbLevel() > Teuchos::VERB_HIGH) {
          //   Teuchos::OSTab tab = vo_->getOSTab();
          //   *vo_->os() << vo_->color("yellow") << "No liquid phase in the sources. No mixing occured." << vo_->reset() << std::endl;
          // }
        }                       
      }
    }
  }

  // for (int c = 0; c < ncells_owned; c++) {
  //   mass2 += tcc[0][c];
  // }
  // tmp1 = mass2;
  // mesh_->get_comm()->SumAll(&tmp1, &mass2, 1);
  // tmp1 = add_mass;
  // mesh_->get_comm()->SumAll(&tmp1, &add_mass, 1);

  
}

void Transport_PK_ATS::Sinks2TotalOutFlux(Epetra_MultiVector& tcc,
                                          std::vector<double>& total_outflux, int n0, int n1){

  std::vector<double> sink_add(ncells_wghost, 0.0);
  //Assumption that there is only one sink per component per cell
  double t0 = S_inter_->intermediate_time();
  int num_vectors = tcc.NumVectors();
  int nsrcs = srcs_.size();
  Key coupled_flux_key = "surface-surface_subsurface_flux";

  for (int m = 0; m < nsrcs; m++) {    
    srcs_[m]->Compute(t0, t0); 
    std::vector<int> index = srcs_[m]->tcc_index();

    for (auto it = srcs_[m]->begin(); it != srcs_[m]->end(); ++it) {
      int c = it->first;
      std::vector<double>& values = it->second;

      double val = 0;
      for (int k = 0; k < index.size(); ++k) {
        int i = index[k];
        if (i < n0 || i > n1) continue;

        int imap = i;
        if (num_vectors == 1) imap = 0;

        if ((values[k] < 0)&&(tcc[imap][c]>1e-16)) {
          if (srcs_[m]->name() == "domain coupling") {
            //val = std::max(val, fabs(values[k])/tcc[imap][c]);
            //val = std::max(val, fabs(values[k]));
            const Epetra_MultiVector& flux_interface_ = *S_next_->GetFieldData(coupled_flux_key)->ViewComponent("cell", false);
	    val = std::max(val, fabs(flux_interface_[0][c]));
          }
        }                              
      }
      sink_add[c] = std::max(sink_add[c], val);              
    }
  }

  for (int c=0;c<ncells_wghost; c++) total_outflux[c] += sink_add[c];


}



/* *******************************************************************
* Populates operators' boundary data for given component.
* Returns true if at least one face was populated.
******************************************************************* */
bool Transport_PK_ATS::PopulateBoundaryData(
    std::vector<int>& bc_model, std::vector<double>& bc_value, int component)
{
  bool flag = false;

  for (int i = 0; i < bc_model.size(); i++) {
    bc_model[i] = Operators::OPERATOR_BC_NONE;
    bc_value[i] = 0.0;
  }

  AmanziMesh::Entity_ID_List cells;
  for (int f = 0; f < nfaces_wghost; f++) {
    mesh_->face_get_cells(f, AmanziMesh::Parallel_type::ALL, &cells);
    if (cells.size() == 1) bc_model[f] = Operators::OPERATOR_BC_NEUMANN;
  }

  for (int m = 0; m < bcs_.size(); m++) {
    std::vector<int>& tcc_index = bcs_[m]->tcc_index();
    int ncomp = tcc_index.size();

    for (auto it = bcs_[m]->begin(); it != bcs_[m]->end(); ++it) {
      int f = it->first;
      std::vector<double>& values = it->second;
      for (int i = 0; i < ncomp; i++) {
        int k = tcc_index[i];
        if (k == component) {
          bc_model[f] = Operators::OPERATOR_BC_DIRICHLET;
          bc_value[f] = values[i];
          flag = true;
        }
      }
    }
  }

  return flag;
}





/* *******************************************************************
* Identify flux direction based on orientation of the face normal 
* and sign of the  Darcy velocity.                               
******************************************************************* */
void Transport_PK_ATS::IdentifyUpwindCells()
{
  for (int f = 0; f < nfaces_wghost; f++) {
    (*upwind_cell_)[f] = -1;  // negative value indicates boundary
    (*downwind_cell_)[f] = -1;

    }
  AmanziMesh::Entity_ID_List faces;
  std::vector<int> dirs;

  for (int c = 0; c < ncells_wghost; c++) {
    mesh_->cell_get_faces_and_dirs(c, &faces, &dirs);

    for (int i = 0; i < faces.size(); i++) {
      int f = faces[i];
      double tmp = (*flux_)[0][f] * dirs[i];
      if (tmp > 0.0) {
        (*upwind_cell_)[f] = c;
      } else if (tmp < 0.0) {
        (*downwind_cell_)[f] = c;
      } else if (dirs[i] > 0) {
        (*upwind_cell_)[f] = c;
      } else {
        (*downwind_cell_)[f] = c;
      }
    }
  }
}

void Transport_PK_ATS::ComputeVolumeDarcyFlux(Teuchos::RCP<const Epetra_MultiVector> flux,
                                              Teuchos::RCP<const Epetra_MultiVector> molar_density,
                                              Teuchos::RCP<Epetra_MultiVector>& vol_darcy_flux){

  int nfaces_wghost = mesh_->num_entities(AmanziMesh::FACE, AmanziMesh::Parallel_type::ALL);
  AmanziMesh::Entity_ID_List cells;

  for (int f = 0; f < nfaces_wghost ; f++){
    mesh_->face_get_cells(f, AmanziMesh::Parallel_type::ALL, &cells);
    double n_liq=0.;
    for (int c=0; c<cells.size();c++) n_liq += (*molar_density)[0][c];
    n_liq /= cells.size();
    if (n_liq > 0) (*vol_darcy_flux)[0][f] = (*flux_)[0][f]/n_liq;
    else (*vol_darcy_flux)[0][f] = 0.;
  }

}



/* *******************************************************************
* Interpolate linearly in time between two values v0 and v1. The time 
* is measuared relative to value v0; so that v1 is at time dt. The
* interpolated data are at time dt_int.            
******************************************************************* */
void Transport_PK_ATS::InterpolateCellVector(
    const Epetra_MultiVector& v0, const Epetra_MultiVector& v1, 
    double dt_int, double dt, Epetra_MultiVector& v_int) 
{
  double a = dt_int / dt;
  double b = 1.0 - a;
  v_int.Update(b, v0, a, v1, 0.);
}

}  // namespace Transport
}  // namespace Amanzi
<|MERGE_RESOLUTION|>--- conflicted
+++ resolved
@@ -147,22 +147,7 @@
   passwd_ = "state";  // owner's password
 
 
-<<<<<<< HEAD
-  domain_ = tp_list_->get<std::string>("domain name", "domain");
-
-  
-  saturation_key_ = Keys::readKey(*tp_list_, domain_, "saturation liquid", "saturation_liquid");
-  prev_saturation_key_ = Keys::readKey(*tp_list_, domain_, "previous saturation liquid", "prev_saturation_liquid");
-  flux_key_ = Keys::readKey(*tp_list_, domain_, "mass flux", "mass_flux");
-  permeability_key_ = Keys::readKey(*tp_list_, domain_, "permeability", "permeability");
-  tcc_key_ = Keys::readKey(*tp_list_, domain_, "concentration", "total_component_concentration");
-  porosity_key_ = Keys::readKey(*tp_list_, domain_, "porosity", "porosity");
-  molar_density_key_ = Keys::readKey(*tp_list_, domain_, "molar density", "molar_density_liquid");
-  tcc_matrix_key_ = Keys::readKey(*tp_list_, domain_, "tcc matrix", "total_component_concentration_matrix");
-  solid_residue_mass_key_ =  Keys::readKey(*tp_list_, domain_, "solid residue", "solid_residue_mass");
-  mass_src_key_ = Keys::readKey(*tp_list_, domain_, "mass source", "mass_source");  
-  water_content_key_ = Keys::getKey(domain_ ,"water_content"); 
-=======
+
   domain_name_ = tp_list_->get<std::string>("domain name", "domain");
 
   
@@ -177,7 +162,7 @@
   solid_residue_mass_key_ =  Keys::readKey(*tp_list_, domain_name_, "solid residue", "solid_residue_mass");
   mass_src_key_ = Keys::readKey(*tp_list_, domain_name_, "mass source", "mass_source");  
   water_content_key_ = Keys::getKey(domain_name_, "water_content"); 
->>>>>>> f4ec2cdb
+
 
   water_tolerance_ = tp_list_->get<double>("water tolerance", 1e-6);
   dissolution_ = tp_list_->get<bool>("allow dissolution", false);
@@ -294,11 +279,7 @@
   if (time >= 0.0) t_physics_ = time;
 
   if (tp_list_->isSublist("initial conditions")) {
-<<<<<<< HEAD
-    S->GetField(tcc_key_,tcc_passwd_)->Initialize(tp_list_->sublist("initial conditions"));
-=======
     S->GetField(tcc_key_, passwd_)->Initialize(tp_list_->sublist("initial conditions"));
->>>>>>> f4ec2cdb
   }
 
   internal_tests = 0;
@@ -318,8 +299,8 @@
   InitializeFields_(S);
 
   //create copies
-  S->RequireFieldCopy(tcc_key_, "subcycling", tcc_passwd_);
-  tcc_tmp = S->GetField(tcc_key_, tcc_passwd_)->GetCopy("subcycling", tcc_passwd_)->GetFieldData();
+  S->RequireFieldCopy(tcc_key_, "subcycling", passwd_);
+  tcc_tmp = S->GetField(tcc_key_, passwd_)->GetCopy("subcycling", passwd_)->GetFieldData();
 
   if (special_source_){
     S->RequireFieldCopy(tcc_key_, "with source", passwd_);
@@ -368,7 +349,7 @@
   mol_dens_ = S -> GetFieldData(molar_density_key_) -> ViewComponent("cell", false);
   mol_dens_prev_ = S -> GetFieldData(molar_density_key_) -> ViewComponent("cell", false);
   
-  tcc = S->GetFieldData(tcc_key_, tcc_passwd_);
+  tcc = S->GetFieldData(tcc_key_, passwd_);
 
   flux_ = S->GetFieldData(flux_key_)->ViewComponent("face", true);
   solid_qty_ = S->GetFieldData(solid_residue_mass_key_, passwd_)->ViewComponent("cell", false);
@@ -706,7 +687,7 @@
    
   IdentifyUpwindCells();
 
-  tcc = S_inter_->GetFieldData(tcc_key_, tcc_passwd_);
+  tcc = S_inter_->GetFieldData(tcc_key_, passwd_);
   Epetra_MultiVector& tcc_prev = *tcc->ViewComponent("cell");
 
   // loop over faces and accumulate upwinding fluxes
@@ -856,7 +837,7 @@
   solid_qty_ = S_next_->GetFieldData(solid_residue_mass_key_, passwd_)->ViewComponent("cell", false);
 
   // We use original tcc and make a copy of it later if needed.
-  tcc = S_inter_->GetFieldData(tcc_key_, tcc_passwd_);
+  tcc = S_inter_->GetFieldData(tcc_key_, passwd_);
   Epetra_MultiVector& tcc_prev = *tcc->ViewComponent("cell");
 
   // calculate stable time step    
@@ -879,11 +860,7 @@
 
   if ((t_old > S_inter_->initial_time())||(t_new < S_inter_->final_time())) interpolate_ws = 1;
 
-<<<<<<< HEAD
-  // start subcycling
-
-=======
->>>>>>> f4ec2cdb
+
   double dt_sum = 0.0;
   double dt_cycle;
   if (interpolate_ws) {        
@@ -1320,7 +1297,7 @@
   InitializeFieldFromField_(prev_saturation_key_, saturation_key_, S.ptr(), false, true);
   
   // Copy to S_ as well
-  tcc = S->GetFieldData(tcc_key_, tcc_passwd_);
+  tcc = S->GetFieldData(tcc_key_, passwd_);
   *tcc = *tcc_tmp;
   
   ChangedSolutionPK(S.ptr());
@@ -1380,13 +1357,6 @@
   //   if (domain_ == "surface")  *vo_->os()<<std::setprecision(10)<<"Surface mass start "<<mass_start<<"\n";
   //   else  *vo_->os()<<std::setprecision(10)<<"Subsurface mass start "<<mass_start<<"\n";
   // }
-<<<<<<< HEAD
-=======
-  // tmp1 = mass_start;
-  // mesh_->get_comm()->SumAll(&tmp1, &mass_start, 1);
-
-
->>>>>>> f4ec2cdb
   
   // advance all components at once
   for (int f = 0; f < nfaces_wghost; f++) {  // loop over master and slave faces
@@ -1488,7 +1458,6 @@
   for (int i = 0; i < mass_solutes_exact_.size(); i++) {
     mass_solutes_exact_[i] += mass_solutes_source_[i] * dt_;
 
-
     // if (vo_->getVerbLevel() >= Teuchos::VERB_HIGH){
     //   tmp1 = mass_solutes_bc_[i];
     //   mesh_->get_comm()->SumAll(&tmp1, &mass_solutes_bc_[i], 1);
@@ -1502,28 +1471,12 @@
     //   *vo_->os() << "*****************\n";
     // }
     
-
   }
 
   if (internal_tests) {
     VV_CheckGEDproperty(*tcc_tmp->ViewComponent("cell"));
   }
 
-  // if (vo_->getVerbLevel() >= Teuchos::VERB_HIGH){
-  //   if (domain_ == "surface")  *vo_->os()<<"Surface mass final "<<mass_final<<"\n";
-  //   else  *vo_->os()<<"Subsurface mass final "<<mass_final<<"\n";
-  // }
-<<<<<<< HEAD
-
-  // if (domain_ == "surface")  {
-  //   Epetra_MultiVector& tcc_w_src_vec = *tcc_w_src->ViewComponent("cell");   
-  //   *vo_->os()<<"Surface mass final\n";
-  //   std::cout<<" conserve_qty "<<" ws "<< "tcc "<< "tcc_w_src\n";
-  //   for (int c = 0; c < ncells_owned; c++)
-  //     std::cout<<(*conserve_qty_)[0][c]<<" "<<(*ws_end)[0][c]<<" "<<tcc_next[0][c]<<" "<<tcc_w_src_vec[0][c]<<"\n";
-  // }
-=======
->>>>>>> f4ec2cdb
   
   // if (vo_->getVerbLevel() >= Teuchos::VERB_HIGH)
   //   *vo_->os()<<"mass error "<<abs(mass_final - (mass_start + mass_solutes_bc_[0] + mass_solutes_source_[0]*dt_) )<<"\n";
