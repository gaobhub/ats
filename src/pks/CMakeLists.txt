--- conflicted
+++ resolved
@@ -9,10 +9,6 @@
   pk_bdf_default.cc
   pk_physical_default.cc
   pk_physical_bdf_default.cc
-<<<<<<< HEAD
-  #  pk_physical_base.cc
-=======
->>>>>>> 5a6d2f48
   pk_explicit_default.cc
   bc_factory.cc
   )
@@ -46,13 +42,4 @@
 add_subdirectory(deform)
 add_subdirectory(surface_balance)
 add_subdirectory(biogeochemistry)
-add_subdirectory(mpc)
-<<<<<<< HEAD
-=======
-
-
-
-
-
-
->>>>>>> 5a6d2f48
+add_subdirectory(mpc)