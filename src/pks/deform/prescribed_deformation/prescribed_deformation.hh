--- conflicted
+++ resolved
@@ -25,16 +25,7 @@
 
 class PrescribedDeformation : public PK_Physical_Default{
 
-<<<<<<< HEAD
- public:
-
-
-  PrescribedDeformation(Teuchos::Ptr<State> S, const Teuchos::RCP<Teuchos::ParameterList>& plist,
-                        Teuchos::ParameterList& FElist,
-                        const Teuchos::RCP<TreeVector>& solution);
-=======
 public:
->>>>>>> 6221cd35
 
   PrescribedDeformation(Teuchos::ParameterList& pk_tree,
                          const Teuchos::RCP<Teuchos::ParameterList>& glist,
