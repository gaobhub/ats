--- conflicted
+++ resolved
@@ -33,15 +33,9 @@
 
  public:
 
-<<<<<<< HEAD
-
-  VolumetricDeformation(Teuchos::Ptr<State> S, const Teuchos::RCP<Teuchos::ParameterList>& plist,
-                        Teuchos::ParameterList& FElist,
-=======
   VolumetricDeformation(Teuchos::ParameterList& pk_tree,
                         const Teuchos::RCP<Teuchos::ParameterList>& glist,
                         const Teuchos::RCP<State>& S,
->>>>>>> 08214ac5
                         const Teuchos::RCP<TreeVector>& solution);
 
   // Virtual destructor
