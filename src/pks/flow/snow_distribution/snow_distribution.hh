/* -*-  mode: c++; c-default-style: "google"; indent-tabs-mode: nil -*- */

/* -----------------------------------------------------------------------------
This is the overland flow component of ATS.
License: BSD
Authors: Ethan Coon (ecoon@lanl.gov)
----------------------------------------------------------------------------- */

#ifndef PK_FLOW_SNOW_DISTRIBUTION_HH_
#define PK_FLOW_SNOW_DISTRIBUTION_HH_

#include "upwinding.hh"

#include "Function.hh"

#include "Operator.hh"
#include "OperatorDiffusion.hh"
#include "OperatorAccumulation.hh"

#include "PK_Factory.hh"
#include "pk_physical_bdf_default.hh"

namespace Amanzi {
namespace Flow {

//class SnowDistribution : public PKPhysicalBDFBase {
class SnowDistribution : public PK_PhysicalBDF_Default {

public:
<<<<<<< HEAD

  SnowDistribution(Teuchos::Ptr<State> S, const Teuchos::RCP<Teuchos::ParameterList>& plist,
               Teuchos::ParameterList& FElist,
=======
  SnowDistribution(Teuchos::ParameterList& FElist,
                   const Teuchos::RCP<Teuchos::ParameterList>& plist,
                   const Teuchos::RCP<State>& S,
>>>>>>> 6221cd35
                   const Teuchos::RCP<TreeVector>& solution);
  
  // Virtual destructor
  virtual ~SnowDistribution() {}

  // main methods
  // -- Initialize owned (dependent) variables.
  //virtual void setup(const Teuchos::Ptr<State>& S);
  virtual void Setup(const Teuchos::Ptr<State>& S);

  // -- Initialize owned (dependent) variables.
  //virtual void initialize(const Teuchos::Ptr<State>& S);
  virtual void Initialize(const Teuchos::Ptr<State>& S);

  // -- Commit any secondary (dependent) variables.
  // virtual void commit_state(double dt, const Teuchos::RCP<State>& S) {
  //   PKPhysicalBDFBase::commit_state(dt,S);
  // }
  virtual void CommitStep(double t_old, double t_new, const Teuchos::RCP<State>& S){
    PK_PhysicalBDF_Default::CommitStep(t_old, t_new, S);
  }


  // -- Update diagnostics for vis.
  //virtual void calculate_diagnostics(const Teuchos::RCP<State>& S) {}
  virtual void CalculateDiagnostics(const Teuchos::RCP<State>& S) {};

  // ConstantTemperature is a BDFFnBase
  // computes the non-linear functional g = g(t,u,udot)
  void Functional(double t_old, double t_new, Teuchos::RCP<TreeVector> u_old,
           Teuchos::RCP<TreeVector> u_new, Teuchos::RCP<TreeVector> g);

  // applies preconditioner to u and returns the result in Pu
  virtual int ApplyPreconditioner(Teuchos::RCP<const TreeVector> u, Teuchos::RCP<TreeVector> Pu);

  // updates the preconditioner
  virtual void UpdatePreconditioner(double t, Teuchos::RCP<const TreeVector> up, double h);

  // error monitor
  virtual double ErrorNorm(Teuchos::RCP<const TreeVector> u,
                       Teuchos::RCP<const TreeVector> du);

  virtual bool ModifyPredictor(double h, Teuchos::RCP<const TreeVector> u0,
          Teuchos::RCP<TreeVector> u);
  
protected:
  // setup methods
  virtual void SetupSnowDistribution_(const Teuchos::Ptr<State>& S);
  virtual void SetupPhysicalEvaluators_(const Teuchos::Ptr<State>& S);

  // computational concerns in managing abs, rel perm
  // -- builds tensor K, along with faced-based Krel if needed by the rel-perm method
  virtual bool UpdatePermeabilityData_(const Teuchos::Ptr<State>& S);

  // boundary condition members
  virtual void UpdateBoundaryConditions_(const Teuchos::Ptr<State>& S);
  
  // physical methods
  // -- diffusion term
  void ApplyDiffusion_(const Teuchos::Ptr<State>& S,const Teuchos::Ptr<CompositeVector>& g);
  // -- accumulation term
  void AddAccumulation_(const Teuchos::Ptr<CompositeVector>& g);

 protected:
  // control switches
  Operators::UpwindMethod upwind_method_;

  // coupling term
  bool full_jacobian_;

  // function for precip
  Teuchos::RCP<Function> precip_func_;
  
  // work data space
  Teuchos::RCP<Operators::Upwinding> upwinding_;

  // mathematical operators
  Teuchos::RCP<Operators::Operator> matrix_; // pc in PKPhysicalBDFBase
  Teuchos::RCP<Operators::OperatorDiffusion> matrix_diff_;
  Teuchos::RCP<Operators::OperatorDiffusion> preconditioner_diff_;
  Teuchos::RCP<Operators::OperatorAccumulation> preconditioner_acc_;

  // factory registration
  static RegisteredPKFactory<SnowDistribution> reg_;
};

}  // namespace AmanziFlow
}  // namespace Amanzi

#endif<|MERGE_RESOLUTION|>--- conflicted
+++ resolved
@@ -27,15 +27,10 @@
 class SnowDistribution : public PK_PhysicalBDF_Default {
 
 public:
-<<<<<<< HEAD
 
-  SnowDistribution(Teuchos::Ptr<State> S, const Teuchos::RCP<Teuchos::ParameterList>& plist,
-               Teuchos::ParameterList& FElist,
-=======
   SnowDistribution(Teuchos::ParameterList& FElist,
                    const Teuchos::RCP<Teuchos::ParameterList>& plist,
                    const Teuchos::RCP<State>& S,
->>>>>>> 6221cd35
                    const Teuchos::RCP<TreeVector>& solution);
   
   // Virtual destructor
