--- conflicted
+++ resolved
@@ -102,14 +102,8 @@
 #endif
 
   // apply the preconditioner
-<<<<<<< HEAD
   int ierr = lin_solver_->ApplyInverse(*u->Data(), *Pu->Data());
-=======
-  int ierr = preconditioner_->ApplyInverse(*u->Data(), *Pu->Data());
-  //  double dt = S_next_->time() - S_next_->last_time();
-  //  Pu->Data()->Scale(1./dt);
   Pu->Data()->Scale(1./(10*dt_factor_));
->>>>>>> 426865fd
 
 #if DEBUG_FLAG
   db_->WriteVector("PC*h_res", Pu->Data().ptr(), true);
@@ -166,23 +160,9 @@
   // 2.b Update local matrices diagonal with the accumulation terms.
   // -- update the accumulation derivatives
 
-<<<<<<< HEAD
   const CompositeVector& cell_volume = *S_next_->GetFieldData(Keys::getKey(domain_,"cell_volume"));
   CompositeVector cv_times_10(cell_volume); cv_times_10.Scale(10);
   preconditioner_acc_->AddAccumulationTerm(cv_times_10, "cell");
-=======
-  const Epetra_MultiVector& cell_volume = *S_next_->GetFieldData(Keys::getKey(domain_,"cell_volume"))
-      ->ViewComponent("cell",false);
-  std::vector<double>& Acc_cells = preconditioner_acc_->local_matrices()->vals;
-
-  int ncells = cell_volume.MyLength();
-  //  double dt_factor = dt_factor_ > 0 ? dt_factor_ : dt;
-  for (int c=0; c!=ncells; ++c) {
-    // accumulation term
-    // NOTE: this scaling of dt is wrong, but keeps consistent with the diffusion derivatives
-    Acc_cells[c] += cell_volume[0][c]/dt;
-  }
->>>>>>> 426865fd
 
   preconditioner_diff_->ApplyBCs(true, true);
   preconditioner_->AssembleMatrix();
