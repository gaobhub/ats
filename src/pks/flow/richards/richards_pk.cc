--- conflicted
+++ resolved
@@ -545,17 +545,17 @@
     Teuchos::RCP<const CompositeVector> rho = S->GetFieldData(mass_dens_key_);
     // derive fluxes
     Teuchos::RCP<const CompositeVector> pres = S->GetFieldData(key_);
-<<<<<<< HEAD
-    Teuchos::RCP<CompositeVector> flux = S->GetFieldData(flux_key_, name_);
-=======
->>>>>>> 9e191fa1
 
     matrix_->Init();
     matrix_diff_->SetDensity(rho);
     matrix_diff_->SetScalarCoefficient(rel_perm, Teuchos::null);
     matrix_diff_->UpdateMatrices(Teuchos::null, pres.ptr());
 
-<<<<<<< HEAD
+    // derive fluxes
+    Teuchos::RCP<CompositeVector> flux = S->GetFieldData(flux_key_, name_);
+    matrix_diff_->UpdateFlux(pres.ptr(), flux.ptr());
+
+
     if (compute_boundary_values_){
       Epetra_MultiVector& pres_bf = *S->GetFieldData(key_, name_)->ViewComponent("boundary_face",false);
       const Epetra_Map& vandalay_map = mesh_->exterior_face_map(false);
@@ -566,31 +566,7 @@
         pres_bf[0][bf] =  BoundaryFaceValue(f, *pres);
       }
     }      
-    // derive fluxes
-    matrix_diff_->UpdateFlux(pres.ptr(), flux.ptr());
-
-
-    // Teuchos::RCP<const CompositeVector> pres = S->GetFieldData(key_);
-    // Teuchos::RCP<CompositeVector> flux = S->GetFieldData(flux_key_, name_);
-    // matrix_diff_->UpdateFlux(pres.ptr(), flux.ptr());
-
-=======
-
-    // derive fluxes
-    Teuchos::RCP<CompositeVector> flux = S->GetFieldData(flux_key_, name_);
-    matrix_diff_->UpdateFlux(pres.ptr(), flux.ptr());
-
-    if (compute_boundary_values_){
-      Epetra_MultiVector& pres_bf = *S->GetFieldData(key_, name_)->ViewComponent("boundary_face",false);
-      const Epetra_Map& vandalay_map = mesh_->exterior_face_map(false);
-      const Epetra_Map& face_map = mesh_->face_map(false);
-      int nbfaces = pres_bf.MyLength();
-      for (int bf=0; bf!=nbfaces; ++bf) {
-        AmanziMesh::Entity_ID f = face_map.LID(vandalay_map.GID(bf));
-        pres_bf[0][bf] =  BoundaryFaceValue(f, *pres);
-      }
-    }      
->>>>>>> 9e191fa1
+
   }
 
   // As a diagnostic, calculate the mass balance error
@@ -695,11 +671,7 @@
   // derive fluxes
   Teuchos::RCP<CompositeVector> flux = S->GetFieldData(flux_key_, name_);
   matrix_diff_->UpdateFlux(pres.ptr(), flux.ptr());
-<<<<<<< HEAD
-
-
-=======
->>>>>>> 9e191fa1
+
   UpdateVelocity_(S.ptr());
 };
 
@@ -730,34 +702,17 @@
       Teuchos::RCP<const CompositeVector> rho = S->GetFieldData(mass_dens_key_);
       face_matrix_diff_->SetDensity(rho);
 
-<<<<<<< HEAD
-
-
       Teuchos::RCP<CompositeVector> flux_dir = S->GetFieldData(flux_dir_key_, name_);
       Teuchos::RCP<const CompositeVector> pres = S->GetFieldData(key_);
-
-      face_matrix_diff_->UpdateMatrices(Teuchos::null, pres.ptr());
-
-=======
-      Teuchos::RCP<CompositeVector> flux_dir = S->GetFieldData(flux_dir_key_, name_);
-      Teuchos::RCP<const CompositeVector> pres = S->GetFieldData(key_);
-
-      // std::cout<<*flux_dir->ViewComponent("face")<<"\n\n";
 
       face_matrix_diff_->UpdateMatrices(Teuchos::null, pres.ptr());
       //face_matrix_diff_->UpdateMatrices(Teuchos::null, Teuchos::null);
     
->>>>>>> 9e191fa1
       if (!pres->HasComponent("face"))
         face_matrix_diff_->ApplyBCs(true, true);
 
       face_matrix_diff_->UpdateFlux(pres.ptr(), flux_dir.ptr());
 
-<<<<<<< HEAD
-=======
-      // std::cout<<*flux_dir->ViewComponent("face")<<"\n";
-      // exit(-1);
->>>>>>> 9e191fa1
 
       if (clobber_boundary_flux_dir_) {
         Epetra_MultiVector& flux_dir_f = *flux_dir->ViewComponent("face",false);
@@ -1556,11 +1511,7 @@
 int Richards::BoundaryFaceGetCell(int f) const
 {
   AmanziMesh::Entity_ID_List cells;
-<<<<<<< HEAD
-  mesh_->face_get_cells(f, AmanziMesh::USED, &cells);
-=======
   mesh_->face_get_cells(f, AmanziMesh::Parallel_type::GHOST, &cells);
->>>>>>> 9e191fa1
   return cells[0];
 }
 
