/* -*-  mode: c++; indent-tabs-mode: nil -*- */

/* -------------------------------------------------------------------------
This is the flow component of the Amanzi code.
License: BSD
Authors: Neil Carlson (version 1)
         Konstantin Lipnikov (version 2) (lipnikov@lanl.gov)
         Ethan Coon (ATS version) (ecoon@lanl.gov)
------------------------------------------------------------------------- */
#include "boost/math/special_functions/fpclassify.hpp"

#include "boost/algorithm/string/predicate.hpp"

#include "Epetra_Import.h"

#include "flow_bc_factory.hh"

#include "Point.hh"

#include "upwind_cell_centered.hh"
#include "upwind_arithmetic_mean.hh"
#include "upwind_total_flux.hh"
#include "upwind_gravity_flux.hh"

#include "CompositeVectorFunction.hh"
#include "CompositeVectorFunctionFactory.hh"

#include "predictor_delegate_bc_flux.hh"
#include "wrm_evaluator.hh"
#include "rel_perm_evaluator.hh"
#include "richards_water_content_evaluator.hh"
#include "OperatorDefs.hh"
#include "BoundaryFlux.hh"

#include "richards.hh"

#define DEBUG_RES_FLAG 0


namespace Amanzi {
namespace Flow {

// -------------------------------------------------------------
// Constructor
// -------------------------------------------------------------

Richards::Richards(Teuchos::ParameterList& pk_tree,
                   const Teuchos::RCP<Teuchos::ParameterList>& glist,
                   const Teuchos::RCP<State>& S,
                   const Teuchos::RCP<TreeVector>& solution) :
    PK(pk_tree, glist,  S, solution),
    PK_PhysicalBDF_Default(pk_tree, glist,  S, solution),
    coupled_to_surface_via_head_(false),
    coupled_to_surface_via_flux_(false),
    infiltrate_only_if_unfrozen_(false),
    modify_predictor_with_consistent_faces_(false),
    modify_predictor_wc_(false),
    modify_predictor_bc_flux_(false),
    modify_predictor_first_bc_flux_(false),
    upwind_from_prev_flux_(false),
    precon_wc_(false),
    dynamic_mesh_(false),
    clobber_surf_kr_(false),
    clobber_boundary_flux_dir_(false),
    vapor_diffusion_(false),
    perm_scale_(1.),
    jacobian_(false),
    jacobian_lag_(0),
    iter_(0),
    iter_counter_time_(0.)
{
  if (!plist_->isParameter("conserved quantity suffix"))
    plist_->set("conserved quantity suffix", "water_content");
  
  // set a default absolute tolerance
  if (!plist_->isParameter("absolute error tolerance"))
    plist_->set("absolute error tolerance", .5 * .1 * 55000.); // phi * s * nl
}

// -------------------------------------------------------------
// Setup data
// -------------------------------------------------------------
void Richards::Setup(const Teuchos::Ptr<State>& S) {
  
  PK_PhysicalBDF_Default::Setup(S);
  
  SetupRichardsFlow_(S);
  SetupPhysicalEvaluators_(S);

  flux_tol_ = plist_->get<double>("flux tolerance", 1.);
};


// -------------------------------------------------------------
// Pieces of the construction process that are common to all
// Richards-like PKs.
// -------------------------------------------------------------
void Richards::SetupRichardsFlow_(const Teuchos::Ptr<State>& S) {

  mass_dens_key_ = Keys::readKey(*plist_, domain_, "mass density", "mass_density_liquid");
  molar_dens_key_ = Keys::readKey(*plist_, domain_, "molar density", "molar_density_liquid");
  perm_key_ = Keys::readKey(*plist_, domain_, "permeability", "permeability");
  coef_key_ = Keys::readKey(*plist_, domain_, "conductivity", "relative_permeability");
  uw_coef_key_ = Keys::readKey(*plist_, domain_, "upwinded conductivity", "upwind_relative_permeability");
  flux_key_ = Keys::readKey(*plist_, domain_, "darcy flux", "mass_flux");
  flux_dir_key_ = Keys::readKey(*plist_, domain_, "darcy flux direction", "mass_flux_direction");
  velocity_key_ = Keys::readKey(*plist_, domain_, "darcy velocity", "darcy_velocity");
  sat_key_ = Keys::readKey(*plist_, domain_, "saturation", "saturation_liquid");
  sat_gas_key_ = Keys::readKey(*plist_, domain_, "saturation gas", "saturation_gas");
  sat_ice_key_ = Keys::readKey(*plist_, domain_, "saturation ice", "saturation_ice");

  // Get data for special-case entities.
  S->RequireField(cell_vol_key_)->SetMesh(mesh_)
      ->AddComponent("cell", AmanziMesh::CELL, 1);

  S->RequireFieldEvaluator(cell_vol_key_);
  S->RequireGravity();
  S->RequireScalar("atmospheric_pressure");

  // Set up Operators
  // -- boundary conditions
  Teuchos::ParameterList bc_plist = plist_->sublist("boundary conditions", true);
  FlowBCFactory bc_factory(mesh_, bc_plist);
  bc_pressure_ = bc_factory.CreatePressure();
  bc_head_ = bc_factory.CreateHead();
  bc_flux_ = bc_factory.CreateMassFlux();
  bc_seepage_ = bc_factory.CreateSeepageFacePressure();
  bc_seepage_->Compute(0.); // compute at t=0 to set up
  bc_seepage_infilt_ = bc_factory.CreateSeepageFacePressureWithInfiltration();
  bc_seepage_infilt_->Compute(0.); // compute at t=0 to set up

  // -- linear tensor coefficients
  unsigned int c_owned = mesh_->num_entities(AmanziMesh::CELL, AmanziMesh::OWNED);
  K_ = Teuchos::rcp(new std::vector<WhetStone::Tensor>(c_owned));
  for (unsigned int c=0; c!=c_owned; ++c) {
    (*K_)[c].Init(mesh_->space_dimension(),1);
  }
  // scaling for permeability
  perm_scale_ = plist_->get<double>("permeability rescaling", 1.0);
  
  // -- nonlinear coefficients/upwinding
  Teuchos::ParameterList& wrm_plist = plist_->sublist("water retention evaluator");
  clobber_surf_kr_ = plist_->get<bool>("clobber surface rel perm", false);
  clobber_boundary_flux_dir_ = plist_->get<bool>("clobber boundary flux direction for upwinding", false);

  std::string method_name = plist_->get<std::string>("relative permeability method", "upwind with Darcy flux");

  if (method_name == "upwind with gravity") {
    upwinding_ = Teuchos::rcp(new Operators::UpwindGravityFlux(name_,
            coef_key_, uw_coef_key_, K_));
    Krel_method_ = Operators::UPWIND_METHOD_GRAVITY;
  } else if (method_name == "cell centered") {
    upwinding_ = Teuchos::rcp(new Operators::UpwindCellCentered(name_,
            coef_key_, uw_coef_key_));
    Krel_method_ = Operators::UPWIND_METHOD_CENTERED;
  } else if (method_name == "upwind with Darcy flux") {
    upwinding_ = Teuchos::rcp(new Operators::UpwindTotalFlux(name_,
            coef_key_, uw_coef_key_, flux_dir_key_, 1.e-5));
    Krel_method_ = Operators::UPWIND_METHOD_TOTAL_FLUX;
  } else if (method_name == "arithmetic mean") {
    upwinding_ = Teuchos::rcp(new Operators::UpwindArithmeticMean(name_,
            coef_key_, uw_coef_key_));
    Krel_method_ = Operators::UPWIND_METHOD_ARITHMETIC_MEAN;
  } else {
    std::stringstream messagestream;
    messagestream << "Richards Flow PK has no upwinding method named: " << method_name;
    Errors::Message message(messagestream.str());
    Exceptions::amanzi_throw(message);
  }

  // -- require the data on appropriate locations
  std::string coef_location = upwinding_->CoefficientLocation();
  if (coef_location == "upwind: face") {  
    S->RequireField(uw_coef_key_, name_)->SetMesh(mesh_)
        ->SetGhosted()->SetComponent("face", AmanziMesh::FACE, 1);
  } else if (coef_location == "standard: cell") {
    S->RequireField(uw_coef_key_, name_)->SetMesh(mesh_)
        ->SetGhosted()->SetComponent("cell", AmanziMesh::CELL, 1);
  } else {
    Errors::Message message("Unknown upwind coefficient location in Richards flow.");
    Exceptions::amanzi_throw(message);
  }
  S->GetField(uw_coef_key_,name_)->set_io_vis(false);

  // -- create the forward operator for the diffusion term
  // DEPRECATED OPTIONS
  if (plist_->isParameter("Diffusion") ||
      plist_->isParameter("Diffusion PC")) {
    Errors::Message message("Richards PK: DEPRECATION: Discretization lists \"Diffusion\" and \"Diffusion PC\" have been renamed \"diffusion\" and \"diffusion preconditioner\", respectively.");
    Exceptions::amanzi_throw(message);
  }

  Teuchos::ParameterList& mfd_plist = plist_->sublist("diffusion");
  mfd_plist.set("nonlinear coefficient", coef_location);
  mfd_plist.set("gravity", true);
  
  Operators::PDE_DiffusionFactory opfactory;
  matrix_diff_ = opfactory.CreateWithGravity(mfd_plist, mesh_, bc_);
  matrix_ = matrix_diff_->global_operator();

  // -- create the operator, data for flux directions
  Teuchos::ParameterList face_diff_list(mfd_plist);
  face_diff_list.set("nonlinear coefficient", "none");
  face_matrix_diff_ = opfactory.CreateWithGravity(face_diff_list, mesh_, bc_);

  S->RequireField(flux_dir_key_, name_)->SetMesh(mesh_)->SetGhosted()
      ->SetComponent("face", AmanziMesh::FACE, 1);

  // -- create the operators for the preconditioner
  //    diffusion
  Teuchos::ParameterList& mfd_pc_plist = plist_->sublist("diffusion preconditioner");
  mfd_pc_plist.set("nonlinear coefficient", coef_location);
  mfd_pc_plist.set("gravity", true);
  if (!mfd_pc_plist.isParameter("discretization primary"))
    mfd_pc_plist.set("discretization primary", mfd_plist.get<std::string>("discretization primary"));
  if (!mfd_pc_plist.isParameter("discretization secondary") && mfd_plist.isParameter("discretization secondary"))
    mfd_pc_plist.set("discretization secondary", mfd_plist.get<std::string>("discretization secondary"));
  if (!mfd_pc_plist.isParameter("schema") && mfd_plist.isParameter("schema"))
    mfd_pc_plist.set("schema", mfd_plist.get<Teuchos::Array<std::string> >("schema"));

  preconditioner_diff_ = opfactory.CreateWithGravity(mfd_pc_plist, mesh_, bc_);
  preconditioner_ = preconditioner_diff_->global_operator();
  
  //    If using approximate Jacobian for the preconditioner, we also need derivative information.
  //    For now this means upwinding the derivative.
  jacobian_ = mfd_pc_plist.get<std::string>("Newton correction", "none") != "none";
  if (jacobian_) {
    jacobian_lag_ = mfd_pc_plist.get<int>("Newton correction lag", 0);

    //if (preconditioner_->RangeMap().HasComponent("face")) {
    if (mfd_pc_plist.get<std::string>("discretization primary") != "fv: default"){
      // MFD -- upwind required
      dcoef_key_ = Keys::getDerivKey(coef_key_, key_);
      duw_coef_key_ = Keys::getDerivKey(uw_coef_key_, key_);
        
      S->RequireField(duw_coef_key_, name_)
        ->SetMesh(mesh_)->SetGhosted()
        ->SetComponent("face", AmanziMesh::FACE, 1);

      upwinding_deriv_ = Teuchos::rcp(new Operators::UpwindTotalFlux(name_,
                                      dcoef_key_, duw_coef_key_, flux_dir_key_, 1.e-8));

    } else {
      // FV -- no upwinding
      dcoef_key_ = Keys::getDerivKey(coef_key_, key_);
      duw_coef_key_ = std::string();
    }
  }
  
  // -- accumulation terms
  Teuchos::ParameterList& acc_pc_plist = plist_->sublist("accumulation preconditioner");
  acc_pc_plist.set<std::string>("entity kind", "cell");
  preconditioner_acc_ = Teuchos::rcp(new Operators::PDE_Accumulation(acc_pc_plist, preconditioner_));

  // // -- vapor diffusion terms
  // vapor_diffusion_ = plist_->get<bool>("include vapor diffusion", false);
  // if (vapor_diffusion_){
  //   ASSERT(0); // untested!
    
  //   // Create the vapor diffusion vectors
  //   S->RequireField("vapor_diffusion_pressure", name_)->SetMesh(mesh_)->SetGhosted()
  //       ->SetComponent("cell", AmanziMesh::CELL, 1);
  //   S->GetField("vapor_diffusion_pressure",name_)->set_io_vis(true);

  //   S->RequireField("vapor_diffusion_temperature", name_)->SetMesh(mesh_)->SetGhosted()
  //     ->SetComponent("cell", AmanziMesh::CELL, 1);
  //   S->GetField("vapor_diffusion_temperature",name_)->set_io_vis(true);

  //   // operator for the vapor diffusion terms
  //   matrix_vapor_ = Operators::CreateMatrixMFD(mfd_plist, mesh_);
  // }

  //    symbolic assemble
  precon_used_ = plist_->isSublist("preconditioner");
  if (precon_used_) {
    preconditioner_->SymbolicAssembleMatrix();
  
    //    Potentially create a linear solver
    if (plist_->isSublist("linear solver")) {
      Teuchos::ParameterList linsolve_sublist = plist_->sublist("linear solver");
      AmanziSolvers::LinearOperatorFactory<Operators::Operator,CompositeVector,CompositeVectorSpace> fac;
      lin_solver_ = fac.Create(linsolve_sublist, preconditioner_);
    } else {
      lin_solver_ = preconditioner_;
    }
  }

  // -- PC control
  precon_wc_ = plist_->get<bool>("precondition using WC", false);
  
  // source terms
  is_source_term_ = plist_->get<bool>("source term", false);
  if (is_source_term_) {
    if (source_key_.empty()) {
      source_key_ = plist_->get<std::string>("mass source key",
              Keys::getKey(domain_, "mass_source"));
    }

    source_term_is_differentiable_ =
        plist_->get<bool>("source term is differentiable", true);
    explicit_source_ = plist_->get<bool>("explicit source term", false);
    S->RequireField(source_key_)->SetMesh(mesh_)
        ->AddComponent("cell", AmanziMesh::CELL, 1);
    S->RequireFieldEvaluator(source_key_);
  }

  // coupling
  // -- coupling done by a Neumann condition
  coupled_to_surface_via_flux_ = plist_->get<bool>("coupled to surface via flux", false);
  if (coupled_to_surface_via_flux_) {
    std::string domain_surf;
    if (domain_ == "domain" || domain_ == "") {
      domain_surf = plist_->get<std::string>("surface domain name", "surface");
    } else {
      domain_surf = plist_->get<std::string>("surface domain name", "surface_"+domain_);
    }
    ss_flux_key_ = Keys::readKey(*plist_, domain_surf, "surface-subsurface flux", "surface_subsurface_flux");
    S->RequireField(ss_flux_key_)->SetMesh(S->GetMesh(domain_surf))
      ->AddComponent("cell", AmanziMesh::CELL, 1);
  }

  // -- coupling done by a Dirichlet condition
  coupled_to_surface_via_head_ = plist_->get<bool>("coupled to surface via head", false);
  if (coupled_to_surface_via_head_) {
    S->RequireField("surface_pressure");
  }

  // -- Make sure coupling isn't flagged multiple ways.
  if (coupled_to_surface_via_flux_ && coupled_to_surface_via_head_) {
    Errors::Message message("Richards PK requested both flux and head coupling -- choose one.");
    Exceptions::amanzi_throw(message);
  }


  // predictors for time integration
  modify_predictor_with_consistent_faces_ =
    plist_->get<bool>("modify predictor with consistent faces", false);
  modify_predictor_bc_flux_ =
    plist_->get<bool>("modify predictor for flux BCs", false);
  modify_predictor_first_bc_flux_ =
    plist_->get<bool>("modify predictor for initial flux BCs", false);
  modify_predictor_wc_ =
    plist_->get<bool>("modify predictor via water content", false);

  // correctors
  p_limit_ = plist_->get<double>("limit correction to pressure change [Pa]", -1.);
  patm_limit_ = plist_->get<double>("limit correction to pressure change when crossing atmospheric [Pa]", -1.);

  // valid step controls
  sat_change_limit_ = plist_->get<double>("max valid change in saturation in a time step [-]", -1.);
  sat_ice_change_limit_ = plist_->get<double>("max valid change in ice saturation in a time step [-]", -1.);

  compute_boundary_values_ = plist_->get<bool>("compute boundary values", false);

  // Require fields and evaluators for those fields.
  // -- primary variables

  CompositeVectorSpace matrix_cvs = matrix_->RangeMap();

  if (compute_boundary_values_) matrix_cvs.AddComponent("boundary_face", AmanziMesh::BOUNDARY_FACE, 1); 
  
  S->RequireField(key_, name_)->Update(matrix_cvs)->SetGhosted();

  // -- secondary variables, with no evaluator used
  S->RequireField(flux_key_, name_)->SetMesh(mesh_)->SetGhosted()
                                ->SetComponent("face", AmanziMesh::FACE, 1);
  S->RequireField(velocity_key_, name_)->SetMesh(mesh_)->SetGhosted()
                                ->SetComponent("cell", AmanziMesh::CELL, 3);

  
}


// -------------------------------------------------------------
// Create the physical evaluators for water content, water
// retention, rel perm, etc, that are specific to Richards.
// -------------------------------------------------------------
void Richards::SetupPhysicalEvaluators_(const Teuchos::Ptr<State>& S) {
  // -- Absolute permeability.
  //       For now, we assume scalar permeability.  This will change.
  S->RequireField(perm_key_)->SetMesh(mesh_)->SetGhosted()
      ->AddComponent("cell", AmanziMesh::CELL, 1);
  S->RequireFieldEvaluator(perm_key_);

  // -- water content, and evaluator
  S->RequireField(conserved_key_)->SetMesh(mesh_)->SetGhosted()
      ->AddComponent("cell", AmanziMesh::CELL, 1);
  S->RequireFieldEvaluator(conserved_key_);

  // -- Water retention evaluators
  // -- saturation
  Teuchos::ParameterList& wrm_plist = plist_->sublist("water retention evaluator");
  wrm_plist.setName(sat_key_);
  Teuchos::RCP<Flow::WRMEvaluator> wrm =
      Teuchos::rcp(new Flow::WRMEvaluator(wrm_plist));

  if (!S->HasFieldEvaluator(sat_key_)) {
    S->SetFieldEvaluator(sat_key_, wrm);
    S->SetFieldEvaluator(sat_gas_key_, wrm);
  }

  // -- rel perm
  std::vector<AmanziMesh::Entity_kind> locations2(2);
  std::vector<std::string> names2(2);
  std::vector<int> num_dofs2(2,1);
  locations2[0] = AmanziMesh::CELL;
  locations2[1] = AmanziMesh::BOUNDARY_FACE;
  names2[0] = "cell";
  names2[1] = "boundary_face";

  S->RequireField(coef_key_)->SetMesh(mesh_)->SetGhosted()
      ->AddComponents(names2, locations2, num_dofs2);
  wrm_plist.set<double>("permeability rescaling", perm_scale_);
  wrm_plist.setName(coef_key_);
  wrm_plist.set("evaluator name", coef_key_);
  Teuchos::RCP<Flow::RelPermEvaluator> rel_perm_evaluator =
      Teuchos::rcp(new Flow::RelPermEvaluator(wrm_plist, wrm->get_WRMs()));
  S->SetFieldEvaluator(coef_key_, rel_perm_evaluator);
  wrms_ = wrm->get_WRMs();

  // -- Liquid density and viscosity for the transmissivity.
  S->RequireField(molar_dens_key_)->SetMesh(mesh_)->SetGhosted()
      ->AddComponent("cell", AmanziMesh::CELL, 1);
  S->RequireFieldEvaluator(molar_dens_key_);

  // -- liquid mass density for the gravity fluxes
  S->RequireField(mass_dens_key_)->SetMesh(mesh_)->SetGhosted()
      ->AddComponent("cell", AmanziMesh::CELL, 1);
  S->RequireFieldEvaluator(mass_dens_key_); // simply picks up the molar density one.


}
    

// -------------------------------------------------------------
// Initialize PK
// -------------------------------------------------------------

void Richards::Initialize(const Teuchos::Ptr<State>& S) {

  // Initialize BDF stuff and physical domain stuff.
  PK_PhysicalBDF_Default::Initialize(S);

  // debugggin cruft
#if DEBUG_RES_FLAG
  for (unsigned int i=1; i!=23; ++i) {
    std::stringstream namestream;
    namestream << "flow_residual_" << i;
    S->GetFieldData(namestream.str(),name_)->PutScalar(0.);
    S->GetField(namestream.str(),name_)->set_initialized();

    std::stringstream solnstream;
    solnstream << "flow_solution_" << i;
    S->GetFieldData(solnstream.str(),name_)->PutScalar(0.);
    S->GetField(solnstream.str(),name_)->set_initialized();
  }
#endif

  // check whether this is a dynamic mesh problem
  if (S->HasField("vertex coordinate")) dynamic_mesh_ = true;

  // Set extra fields as initialized -- these don't currently have evaluators,
  // and will be initialized in the call to commit_state()
  S->GetFieldData(uw_coef_key_,name_)->PutScalar(1.0);
  S->GetField(uw_coef_key_,name_)->set_initialized();

  if (!duw_coef_key_.empty()) {
    S->GetFieldData(duw_coef_key_,name_)->PutScalar(1.0);
    S->GetField(duw_coef_key_,name_)->set_initialized();
  }

  // if (vapor_diffusion_){
  //   S->GetFieldData("vapor_diffusion_pressure",name_)->PutScalar(1.0);
  //   S->GetField("vapor_diffusion_pressure",name_)->set_initialized();
  //   S->GetFieldData("vapor_diffusion_temperature",name_)->PutScalar(1.0);
  //   S->GetField("vapor_diffusion_temperature",name_)->set_initialized();
  // }

  S->GetFieldData(flux_key_, name_)->PutScalar(0.0);
  S->GetField(flux_key_, name_)->set_initialized();
  S->GetFieldData(flux_dir_key_, name_)->PutScalar(0.0);
  S->GetField(flux_dir_key_, name_)->set_initialized();
  S->GetFieldData(velocity_key_, name_)->PutScalar(0.0);
  S->GetField(velocity_key_, name_)->set_initialized();

  // absolute perm
  SetAbsolutePermeabilityTensor_(S);

  // operators
  Teuchos::RCP<const Epetra_Vector> gvec = S->GetConstantVectorData("gravity");
  AmanziGeometry::Point g(3);
  g[0] = (*gvec)[0]; g[1] = (*gvec)[1]; g[2] = (*gvec)[2];

  matrix_diff_->SetGravity(g);
  matrix_diff_->SetBCs(bc_, bc_);
  matrix_diff_->SetTensorCoefficient(K_);


  preconditioner_diff_->SetGravity(g);
  preconditioner_diff_->SetBCs(bc_, bc_);
  preconditioner_diff_->SetTensorCoefficient(K_);
  preconditioner_->SymbolicAssembleMatrix();

  face_matrix_diff_->SetGravity(g);
  face_matrix_diff_->SetBCs(bc_, bc_);
  face_matrix_diff_->SetTensorCoefficient(K_);
  face_matrix_diff_->SetScalarCoefficient(Teuchos::null, Teuchos::null);

  // if (vapor_diffusion_){
  //   //vapor diffusion
  //   matrix_vapor_->CreateMFDmassMatrices(Teuchos::null);
  //   // residual vector for vapor diffusion
  //   res_vapor = Teuchos::rcp(new CompositeVector(*S->GetFieldData(key_))); 
  // }


};


// -----------------------------------------------------------------------------
// Update any secondary (dependent) variables given a solution.
//
//   After a timestep is evaluated (or at ICs), there is no way of knowing if
//   secondary variables have been updated to be consistent with the new
//   solution.
// -----------------------------------------------------------------------------
  void Richards::CommitStep(double t_old, double t_new, const Teuchos::RCP<State>& S) {

    double dt = t_new - t_old;
    Teuchos::OSTab tab = vo_->getOSTab();
    if (vo_->os_OK(Teuchos::VERB_EXTREME))
      *vo_->os() << "Commiting state." << std::endl;

    PK_PhysicalBDF_Default::CommitStep(t_old, t_new, S);
  
  // update BCs, rel perm
  UpdateBoundaryConditions_(S.ptr());
  bool update = UpdatePermeabilityData_(S.ptr());

  update |= S->GetFieldEvaluator(key_)->HasFieldChanged(S.ptr(), name_);
  update |= S->GetFieldEvaluator(mass_dens_key_)->HasFieldChanged(S.ptr(), name_);

  if (update) {
    // update the stiffness matrix
    Teuchos::RCP<const CompositeVector> rel_perm =
      S->GetFieldData(uw_coef_key_);
    Teuchos::RCP<const CompositeVector> rho = S->GetFieldData(mass_dens_key_);
    // derive fluxes
    Teuchos::RCP<const CompositeVector> pres = S->GetFieldData(key_);
    Teuchos::RCP<CompositeVector> flux = S->GetFieldData(flux_key_, name_);

    matrix_->Init();
    matrix_diff_->SetDensity(rho);
    matrix_diff_->SetScalarCoefficient(rel_perm, Teuchos::null);
    matrix_diff_->UpdateMatrices(Teuchos::null, pres.ptr());


<<<<<<< HEAD
    matrix_diff_->UpdateFlux(*pres, *flux);


    if (compute_boundary_values_){
      Epetra_MultiVector& pres_bf = *S->GetFieldData(key_, name_)->ViewComponent("boundary_face",false);
      const Epetra_Map& vandalay_map = mesh_->exterior_face_map(false);
      const Epetra_Map& face_map = mesh_->face_map(false);
      int nbfaces = pres_bf.MyLength();
      for (int bf=0; bf!=nbfaces; ++bf) {
        AmanziMesh::Entity_ID f = face_map.LID(vandalay_map.GID(bf));
        pres_bf[0][bf] =  BoundaryFaceValue(f, *pres);
      }
    }      

=======
    // derive fluxes
    Teuchos::RCP<const CompositeVector> pres = S->GetFieldData(key_);
    Teuchos::RCP<CompositeVector> flux = S->GetFieldData(flux_key_, name_);
    matrix_diff_->UpdateFlux(pres.ptr(), flux.ptr());
>>>>>>> b37e14f6
  }

  // As a diagnostic, calculate the mass balance error
// #if DEBUG_FLAG
//   if (S_next_ != Teuchos::null) {
//     Teuchos::RCP<const CompositeVector> wc1 = S_next_->GetFieldData(conserved_key_);
//     Teuchos::RCP<const CompositeVector> wc0 = S_->GetFieldData(conserved_key_);
//     Teuchos::RCP<const CompositeVector> mass_flux = S->GetFieldData(flux_key_, name_);
//     CompositeVector error(*wc1);

//     for (unsigned int c=0; c!=error.size("cell"); ++c) {
//       error("cell",c) = (*wc1)("cell",c) - (*wc0)("cell",c);

//       AmanziMesh::Entity_ID_List faces;
//       std::vector<int> dirs;
//       mesh_->cell_get_faces_and_dirs(c, &faces, &dirs);
//       for (unsigned int n=0; n!=faces.size(); ++n) {
//         error("cell",c) += (*mass_flux)("face",faces[n]) * dirs[n] * dt;
//       }
//     }

//     double einf(0.0);
//     error.NormInf(&einf);

//     // VerboseObject stuff.
//     Teuchos::OSTab tab = vo_->getOSTab();
//     *vo_->os() << "Final Mass Balance Error: " << einf << std::endl;
//   }
// #endif
};


// -----------------------------------------------------------------------------
// Check for controls on saturation
// -----------------------------------------------------------------------------
bool
Richards::ValidStep() {
  Teuchos::OSTab tab = vo_->getOSTab();
  if (vo_->os_OK(Teuchos::VERB_EXTREME))
    *vo_->os() << "Validating time step." << std::endl;

  if (sat_change_limit_ > 0.0) {
    const Epetra_MultiVector& sl_new = *S_next_->GetFieldData(sat_key_)
        ->ViewComponent("cell",false);
    const Epetra_MultiVector& sl_old = *S_->GetFieldData(sat_key_)
        ->ViewComponent("cell",false);
    Epetra_MultiVector dsl(sl_new);
    dsl.Update(-1., sl_old, 1.);
    double change = 0.;
    dsl.NormInf(&change);

    if (change > sat_change_limit_) {
      if (vo_->os_OK(Teuchos::VERB_MEDIUM))
        *vo_->os() << "Invalid time step, max sl change="
                   << change << " > limit=" << sat_change_limit_ << std::endl;
      return false;
    }
  }
  if (sat_ice_change_limit_ > 0.0) {
    const Epetra_MultiVector& si_new = *S_next_->GetFieldData(sat_ice_key_)
        ->ViewComponent("cell",false);
    const Epetra_MultiVector& si_old = *S_->GetFieldData(sat_ice_key_)
        ->ViewComponent("cell",false);
    Epetra_MultiVector dsi(si_new);
    dsi.Update(-1., si_old, 1.);
    double change = 0.;
    dsi.NormInf(&change);

    if (change > sat_ice_change_limit_) {
      if (vo_->os_OK(Teuchos::VERB_MEDIUM))
        *vo_->os() << "Invalid time step, max si change="
                   << change << " > limit=" << sat_ice_change_limit_ << std::endl;
      return false;
    }
  }

  return PK_PhysicalBDF_Default::ValidStep();
}


// -----------------------------------------------------------------------------
// Update any diagnostic variables prior to vis (in this case velocity field).
// -----------------------------------------------------------------------------
void Richards::CalculateDiagnostics(const Teuchos::RCP<State>& S) {
  Teuchos::OSTab tab = vo_->getOSTab();
  if (vo_->os_OK(Teuchos::VERB_EXTREME))
    *vo_->os() << "Calculating diagnostic variables." << std::endl;

  // update the cell velocities
  UpdateBoundaryConditions_(S.ptr());

  Teuchos::RCP<const CompositeVector> pres = S->GetFieldData(key_);
  Teuchos::RCP<const CompositeVector> rel_perm =
      S->GetFieldData(uw_coef_key_);
  Teuchos::RCP<const CompositeVector> rho =
      S->GetFieldData(mass_dens_key_);
  // update the stiffness matrix
  matrix_diff_->SetDensity(rho);
  matrix_diff_->SetScalarCoefficient(rel_perm, Teuchos::null);
  matrix_diff_->UpdateMatrices(Teuchos::null, pres.ptr());

  // derive fluxes
  Teuchos::RCP<CompositeVector> flux = S->GetFieldData(flux_key_, name_);
<<<<<<< HEAD

  matrix_diff_->UpdateFlux(*pres, *flux);
=======
  Teuchos::RCP<const CompositeVector> pres = S->GetFieldData(key_);
  matrix_diff_->UpdateFlux(pres.ptr(), flux.ptr());
>>>>>>> b37e14f6

  UpdateVelocity_(S.ptr());
};


// -----------------------------------------------------------------------------
// Use the physical rel perm (on cells) to update a work vector for rel perm.
//
//   This deals with upwinding, etc.
// -----------------------------------------------------------------------------
bool Richards::UpdatePermeabilityData_(const Teuchos::Ptr<State>& S) {
  Teuchos::OSTab tab = vo_->getOSTab();
  if (vo_->os_OK(Teuchos::VERB_EXTREME))
    *vo_->os() << "  Updating permeability?";

  Teuchos::RCP<CompositeVector> uw_rel_perm = S->GetFieldData(uw_coef_key_, name_);
  Teuchos::RCP<const CompositeVector> rel_perm = S->GetFieldData(coef_key_);
  bool update_perm = S->GetFieldEvaluator(coef_key_)
      ->HasFieldChanged(S, name_);

  // requirements due to the upwinding method
  if (Krel_method_ == Operators::UPWIND_METHOD_TOTAL_FLUX) {
    bool update_dir = S->GetFieldEvaluator(mass_dens_key_)
        ->HasFieldChanged(S, name_);
    update_dir |= S->GetFieldEvaluator(key_)->HasFieldChanged(S, name_);

    if (update_dir) {
      // update the direction of the flux -- note this is NOT the flux
      Teuchos::RCP<const CompositeVector> rho = S->GetFieldData(mass_dens_key_);
      face_matrix_diff_->SetDensity(rho);



      Teuchos::RCP<CompositeVector> flux_dir = S->GetFieldData(flux_dir_key_, name_);
      Teuchos::RCP<const CompositeVector> pres = S->GetFieldData(key_);

      face_matrix_diff_->UpdateMatrices(Teuchos::null, pres.ptr());

      face_matrix_diff_->UpdateFlux(*pres, *flux_dir);

      if (!pres->HasComponent("face"))
        face_matrix_diff_->ApplyBCs(true, true);

<<<<<<< HEAD

=======
      face_matrix_diff_->UpdateFlux(pres.ptr(), flux_dir.ptr());
>>>>>>> b37e14f6

      if (clobber_boundary_flux_dir_) {
        Epetra_MultiVector& flux_dir_f = *flux_dir->ViewComponent("face",false);

        auto& markers = bc_markers();
        auto& values = bc_values();
        
        for (int f=0; f!=markers.size(); ++f) {
          if (markers[f] == Operators::OPERATOR_BC_NEUMANN) {
            AmanziMesh::Entity_ID_List cells;
            mesh_->face_get_cells(f, AmanziMesh::USED, &cells);
            ASSERT(cells.size() == 1);
            int c = cells[0];
            AmanziMesh::Entity_ID_List faces;
            std::vector<int> dirs;
            mesh_->cell_get_faces_and_dirs(c, &faces, &dirs);
            int i = std::find(faces.begin(), faces.end(), f) - faces.begin();
            
            flux_dir_f[0][f] = values[f]*dirs[i];
          }
        }
      }      
    }

    update_perm |= update_dir;
  }

  if (update_perm) {
    // Move rel perm on boundary_faces into uw_rel_perm on faces
    const Epetra_Import& vandelay = mesh_->exterior_face_importer();
    const Epetra_MultiVector& rel_perm_bf =
        *rel_perm->ViewComponent("boundary_face",false);
    {
      Epetra_MultiVector& uw_rel_perm_f = *uw_rel_perm->ViewComponent("face",false);
      uw_rel_perm_f.Export(rel_perm_bf, vandelay, Insert);
    }

    // Upwind, only overwriting boundary faces if the wind says to do so.
    upwinding_->Update(S);

    if (clobber_surf_kr_) {
      Epetra_MultiVector& uw_rel_perm_f = *uw_rel_perm->ViewComponent("face",false);
      uw_rel_perm_f.Export(rel_perm_bf, vandelay, Insert);
    }

    if (uw_rel_perm->HasComponent("face"))
      uw_rel_perm->ScatterMasterToGhosted("face");
  }

  // debugging
  if (vo_->os_OK(Teuchos::VERB_EXTREME)) {
    *vo_->os() << " " << update_perm << std::endl;
  }
  return update_perm;
};


bool Richards::UpdatePermeabilityDerivativeData_(const Teuchos::Ptr<State>& S) {
  Teuchos::OSTab tab = vo_->getOSTab();
  if (vo_->os_OK(Teuchos::VERB_EXTREME))
    *vo_->os() << "  Updating permeability derivatives?";

  bool update_perm = S->GetFieldEvaluator(coef_key_)->HasFieldDerivativeChanged(S, name_, key_);
  Teuchos::RCP<const CompositeVector> drel_perm = S->GetFieldData(dcoef_key_);

  if (update_perm) {
    if (!duw_coef_key_.empty()) {
      Teuchos::RCP<CompositeVector> duw_rel_perm = S->GetFieldData(duw_coef_key_, name_);
      duw_rel_perm->PutScalar(0.);

      // Upwind, only overwriting boundary faces if the wind says to do so.
      upwinding_deriv_->Update(S);

      duw_rel_perm->ScatterMasterToGhosted("face");
    } else {
      drel_perm->ScatterMasterToGhosted("cell");
    }
  }

  // debugging
  if (vo_->os_OK(Teuchos::VERB_EXTREME)) {
    *vo_->os() << " " << update_perm << std::endl;
  }
  return update_perm;
};




// -----------------------------------------------------------------------------
// Evaluate boundary conditions at the current time.
// -----------------------------------------------------------------------------
void Richards::UpdateBoundaryConditions_(const Teuchos::Ptr<State>& S, bool kr) {
  Teuchos::OSTab tab = vo_->getOSTab();
  if (vo_->os_OK(Teuchos::VERB_EXTREME))
    *vo_->os() << "  Updating BCs." << std::endl;

  auto& markers = bc_markers();
  auto& values = bc_values();
  
  // initialize all to 0
  for (unsigned int n=0; n!=markers.size(); ++n) {
    markers[n] = Operators::OPERATOR_BC_NONE;
    values[n] = 0.0;
  }


  std::vector<int> bc_counts;
  std::vector<std::string> bc_names;

  // Dirichlet boundary conditions
  Functions::BoundaryFunction::Iterator bc;
  bc_counts.push_back(bc_pressure_->size());
  bc_names.push_back(Keys::getKey(domain_,"pressure"));
  for (bc=bc_pressure_->begin(); bc!=bc_pressure_->end(); ++bc) {
    int f = bc->first;
#ifdef ENABLE_DBC
    AmanziMesh::Entity_ID_List cells;
    mesh_->face_get_cells(f, AmanziMesh::USED, &cells);
    ASSERT(cells.size() == 1);
#endif
    
    markers[f] = Operators::OPERATOR_BC_DIRICHLET;
    values[f] = bc->second;
  }

  bc_counts.push_back(bc_head_->size());
  bc_names.push_back("head");
  for (bc=bc_head_->begin(); bc!=bc_head_->end(); ++bc) {
    int f = bc->first;
#ifdef ENABLE_DBC
    AmanziMesh::Entity_ID_List cells;
    mesh_->face_get_cells(f, AmanziMesh::USED, &cells);
    ASSERT(cells.size() == 1);
#endif
    
    markers[f] = Operators::OPERATOR_BC_DIRICHLET;
    values[f] = bc->second;
  }


  const Epetra_MultiVector& rel_perm = 
    *S->GetFieldData(uw_coef_key_)->ViewComponent("face",false);

  bc_counts.push_back(bc_flux_->size());
  bc_names.push_back(Keys::getKey(domain_,"flux"));

  if (!infiltrate_only_if_unfrozen_) {
    // Standard Neuman boundary conditions
    for (bc=bc_flux_->begin(); bc!=bc_flux_->end(); ++bc) {
      int f = bc->first;

#ifdef ENABLE_DBC
    AmanziMesh::Entity_ID_List cells;
    mesh_->face_get_cells(f, AmanziMesh::USED, &cells);
    ASSERT(cells.size() == 1);
#endif
      markers[f] = Operators::OPERATOR_BC_NEUMANN;
      values[f] = bc->second;
      if (!kr && rel_perm[0][f] > 0.) values[f] /= rel_perm[0][f];
    }
  } else {
    // Neumann boundary conditions that turn off if temp < freezing

    const Epetra_MultiVector& temp = *S->GetFieldData(Keys::getKey(domain_,"temperature"))->ViewComponent("face");
    for (bc=bc_flux_->begin(); bc!=bc_flux_->end(); ++bc) {
      int f = bc->first;
#ifdef ENABLE_DBC
    AmanziMesh::Entity_ID_List cells;
    mesh_->face_get_cells(f, AmanziMesh::USED, &cells);
    ASSERT(cells.size() == 1);
#endif

      markers[f] = Operators::OPERATOR_BC_NEUMANN;
      if (temp[0][f] > 273.15) {
        values[f] = bc->second;
        if (!kr && rel_perm[0][f] > 0.) {
          values[f] /= rel_perm[0][f];
        }
      } else {
        values[f] = 0.;
      }
    }
  }

  // seepage face -- pressure <= p_atm, outward mass flux >= 0

  S->GetFieldData(flux_key_)->ScatterMasterToGhosted("face");

  const Epetra_MultiVector& flux = *S->GetFieldData(flux_key_)->ViewComponent("face", true);
  const double& p_atm = *S->GetScalarData("atmospheric_pressure");
  Teuchos::RCP<const CompositeVector> u = S->GetFieldData(key_);
  double seepage_tol = p_atm * 1e-14;


  bc_counts.push_back(bc_seepage_->size());
  bc_names.push_back("standard seepage");
  for (bc=bc_seepage_->begin(); bc!=bc_seepage_->end(); ++bc) {
    int f = bc->first;
#ifdef ENABLE_DBC
    AmanziMesh::Entity_ID_List cells;
    mesh_->face_get_cells(f, AmanziMesh::USED, &cells);
    ASSERT(cells.size() == 1);
#endif

    double boundary_pressure = BoundaryValue(u, f);
    double boundary_flux = flux[0][f]*BoundaryDirection(f);
    //    std::cout << "Seepage Face:" << std::endl
    //              << "BFlux = " << boundary_flux << ", BPressure = " << boundary_pressure << " and constraint p <= " << bc->second << " (tol = " << seepage_tol << ")" << std::endl;
    if (boundary_pressure > bc->second) {
      //      std::cout << "  DIRICHLET" << std::endl;
      markers[f] = Operators::OPERATOR_BC_DIRICHLET;
      values[f] = bc->second;
    } else if (boundary_pressure < bc->second - seepage_tol) {
      //      std::cout << "  NEUMANN" << std::endl;
      markers[f] = Operators::OPERATOR_BC_NEUMANN;
      values[f] = 0.;
    } else if (boundary_flux >= 0.) {
      //      std::cout << "  DIRICHLET" << std::endl;
      markers[f] = Operators::OPERATOR_BC_DIRICHLET;
      values[f] = bc->second;
    } else {
      //      std::cout << "  NEUMANN" << std::endl;
      markers[f] = Operators::OPERATOR_BC_NEUMANN;
      values[f] = 0.;
    }
  }

  // seepage face -- pressure <= p_atm, outward mass flux is specified

  bc_counts.push_back(bc_seepage_infilt_->size());
  bc_names.push_back("seepage with infiltration");
  for (bc=bc_seepage_infilt_->begin(); bc!=bc_seepage_infilt_->end(); ++bc) {
    int f = bc->first;
#ifdef ENABLE_DBC
    AmanziMesh::Entity_ID_List cells;
    mesh_->face_get_cells(f, AmanziMesh::USED, &cells);
    ASSERT(cells.size() == 1);
#endif

    double flux_seepage_tol = std::abs(bc->second) * .001;
    
    double boundary_pressure = BoundaryValue(u, f);
    double boundary_flux = flux[0][f]*BoundaryDirection(f);


    //    std::cout << "BFlux = " << boundary_flux << " with constraint = " << bc->second - flux_seepage_tol << std::endl;

    if (boundary_flux < bc->second - flux_seepage_tol &&
        boundary_pressure > p_atm + seepage_tol) {
      // both constraints are violated, either option should push things in the right direction
      markers[f] = Operators::OPERATOR_BC_DIRICHLET;
      values[f] = p_atm;

      //      std::cout << "BC PRESSURE ON SEEPAGE = " << boundary_pressure << " with flux " << flux[0][f]*BoundaryDirection(f) << " resulted in DIRICHLET pressure " << p_atm << std::endl;


    } else if (boundary_flux >= bc->second - flux_seepage_tol &&
        boundary_pressure > p_atm - seepage_tol) {
      // max pressure condition violated
      markers[f] = Operators::OPERATOR_BC_DIRICHLET;
      values[f] = p_atm;
      //      std::cout << "BC PRESSURE ON SEEPAGE = " << boundary_pressure << " with flux " << flux[0][f]*BoundaryDirection(f) << " resulted in DIRICHLET pressure " << p_atm << std::endl;

    } else if (boundary_flux < bc->second - flux_seepage_tol &&
        boundary_pressure <= p_atm + seepage_tol) {
      // max infiltration violated
      markers[f] = Operators::OPERATOR_BC_NEUMANN;
      values[f] = bc->second;

      //      std::cout << "BC PRESSURE ON SEEPAGE = " << boundary_pressure << " with flux " << flux[0][f]*BoundaryDirection(f) << " resulted in NEUMANN flux " << bc->second << std::endl;


    } else if (boundary_flux >= bc->second - flux_seepage_tol &&
        boundary_pressure <= p_atm - seepage_tol) {
      // both conditions are valid
      markers[f] = Operators::OPERATOR_BC_NEUMANN;
      values[f] = bc->second;

      //      std::cout << "BC PRESSURE ON SEEPAGE = " << boundary_pressure << " with flux " << flux[0][f]*BoundaryDirection(f) << " resulted in NEUMANN flux " << bc->second << std::endl;


    } else {
      ASSERT(0);
    }

  }

  // surface coupling

  bc_counts.push_back(0);
  bc_names.push_back("surface coupling (head)");

  if (coupled_to_surface_via_head_) {
    // Face is Dirichlet with value of surface head
    Teuchos::RCP<const AmanziMesh::Mesh> surface = S->GetMesh("surface");
    const Epetra_MultiVector& head = *S->GetFieldData("surface_pressure")
        ->ViewComponent("cell",false);

    unsigned int ncells_surface = head.MyLength();

    bc_counts[bc_counts.size()-1] = ncells_surface;

    for (unsigned int c=0; c!=ncells_surface; ++c) {
      // -- get the surface cell's equivalent subsurface face
      AmanziMesh::Entity_ID f =
        surface->entity_get_parent(AmanziMesh::CELL, c);

#ifdef ENABLE_DBC
      AmanziMesh::Entity_ID_List cells;
      mesh_->face_get_cells(f, AmanziMesh::USED, &cells);
      ASSERT(cells.size() == 1);
#endif

      // -- set that value to dirichlet
      markers[f] = Operators::OPERATOR_BC_DIRICHLET;
      values[f] = head[0][c];
    }
  }


  // surface coupling
  bc_counts.push_back(0);
  bc_names.push_back("surface coupling (flux)");
  if (coupled_to_surface_via_flux_) {
    // Face is Neumann with value of surface residual
   
    Teuchos::RCP<const AmanziMesh::Mesh> surface = S->GetMesh(Keys::getDomain(ss_flux_key_));
    const Epetra_MultiVector& flux = *S->GetFieldData(ss_flux_key_)->ViewComponent("cell",false);
    unsigned int ncells_surface = flux.MyLength();
    bc_counts[bc_counts.size()-1] = ncells_surface;
    for (unsigned int c=0; c!=ncells_surface; ++c) {
      // -- get the surface cell's equivalent subsurface face
      AmanziMesh::Entity_ID f = surface->entity_get_parent(AmanziMesh::CELL, c);

#ifdef ENABLE_DBC
      AmanziMesh::Entity_ID_List cells;
      mesh_->face_get_cells(f, AmanziMesh::USED, &cells);
      ASSERT(cells.size() == 1);
#endif


      // -- set that value to Neumann
      markers[f] = Operators::OPERATOR_BC_NEUMANN;

      // NOTE: the flux provided by the coupler is in units of mols / s, where
      //       as Neumann BCs are in units of mols / s / A.  The right A must
      //       be chosen, as it is the subsurface mesh's face area, not the
      //       surface mesh's cell area.
      values[f] = flux[0][c] / mesh_->face_area(f);

      if (!kr && rel_perm[0][f] > 0.) values[f] /= rel_perm[0][f];
    }
  }

  // mark all remaining boundary conditions as zero flux conditions
  AmanziMesh::Entity_ID_List cells;

  int n_default = 0;

  int nfaces_owned = mesh_->num_entities(AmanziMesh::FACE, AmanziMesh::OWNED);
  for (int f = 0; f < nfaces_owned; f++) {
    if (markers[f] == Operators::OPERATOR_BC_NONE) {
      mesh_->face_get_cells(f, AmanziMesh::USED, &cells);
      int ncells = cells.size();

      if (ncells == 1) {
        n_default++;
        markers[f] = Operators::OPERATOR_BC_NEUMANN;
        values[f] = 0.0;

        // BEGIN DEBUG CRUFT        
        /*
        AmanziGeometry::Point normal = mesh_->face_normal(f);
        normal /= AmanziGeometry::norm(normal);
        if (std::abs(normal[2]) > 0.0001) {
          std::cout << "bottom face: " << f << std::endl;
        }
        */

        // ENDDEBUG CRUFT        
      }
    }
  }
  bc_names.push_back("default (zero flux)");
  bc_counts.push_back(n_default);

  // report on counts
  if (vo_->os_OK(Teuchos::VERB_EXTREME)) {
    std::vector<int> bc_counts_global(bc_counts.size(), 0);
    mesh_->get_comm()->SumAll(&bc_counts[0], &bc_counts_global[0], bc_counts.size());

    *vo_->os() << "  BCs applied:" << std::endl;

    for (int i=0; i!=bc_counts_global.size(); ++i) {
      *vo_->os() << "    " << bc_names[i] << ": " << bc_counts_global[i] << std::endl;
    }
  }

};


bool Richards::ModifyPredictor(double h, Teuchos::RCP<const TreeVector> u0,
        Teuchos::RCP<TreeVector> u) {
  Teuchos::OSTab tab = vo_->getOSTab();
  if (vo_->os_OK(Teuchos::VERB_EXTREME))
    *vo_->os() << "Modifying predictor:" << std::endl;

  // update boundary conditions
  bc_pressure_->Compute(S_next_->time());
  bc_head_->Compute(S_next_->time());
  bc_flux_->Compute(S_next_->time());
  UpdateBoundaryConditions_(S_next_.ptr(), false); // without rel perm
  
  // push Dirichlet data into predictor
  if (u->Data()->HasComponent("boundary_cell")) {
    ApplyBoundaryConditions_(u->Data().ptr());
  }
  
  bool changed(false);
  if (modify_predictor_bc_flux_ ||
      (modify_predictor_first_bc_flux_ && 
       ((S_next_->cycle() == 0) || (S_next_->cycle() == 1)))) {
    changed |= ModifyPredictorFluxBCs_(h,u);
  }

  if (modify_predictor_wc_) {
    changed |= ModifyPredictorWC_(h,u);
  }

  if (modify_predictor_with_consistent_faces_) {
    changed |= ModifyPredictorConsistentFaces_(h,u);
  }
  return changed;
}

bool Richards::ModifyPredictorFluxBCs_(double h, Teuchos::RCP<TreeVector> u) {
  if (!u->Data()->HasComponent("face")) return false;

  auto& markers = bc_markers();
  auto& values = bc_values();

  Teuchos::OSTab tab = vo_->getOSTab();
  if (vo_->os_OK(Teuchos::VERB_EXTREME))
    *vo_->os() << "  modifications to deal with nonlinearity at flux BCs" << std::endl;

  if (flux_predictor_ == Teuchos::null) {
    flux_predictor_ = Teuchos::rcp(new PredictorDelegateBCFlux(S_next_, mesh_, matrix_diff_,
            wrms_, &markers, &values));
  }

  UpdatePermeabilityData_(S_next_.ptr());
  Teuchos::RCP<const CompositeVector> rel_perm =
    S_next_->GetFieldData(uw_coef_key_);

  matrix_->Init();
  matrix_diff_->SetScalarCoefficient(rel_perm, Teuchos::null);
  Teuchos::RCP<const CompositeVector> rho = S_next_->GetFieldData(mass_dens_key_);
  Teuchos::RCP<const CompositeVector> pres = S_next_->GetFieldData(key_);
  matrix_diff_->SetDensity(rho);
  matrix_diff_->UpdateMatrices(Teuchos::null, pres.ptr());
  matrix_diff_->ApplyBCs(true, true);

  flux_predictor_->ModifyPredictor(h, u);
  ChangedSolution(); // mark the solution as changed, as modifying with
                      // consistent faces will then get the updated boundary
                      // conditions
  return true;
}

bool Richards::ModifyPredictorConsistentFaces_(double h, Teuchos::RCP<TreeVector> u) {
  Teuchos::OSTab tab = vo_->getOSTab();
  if (vo_->os_OK(Teuchos::VERB_EXTREME))
    *vo_->os() << "  modifications for consistent face pressures." << std::endl;
  
  CalculateConsistentFaces(u->Data().ptr());

  return true;
}

bool Richards::ModifyPredictorWC_(double h, Teuchos::RCP<TreeVector> u) {
  ASSERT(0);
  return false;
}


// void Richards::CalculateConsistentFacesForInfiltration_(
//     const Teuchos::Ptr<CompositeVector>& u) {

//  auto& markers = bc_markers();
//  auto& values = bc_values();

//   if (vo_->os_OK(Teuchos::VERB_EXTREME))
//     *vo_->os() << "  modifications to deal with nonlinearity at flux BCs" << std::endl;

//   if (flux_predictor_ == Teuchos::null) {
//     flux_predictor_ = Teuchos::rcp(new PredictorDelegateBCFlux(S_next_, mesh_, matrix_,
//             wrms_, &markers, &values));
//   }

//   // update boundary conditions
//   bc_pressure_->Compute(S_next_->time());
//   bc_flux_->Compute(S_next_->time());
//   UpdateBoundaryConditions_(S_next_.ptr());

//   bool update = UpdatePermeabilityData_(S_next_.ptr());
//   Teuchos::RCP<const CompositeVector> rel_perm =
//       S_next_->GetFieldData(uw_coef_key_);
//   matrix_->CreateMFDstiffnessMatrices(rel_perm.ptr());
//   matrix_->CreateMFDrhsVectors();
//   Teuchos::RCP<const CompositeVector> rho = S_next_->GetFieldData(mass_dens_key_);
//   Teuchos::RCP<const Epetra_Vector> gvec = S_next_->GetConstantVectorData("gravity");
//   AddGravityFluxes_(gvec.ptr(), rel_perm.ptr(), rho.ptr(), matrix_.ptr());
//   matrix_->ApplyBoundaryConditions(markers, values);

//   flux_predictor_->ModifyPredictor(u);
// }

void Richards::CalculateConsistentFaces(const Teuchos::Ptr<CompositeVector>& u) {
  if (!u->HasComponent("face")) return; // no need

  // VerboseObject stuff.
  Teuchos::OSTab tab = vo_->getOSTab();
  if (vo_->os_OK(Teuchos::VERB_EXTREME))
    *vo_->os() << "  Modifying predictor for consistent faces" << std::endl;


  // average cells to faces to give a reasonable initial guess

  u->ScatterMasterToGhosted("cell");
  const Epetra_MultiVector& u_c = *u->ViewComponent("cell",true);
  Epetra_MultiVector& u_f = *u->ViewComponent("face",false);

  int f_owned = u_f.MyLength();
  for (int f=0; f!=f_owned; ++f) {
    AmanziMesh::Entity_ID_List cells;
    mesh_->face_get_cells(f, AmanziMesh::USED, &cells);
    int ncells = cells.size();

    double face_value = 0.0;
    for (int n=0; n!=ncells; ++n) {
      face_value += u_c[0][cells[n]];
    }
    u_f[0][f] = face_value / ncells;
  }
  ChangedSolution();
  
  // Using the old BCs, so should use the old rel perm?
  // update the rel perm according to the scheme of choice
  //  UpdatePermeabilityData_(S_next_.ptr());

  Teuchos::RCP<const CompositeVector> rel_perm = 
    S_next_->GetFieldData(uw_coef_key_);

  S_next_->GetFieldEvaluator(mass_dens_key_)
      ->HasFieldChanged(S_next_.ptr(), name_);
  Teuchos::RCP<const CompositeVector> rho =
      S_next_->GetFieldData(mass_dens_key_);


  // Update the preconditioner with darcy and gravity fluxes
  matrix_->Init();
  matrix_diff_->SetDensity(rho);
  matrix_diff_->SetScalarCoefficient(rel_perm, Teuchos::null);
  matrix_diff_->UpdateMatrices(Teuchos::null, u);
  matrix_diff_->ApplyBCs(true, true);

  // derive the consistent faces, involves a solve

  db_->WriteVector(" p_cf guess:", u.ptr(), true);
  matrix_diff_->UpdateConsistentFaces(*u);
  db_->WriteVector(" p_cf soln:", u.ptr(), true);

}

// -----------------------------------------------------------------------------
// Check admissibility of the solution guess.
// -----------------------------------------------------------------------------
bool Richards::IsAdmissible(Teuchos::RCP<const TreeVector> up) {
  Teuchos::OSTab tab = vo_->getOSTab();
  if (vo_->os_OK(Teuchos::VERB_EXTREME))
    *vo_->os() << "  Checking admissibility..." << std::endl;

  // For some reason, wandering PKs break most frequently with an unreasonable
  // pressure.  This simply tries to catch that before it happens.
  Teuchos::RCP<const CompositeVector> pres = up->Data();
  double minT, maxT;

  const Epetra_MultiVector& pres_c = *pres->ViewComponent("cell",false);
  double minT_c(1.e15), maxT_c(-1.e15);
  int min_c(-1), max_c(-1);
  for (int c=0; c!=pres_c.MyLength(); ++c) {
    if (pres_c[0][c] < minT_c) {
      minT_c = pres_c[0][c];
      min_c = c;
    }
    if (pres_c[0][c] > maxT_c) {
      maxT_c = pres_c[0][c];
      max_c = c;
    }
  }

  double minT_f(1.e15), maxT_f(-1.e15);
  int min_f(-1), max_f(-1);
  if (pres->HasComponent("face")) {
    const Epetra_MultiVector& pres_f = *pres->ViewComponent("face",false);
    for (int f=0; f!=pres_f.MyLength(); ++f) {
      if (pres_f[0][f] < minT_f) {
        minT_f = pres_f[0][f];
        min_f = f;
      } 
      if (pres_f[0][f] > maxT_f) {
        maxT_f = pres_f[0][f];
        max_f = f;
      }
    }
    minT = std::min(minT_c, minT_f);
    maxT = std::max(maxT_c, maxT_f);

  } else {
    minT = minT_c;
    maxT = maxT_c;
  }

  double minT_l = minT;
  double maxT_l = maxT;
  mesh_->get_comm()->MaxAll(&maxT_l, &maxT, 1);
  mesh_->get_comm()->MinAll(&minT_l, &minT, 1);
  
  if (vo_->os_OK(Teuchos::VERB_HIGH)) {
    *vo_->os() << "    Admissible p? (min/max): " << minT << ",  " << maxT << std::endl;
  }
  
  if (minT < -1.e9 || maxT > 1.e8) {
    if (vo_->os_OK(Teuchos::VERB_MEDIUM)) {
      *vo_->os() << " is not admissible, as it is not within bounds of constitutive models:" << std::endl;
      ENorm_t global_minT_c, local_minT_c;
      ENorm_t global_maxT_c, local_maxT_c;

      local_minT_c.value = minT_c;
      local_minT_c.gid = pres_c.Map().GID(min_c);
      local_maxT_c.value = maxT_c;
      local_maxT_c.gid = pres_c.Map().GID(max_c);

      MPI_Allreduce(&local_minT_c, &global_minT_c, 1, MPI_DOUBLE_INT, MPI_MINLOC, mesh_->get_comm()->Comm());
      MPI_Allreduce(&local_maxT_c, &global_maxT_c, 1, MPI_DOUBLE_INT, MPI_MAXLOC, mesh_->get_comm()->Comm());
      *vo_->os() << "   cells (min/max): [" << global_minT_c.gid << "] " << global_minT_c.value
                 << ", [" << global_maxT_c.gid << "] " << global_maxT_c.value << std::endl;

      if (pres->HasComponent("face")) {
        const Epetra_MultiVector& pres_f = *pres->ViewComponent("face",false);
        ENorm_t global_minT_f, local_minT_f;
        ENorm_t global_maxT_f, local_maxT_f;

        local_minT_f.value = minT_f;
        local_minT_f.gid = pres_f.Map().GID(min_f);
        local_maxT_f.value = maxT_f;
        local_maxT_f.gid = pres_f.Map().GID(max_f);
        
        MPI_Allreduce(&local_minT_f, &global_minT_f, 1, MPI_DOUBLE_INT, MPI_MINLOC, mesh_->get_comm()->Comm());
        MPI_Allreduce(&local_maxT_f, &global_maxT_f, 1, MPI_DOUBLE_INT, MPI_MAXLOC, mesh_->get_comm()->Comm());
        *vo_->os() << "   cells (min/max): [" << global_minT_f.gid << "] " << global_minT_f.value
                   << ", [" << global_maxT_f.gid << "] " << global_maxT_f.value << std::endl;
      }
    }
    return false;
  }
  return true;
}


AmanziSolvers::FnBaseDefs::ModifyCorrectionResult
Richards::ModifyCorrection(double h, Teuchos::RCP<const TreeVector> res,
                 Teuchos::RCP<const TreeVector> u,
                 Teuchos::RCP<TreeVector> du) {

  Teuchos::OSTab tab = vo_->getOSTab();

  // if the primary variable has boundary face, this is for upwinding rel
  // perms and is never actually used.  Make sure it does not go to undefined
  // pressures.
  if (du->Data()->HasComponent("boundary_face")) {
    du->Data()->ViewComponent("boundary_face")->PutScalar(0.);
  }

  // debugging -- remove me! --etc
  for (CompositeVector::name_iterator comp=du->Data()->begin();
       comp!=du->Data()->end(); ++comp) {
    Epetra_MultiVector& du_c = *du->Data()->ViewComponent(*comp,false);
    double max, l2;
    du_c.NormInf(&max);
    du_c.Norm2(&l2);
    if (vo_->os_OK(Teuchos::VERB_HIGH)) {
      *vo_->os() << "Linf, L2 pressure correction (" << *comp << ") = " << max << ", " << l2 << std::endl;
    }
  }
  
  // limit by capping corrections when they cross atmospheric pressure
  // (where pressure derivatives are discontinuous)
  int my_limited = 0;
  int n_limited_spurt = 0;
  if (patm_limit_ > 0.) {
    double patm = *S_next_->GetScalarData("atmospheric_pressure");
    for (CompositeVector::name_iterator comp=du->Data()->begin();
         comp!=du->Data()->end(); ++comp) {
      Epetra_MultiVector& du_c = *du->Data()->ViewComponent(*comp,false);
      const Epetra_MultiVector& u_c = *u->Data()->ViewComponent(*comp,false);

      for (int c=0; c!=du_c.MyLength(); ++c) {
        if ((u_c[0][c] < patm) &&
            (u_c[0][c] - du_c[0][c] > patm + patm_limit_)) {
          du_c[0][c] = u_c[0][c] - (patm + patm_limit_);          
          my_limited++;
        } else if ((u_c[0][c] > patm) &&
                   (u_c[0][c] - du_c[0][c] < patm - patm_limit_)) {
          du_c[0][c] = u_c[0][c] - (patm - patm_limit_);          
          my_limited++;
        }
      }
    }
    mesh_->get_comm()->MaxAll(&my_limited, &n_limited_spurt, 1);
  }

  if (n_limited_spurt > 0) {
    if (vo_->os_OK(Teuchos::VERB_HIGH)) {
      *vo_->os() << "  limiting the spurt." << std::endl;
    }
  }

  // debugging -- remove me! --etc
  for (CompositeVector::name_iterator comp=du->Data()->begin();
       comp!=du->Data()->end(); ++comp) {
    Epetra_MultiVector& du_c = *du->Data()->ViewComponent(*comp,false);
    double max, l2;
    du_c.NormInf(&max);
    du_c.Norm2(&l2);
    if (vo_->os_OK(Teuchos::VERB_HIGH)) {
      *vo_->os() << "Linf, L2 pressure correction (" << *comp << ") = " << max << ", " << l2 << std::endl;
    }
  }
  
  // Limit based on a max pressure change
  my_limited = 0;
  int n_limited_change = 0;
  if (p_limit_ >= 0.) {
    for (CompositeVector::name_iterator comp=du->Data()->begin();
         comp!=du->Data()->end(); ++comp) {
      Epetra_MultiVector& du_c = *du->Data()->ViewComponent(*comp,false);

      double max;
      du_c.NormInf(&max);
      if (vo_->os_OK(Teuchos::VERB_HIGH)) {
        *vo_->os() << "Max pressure correction (" << *comp << ") = " << max << std::endl;
      }
      
      for (int c=0; c!=du_c.MyLength(); ++c) {
        if (std::abs(du_c[0][c]) > p_limit_) {
          du_c[0][c] = ((du_c[0][c] > 0) - (du_c[0][c] < 0)) * p_limit_;
          my_limited++;
        }
      }
    }
    
    mesh_->get_comm()->MaxAll(&my_limited, &n_limited_change, 1);
  }

  // debugging -- remove me! --etc
  for (CompositeVector::name_iterator comp=du->Data()->begin();
       comp!=du->Data()->end(); ++comp) {
    Epetra_MultiVector& du_c = *du->Data()->ViewComponent(*comp,false);
    double max, l2;
    du_c.NormInf(&max);
    du_c.Norm2(&l2);
    if (vo_->os_OK(Teuchos::VERB_HIGH)) {
      *vo_->os() << "Linf, L2 pressure correction (" << *comp << ") = " << max << ", " << l2 << std::endl;
    }
  }
  
  if (n_limited_change > 0) {
    if (vo_->os_OK(Teuchos::VERB_HIGH)) {
      *vo_->os() << "  limited by pressure." << std::endl;
    }
  }

  if (n_limited_spurt > 0) {
    return AmanziSolvers::FnBaseDefs::CORRECTION_MODIFIED_LAG_BACKTRACKING;
  } else if (n_limited_change > 0) {
    return AmanziSolvers::FnBaseDefs::CORRECTION_MODIFIED;
  }

  return AmanziSolvers::FnBaseDefs::CORRECTION_NOT_MODIFIED;
}

/* ******************************************************************
* Returns the first cell attached to a boundary face.   
****************************************************************** */
int Richards::BoundaryFaceGetCell(int f) const
{
  AmanziMesh::Entity_ID_List cells;
  mesh_->face_get_cells(f, AmanziMesh::USED, &cells);
  return cells[0];
}

/* ******************************************************************
* Returns either known pressure face value or calculates it using
* the two-point flux approximation (FV) scheme.
****************************************************************** */
double Richards::BoundaryFaceValue(int f, const CompositeVector& u)
{
  double face_value;

  if (u.HasComponent("face")) {
    const Epetra_MultiVector& u_face = *u.ViewComponent("face");
    face_value = u_face[0][f];
  } else {
    int c = BoundaryFaceGetCell(f);
    const Epetra_MultiVector& u_cell = *u.ViewComponent("cell");
    const std::vector<int>& bc_model = bc_->bc_model();
    const std::vector<double>& bc_value = bc_->bc_value();

    if (bc_model[f] == Operators::OPERATOR_BC_DIRICHLET) {
      face_value =  bc_value[f];
    }else{
      face_value = u_cell[0][c];
    // face_value = DeriveBoundaryFaceValue(f, u, wrms_->second[(*wrms_->first)[c]]);
    }
  }
  return face_value;
}


/* ******************************************************************
* Calculates pressure value on the boundary using the two-point flux 
* approximation (FV) scheme.
****************************************************************** */
// double Richards::DeriveBoundaryFaceValue(int f, const CompositeVector& u, Teuchos::RCP<const WRM> wrm_model){

//   const std::vector<int>& bc_model = bc_->bc_model();
//   const std::vector<double>& bc_value = bc_->bc_value();

//   if (bc_model[f] == Operators::OPERATOR_BC_DIRICHLET) {
//     return bc_value[f];
//   } else {
//     const Epetra_MultiVector& mu_cell = *S_->GetFieldData("viscosity_liquid")->ViewComponent("cell");
//     const Epetra_MultiVector& u_cell = *u.ViewComponent("cell");
//     AmanziMesh::Entity_ID_List cells;
//     mesh_->face_get_cells(f, AmanziMesh::USED, &cells);
//     int c = cells[0];

//     double patm = *S_next_->GetScalarData("atmospheric_pressure");
//     double pc_shift(patm);   
//     double trans_f = matrix_diff_->ComputeTransmissibility(f);
//     double g_f = matrix_diff_->ComputeGravityFlux(f);
//     double lmd = u_cell[0][c];
//     int dir;
//     mesh_->face_normal(f, false, c, &dir);
//     double bnd_flux = 0.;//dir * bc_value[f] / (molar_rho_ / mu_cell[0][c]);

//     double max_val(patm), min_val;
//     if (bnd_flux <= 0.0) {
//       min_val = u_cell[0][c];
//     } else {
//       min_val= u_cell[0][c] + (g_f - bnd_flux) / (dir * trans_f);
//     }
//     double eps = std::max(1.0e-4 * std::abs(bnd_flux), 1.0e-8);

//   //   // std::cout<<"min_val "<<min_val<<" max_val "<<max_val<<" "<<" trans_f "<<trans_f<<"\n";
//   //   // std::cout<<"g_f "<<g_f<<" bnd "<< bnd_flux <<" dir "<<dir<<"\n";
//   //   // std::cout<<c <<"norm "<<n<<"\n";

//     const KRelFn func = &WRM::k_relative;       
//   //   Amanzi::BoundaryFaceSolver<WRM> bnd_solver(trans_f, g_f, u_cell[0][c], lmd, bnd_flux, dir, pc_shift, 
//   //                                              min_val, max_val, eps, wrm_model, func);
//   //   lmd = bnd_solver.FaceValue();

//   //   return lmd;      

//   }

// }

} // namespace
} // namespace<|MERGE_RESOLUTION|>--- conflicted
+++ resolved
@@ -554,11 +554,6 @@
     matrix_diff_->SetScalarCoefficient(rel_perm, Teuchos::null);
     matrix_diff_->UpdateMatrices(Teuchos::null, pres.ptr());
 
-
-<<<<<<< HEAD
-    matrix_diff_->UpdateFlux(*pres, *flux);
-
-
     if (compute_boundary_values_){
       Epetra_MultiVector& pres_bf = *S->GetFieldData(key_, name_)->ViewComponent("boundary_face",false);
       const Epetra_Map& vandalay_map = mesh_->exterior_face_map(false);
@@ -569,13 +564,14 @@
         pres_bf[0][bf] =  BoundaryFaceValue(f, *pres);
       }
     }      
-
-=======
     // derive fluxes
-    Teuchos::RCP<const CompositeVector> pres = S->GetFieldData(key_);
-    Teuchos::RCP<CompositeVector> flux = S->GetFieldData(flux_key_, name_);
     matrix_diff_->UpdateFlux(pres.ptr(), flux.ptr());
->>>>>>> b37e14f6
+
+
+    // Teuchos::RCP<const CompositeVector> pres = S->GetFieldData(key_);
+    // Teuchos::RCP<CompositeVector> flux = S->GetFieldData(flux_key_, name_);
+    // matrix_diff_->UpdateFlux(pres.ptr(), flux.ptr());
+
   }
 
   // As a diagnostic, calculate the mass balance error
@@ -679,13 +675,8 @@
 
   // derive fluxes
   Teuchos::RCP<CompositeVector> flux = S->GetFieldData(flux_key_, name_);
-<<<<<<< HEAD
-
-  matrix_diff_->UpdateFlux(*pres, *flux);
-=======
-  Teuchos::RCP<const CompositeVector> pres = S->GetFieldData(key_);
   matrix_diff_->UpdateFlux(pres.ptr(), flux.ptr());
->>>>>>> b37e14f6
+
 
   UpdateVelocity_(S.ptr());
 };
@@ -724,16 +715,11 @@
 
       face_matrix_diff_->UpdateMatrices(Teuchos::null, pres.ptr());
 
-      face_matrix_diff_->UpdateFlux(*pres, *flux_dir);
-
       if (!pres->HasComponent("face"))
         face_matrix_diff_->ApplyBCs(true, true);
 
-<<<<<<< HEAD
-
-=======
       face_matrix_diff_->UpdateFlux(pres.ptr(), flux_dir.ptr());
->>>>>>> b37e14f6
+
 
       if (clobber_boundary_flux_dir_) {
         Epetra_MultiVector& flux_dir_f = *flux_dir->ViewComponent("face",false);
