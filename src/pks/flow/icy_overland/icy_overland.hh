--- conflicted
+++ resolved
@@ -26,21 +26,13 @@
 class IcyOverlandFlow : public OverlandPressureFlow {
 
  public:
-<<<<<<< HEAD
 
-  IcyOverlandFlow(Teuchos::Ptr<State> S, const Teuchos::RCP<Teuchos::ParameterList>& plist,
-                  Teuchos::ParameterList& FElist,
-                  const Teuchos::RCP<TreeVector>& solution) :
-    PKDefaultBase(S, plist, FElist, solution),
-    OverlandPressureFlow(S, plist, FElist, solution) {}
-=======
   IcyOverlandFlow(Teuchos::ParameterList& pk_tree,
                   const Teuchos::RCP<Teuchos::ParameterList>& global_list,
                   const Teuchos::RCP<State>& S,
                   const Teuchos::RCP<TreeVector>& solution) :
     PK(pk_tree, global_list, S, solution),
     OverlandPressureFlow(pk_tree, global_list, S, solution) {}
->>>>>>> 6221cd35
 
   // Virtual destructor
   virtual ~IcyOverlandFlow() {}
