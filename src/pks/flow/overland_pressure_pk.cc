--- conflicted
+++ resolved
@@ -1071,44 +1071,7 @@
           Exceptions::amanzi_throw(message);
         }
         double h0 = bc.second;
-
-<<<<<<< HEAD
-    AmanziMesh::Entity_ID_List cells, faces;
-    std::vector<int> fdirs;
-    mesh_->face_get_cells(f, AmanziMesh::Parallel_type::ALL, &cells);
-    AMANZI_ASSERT(cells.size() == 1);
-    AmanziMesh::Entity_ID c = cells[0];
       
-    if (f < nfaces_owned) {
-      mesh_->cell_get_faces_and_dirs(c, &faces, &fdirs);
-      int j=0;
-      for (j=0; j<faces.size(); j++){
-        if (faces[j] == f) break;
-      }
-      if (j >= faces.size()) {
-        Errors::Message message("Overland_pressure PK: boundary face is not found in the boundary cell.");
-        Exceptions::amanzi_throw(message);
-      }
-      double h0 = bc->second;
-
-      if (vo_->os_OK(Teuchos::VERB_HIGH)){
-        *vo_->os() << "Tidal BC: f="<<f<< "h0 "<<h0<<" h0 - elevation_f[0][f] "<<h0 - elevation_f[0][f]<<"\n";
-      }
-      
-      if ((h0 - elevation_f[0][f]  < min_tidal_bc_ponded_depth_) ) {      
-          
-        markers[f] = Operators::OPERATOR_BC_NEUMANN;
-        values[f] = 0.;
-        
-      }else{        
-        markers[f] = Operators::OPERATOR_BC_DIRICHLET;
-        values[f] = h0;
-        
-      }
-
-      if (vo_->os_OK(Teuchos::VERB_HIGH)){
-           *vo_->os() << "Tidal BC: f="<<f<<" type "<<markers[f]<<" val "<<values[f]<<"\n";
-=======
         if ((h0 - elevation_f[0][f]  < min_tidal_bc_ponded_depth_) ) {
           markers[f] = Operators::OPERATOR_BC_NEUMANN;
           values[f] = 0.;
@@ -1120,7 +1083,7 @@
         if (vo_->os_OK(Teuchos::VERB_HIGH)){
           *vo_->os() << "Tidal BC: f="<<f<<" type "<<markers[f]<<" val "<<values[f]<<"\n";
         }
->>>>>>> d7b68cbc
+
       }
     }
   }
@@ -1249,47 +1212,6 @@
     const Epetra_MultiVector& elevation_f = *elev->ViewComponent("face",false);
     const Epetra_MultiVector& elevation_c = *elev->ViewComponent("cell",false);
 
-<<<<<<< HEAD
-    int f = bc->first;
-    AmanziMesh::Entity_ID_List cells, faces;
-    std::vector<int> fdirs;
-    mesh_->face_get_cells(f, AmanziMesh::Parallel_type::ALL, &cells);
-    AMANZI_ASSERT(cells.size() == 1);
-    AmanziMesh::Entity_ID c = cells[0];
-                                               
-    if (f < nfaces_owned) {
-      mesh_->cell_get_faces_and_dirs(c, &faces, &fdirs);
-      int j=0;
-      for (j=0; j<faces.size(); j++){
-        if (faces[j] == f) break;
-      }
-      if (j >= faces.size()) {
-        Errors::Message message("Overland_pressure PK: boundary face is not found in the boundary cell.");
-        Exceptions::amanzi_throw(message);
-      }
-      double h0 = bc->second;
-
-      
-      if ((h0 - elevation_f[0][f] < min_tidal_bc_ponded_depth_)) {
-        double dp = elevation_f[0][f] - elevation_c[0][c];
-        if (dp < 0){
-          double bc_val = -dp * Aff[f](0,0);         
-          markers[f] = Operators::OPERATOR_BC_NEUMANN;
-          values[f] = bc_val / mesh_->face_area(f);
-        }else{
-          markers[f] = Operators::OPERATOR_BC_NEUMANN;
-          values[f] = 0.;
-        }
-      }else{        
-        markers[f] = Operators::OPERATOR_BC_DIRICHLET;
-        values[f] = h0;
-      }
-
-      if (vo_->os_OK(Teuchos::VERB_HIGH)){
-        *vo_->os() << "Tidal BC2: f = "<<f<<" type "<<markers[f]<<" val "<<values[f]<<"\n";
-      }
-
-=======
     std::vector<WhetStone::DenseMatrix>& Aff = diff_op->local_op()->matrices;
     double gz = -(*S->GetConstantVectorData("gravity"))[2];
     int nfaces_owned = mesh_->num_entities(AmanziMesh::FACE, AmanziMesh::Parallel_type::OWNED);
@@ -1331,7 +1253,7 @@
             " Aff "<< Aff[f](0,0) << "\n";
         }
       }
->>>>>>> d7b68cbc
+
     }
   }
 };
