/* -*-  mode: c++; c-default-style: "google"; indent-tabs-mode: nil -*- */

/*
  A base three-phase, thermal Richard's equation with water, water vapor, and
  ice for permafrost applications.

  Note that the only difference between permafrost and richards is in
  constitutive relations -- the WRM changes to provide three saturations,
  while the water content changes to account for water in ice phase.  As these
  are now drop-in field evaluators, there is very little to change in the PK.

  License: BSD
  Authors: Ethan Coon (ATS version) (ecoon@lanl.gov)
*/

#ifndef PK_FLOW_PERMAFROST_HH_
#define PK_FLOW_PERMAFROST_HH_

#include "Teuchos_RCP.hpp"
#include "Teuchos_ParameterList.hpp"

#include "composite_vector.hh"
#include "tree_vector.hh"
#include "state.hh"
#include "matrix_mfd.hh"
#include "upwinding.hh"
#include "boundary_function.hh"

#include "PK.hh"
#include "pk_factory.hh"
#include "bdf_time_integrator.hh"

#include "richards.hh"

namespace Amanzi {
namespace Flow {

class Permafrost : public Richards {
        
friend class MPCCoupledFlowEnergy;

public:
  // Constructors.
<<<<<<< HEAD
  Permafrost() {};
  Permafrost(Teuchos::ParameterList& flow_plist, const Teuchos::RCP<State>& S,
           const Teuchos::RCP<TreeVector>& solution);
  
=======
  Permafrost(Teuchos::ParameterList& plist, const Teuchos::RCP<TreeVector>& solution) :
      PKDefaultBase(plist,solution),
      Richards(plist, solution) {}
>>>>>>> 13bd4c51

protected:
  // Create of physical evaluators.
  virtual void SetupPhysicalEvaluators_(const Teuchos::Ptr<State>& S);

private:
  // factory registration
  static RegisteredPKFactory<Permafrost> reg_;
  
  
};

}  // namespace AmanziFlow
}  // namespace Amanzi

#endif<|MERGE_RESOLUTION|>--- conflicted
+++ resolved
@@ -41,16 +41,9 @@
 
 public:
   // Constructors.
-<<<<<<< HEAD
-  Permafrost() {};
-  Permafrost(Teuchos::ParameterList& flow_plist, const Teuchos::RCP<State>& S,
-           const Teuchos::RCP<TreeVector>& solution);
-  
-=======
   Permafrost(Teuchos::ParameterList& plist, const Teuchos::RCP<TreeVector>& solution) :
       PKDefaultBase(plist,solution),
       Richards(plist, solution) {}
->>>>>>> 13bd4c51
 
 protected:
   // Create of physical evaluators.
