/* -*-  mode: c++; indent-tabs-mode: nil -*- */
/*
  ATS is released under the three-clause BSD License.
  The terms of use and "as is" disclaimer for this license are
  provided in the top-level COPYRIGHT file.

  Authors: Ethan Coon (ecoon@lanl.gov)
*/
//! A three-phase, thermal Richard's equation with water, water vapor, and ice for permafrost applications.

/*!

Note that the only difference between permafrost and richards is in
constitutive relations -- the WRM changes to provide three saturations,
while the water content changes to account for water in ice phase.  As these
are now drop-in field evaluators, there is very little to change in the PK.

In the future, this should not even need a different PK.

.. _permafrost-spec:
.. admonition:: permafrost-spec

    * `"saturation ice key`" ``[string]`` **"DOMAIN-saturation_ice"** volume fraction of the ice phase (only when relevant) ``[-]`` Typically the default is correct.

    INCLUDES:

    - ``[richards-spec]`` See `Richards PK`_
*/

#ifndef PK_FLOW_PERMAFROST_HH_
#define PK_FLOW_PERMAFROST_HH_

#include "Teuchos_RCP.hpp"
#include "Teuchos_ParameterList.hpp"

#include "CompositeVector.hh"
#include "TreeVector.hh"
#include "State.hh"
#include "upwinding.hh"
#include "BoundaryFunction.hh"

#include "PK.hh"
#include "PK_Factory.hh"

#include "richards.hh"

namespace Amanzi {
namespace Flow {

class Permafrost : public Richards {

friend class MPCCoupledFlowEnergy;

public:
  // Constructors.

  Permafrost(Teuchos::ParameterList& FElist,
             const Teuchos::RCP<Teuchos::ParameterList>& plist,
             const Teuchos::RCP<State>& S,
             const Teuchos::RCP<TreeVector>& solution) :
    PK(FElist, plist, S, solution),
    Richards(FElist, plist, S, solution) {}

  // Virtual destructor
  virtual ~Permafrost() override {}

<<<<<<< HEAD
  // 
  bool sutra_kr_;

protected:
=======
 protected:
>>>>>>> ff5c74d4
  // Create of physical evaluators.
  virtual void SetupPhysicalEvaluators_() override;

 private:
  // factory registration
  static RegisteredPKFactory<Permafrost> reg_;

};

}  // namespace AmanziFlow
}  // namespace Amanzi

#endif<|MERGE_RESOLUTION|>--- conflicted
+++ resolved
@@ -64,14 +64,7 @@
   // Virtual destructor
   virtual ~Permafrost() override {}
 
-<<<<<<< HEAD
-  // 
-  bool sutra_kr_;
-
-protected:
-=======
  protected:
->>>>>>> ff5c74d4
   // Create of physical evaluators.
   virtual void SetupPhysicalEvaluators_() override;
 
