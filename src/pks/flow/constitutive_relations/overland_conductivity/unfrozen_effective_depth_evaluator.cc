/* -*-  mode: c++; indent-tabs-mode: nil -*- */

/*
  Evaluates the unfrozen effective depth.

  Authors: Ethan Coon (ecoon@lanl.gov)
*/

#include "unfrozen_effective_depth_evaluator.hh"

namespace Amanzi {
namespace Flow {

<<<<<<< HEAD
UnfrozenEffectiveDepthEvaluator::UnfrozenEffectiveDepthEvaluator(Teuchos::ParameterList& plist)
  : EvaluatorSecondaryMonotypeCV(plist)
{
  Tag tag = my_keys_.front().second;
  Key domain = Keys::getDomain(my_keys_.front().first);

  depth_key_ = Keys::readKey(plist_, domain, "depth", "ponded_depth");
  dependencies_.insert(KeyTag{depth_key_, tag});

  uf_key_ = Keys::readKey(plist_, domain, "unfrozen fraction", "unfrozen_fraction");
  dependencies_.insert(KeyTag{uf_key_, tag});

=======
UnfrozenEffectiveDepthEvaluator::UnfrozenEffectiveDepthEvaluator(Teuchos::ParameterList& plist) :
    SecondaryVariableFieldEvaluator(plist)
{
  Key domain = Keys::getDomain(my_key_);
  depth_key_ = Keys::readKey(plist_, domain, "depth", "ponded_depth");
  dependencies_.insert(depth_key_);

  uf_key_ = Keys::readKey(plist_, domain, "unfrozen fraction", "unfrozen_fraction");
  dependencies_.insert(uf_key_);

>>>>>>> 0f75fc63
  alpha_ = plist_.get<double>("ice retardation exponent [-]", 1.0);
}


<<<<<<< HEAD
Teuchos::RCP<Evaluator>
UnfrozenEffectiveDepthEvaluator::Clone() const {
=======
Teuchos::RCP<FieldEvaluator>
UnfrozenEffectiveDepthEvaluator::Clone() const
{
>>>>>>> 0f75fc63
  return Teuchos::rcp(new UnfrozenEffectiveDepthEvaluator(*this));
}


<<<<<<< HEAD
// Required methods from EvaluatorSecondaryMonotypeCV
void UnfrozenEffectiveDepthEvaluator::Evaluate_(const State& S,
        const std::vector<CompositeVector*>& result)
{
  Tag tag = my_keys_.front().second;

  Teuchos::RCP<const CompositeVector> depth = S.GetPtr<CompositeVector>(depth_key_, tag);
  Teuchos::RCP<const CompositeVector> uf = S.GetPtr<CompositeVector>(uf_key_, tag);

  for (auto compname : *result[0]) {
    auto& result_c = *result[0]->ViewComponent(compname, false);
=======
// Required methods from SecondaryVariableFieldEvaluator
void UnfrozenEffectiveDepthEvaluator::EvaluateField_(const Teuchos::Ptr<State>& S,
        const Teuchos::Ptr<CompositeVector>& result)
{
  Teuchos::RCP<const CompositeVector> depth = S->GetFieldData(depth_key_);
  Teuchos::RCP<const CompositeVector> uf = S->GetFieldData(uf_key_);

  for (auto compname : *result) {
    auto& result_c = *result->ViewComponent(compname, false);
>>>>>>> 0f75fc63
    const auto& depth_c = *depth->ViewComponent(compname, false);
    const auto& uf_c = *uf->ViewComponent(compname, false);

    for (int c=0; c!=result_c.MyLength(); ++c) {
      result_c[0][c] = depth_c[0][c] * std::pow(uf_c[0][c], alpha_);
    }
  }
}


<<<<<<< HEAD
void UnfrozenEffectiveDepthEvaluator::EvaluatePartialDerivative_(
    const State& S,
    const Key& wrt_key, const Tag& wrt_tag, const std::vector<CompositeVector*>& result)
{
  Tag tag = my_keys_.front().second;
  Teuchos::RCP<const CompositeVector> depth = S.GetPtr<CompositeVector>(depth_key_, tag);
  Teuchos::RCP<const CompositeVector> uf = S.GetPtr<CompositeVector>(uf_key_, tag);
=======
void UnfrozenEffectiveDepthEvaluator::EvaluateFieldPartialDerivative_(
    const Teuchos::Ptr<State>& S,
    Key wrt_key, const Teuchos::Ptr<CompositeVector>& result)
{
  Teuchos::RCP<const CompositeVector> depth = S->GetFieldData(depth_key_);
  Teuchos::RCP<const CompositeVector> uf = S->GetFieldData(uf_key_);
>>>>>>> 0f75fc63

  if (wrt_key == depth_key_) {
    for (auto compname : *result[0]) {
      auto& result_c = *result[0]->ViewComponent(compname, false);
      const auto& depth_c = *depth->ViewComponent(compname, false);
      const auto& uf_c = *uf->ViewComponent(compname, false);

      for (int c=0; c!=result_c.MyLength(); ++c) {
        result_c[0][c] = std::pow(uf_c[0][c], alpha_);
      }
    }
  } else if (wrt_key == uf_key_) {
    for (auto compname : *result[0]) {
      auto& result_c = *result[0]->ViewComponent(compname, false);
      const auto& depth_c = *depth->ViewComponent(compname, false);
      const auto& uf_c = *uf->ViewComponent(compname, false);

      for (int c=0; c!=result_c.MyLength(); ++c) {
        result_c[0][c] = alpha_ * depth_c[0][c] * std::pow(uf_c[0][c], alpha_ - 1);
      }
    }
  } else {
    AMANZI_ASSERT(0);
  }
<<<<<<< HEAD


=======
>>>>>>> 0f75fc63
}


} //namespace
} //namespace
<|MERGE_RESOLUTION|>--- conflicted
+++ resolved
@@ -11,7 +11,6 @@
 namespace Amanzi {
 namespace Flow {
 
-<<<<<<< HEAD
 UnfrozenEffectiveDepthEvaluator::UnfrozenEffectiveDepthEvaluator(Teuchos::ParameterList& plist)
   : EvaluatorSecondaryMonotypeCV(plist)
 {
@@ -24,57 +23,27 @@
   uf_key_ = Keys::readKey(plist_, domain, "unfrozen fraction", "unfrozen_fraction");
   dependencies_.insert(KeyTag{uf_key_, tag});
 
-=======
-UnfrozenEffectiveDepthEvaluator::UnfrozenEffectiveDepthEvaluator(Teuchos::ParameterList& plist) :
-    SecondaryVariableFieldEvaluator(plist)
-{
-  Key domain = Keys::getDomain(my_key_);
-  depth_key_ = Keys::readKey(plist_, domain, "depth", "ponded_depth");
-  dependencies_.insert(depth_key_);
-
-  uf_key_ = Keys::readKey(plist_, domain, "unfrozen fraction", "unfrozen_fraction");
-  dependencies_.insert(uf_key_);
-
->>>>>>> 0f75fc63
   alpha_ = plist_.get<double>("ice retardation exponent [-]", 1.0);
 }
 
 
-<<<<<<< HEAD
 Teuchos::RCP<Evaluator>
-UnfrozenEffectiveDepthEvaluator::Clone() const {
-=======
-Teuchos::RCP<FieldEvaluator>
 UnfrozenEffectiveDepthEvaluator::Clone() const
 {
->>>>>>> 0f75fc63
   return Teuchos::rcp(new UnfrozenEffectiveDepthEvaluator(*this));
 }
 
 
-<<<<<<< HEAD
 // Required methods from EvaluatorSecondaryMonotypeCV
 void UnfrozenEffectiveDepthEvaluator::Evaluate_(const State& S,
         const std::vector<CompositeVector*>& result)
 {
   Tag tag = my_keys_.front().second;
-
   Teuchos::RCP<const CompositeVector> depth = S.GetPtr<CompositeVector>(depth_key_, tag);
   Teuchos::RCP<const CompositeVector> uf = S.GetPtr<CompositeVector>(uf_key_, tag);
 
   for (auto compname : *result[0]) {
     auto& result_c = *result[0]->ViewComponent(compname, false);
-=======
-// Required methods from SecondaryVariableFieldEvaluator
-void UnfrozenEffectiveDepthEvaluator::EvaluateField_(const Teuchos::Ptr<State>& S,
-        const Teuchos::Ptr<CompositeVector>& result)
-{
-  Teuchos::RCP<const CompositeVector> depth = S->GetFieldData(depth_key_);
-  Teuchos::RCP<const CompositeVector> uf = S->GetFieldData(uf_key_);
-
-  for (auto compname : *result) {
-    auto& result_c = *result->ViewComponent(compname, false);
->>>>>>> 0f75fc63
     const auto& depth_c = *depth->ViewComponent(compname, false);
     const auto& uf_c = *uf->ViewComponent(compname, false);
 
@@ -85,7 +54,6 @@
 }
 
 
-<<<<<<< HEAD
 void UnfrozenEffectiveDepthEvaluator::EvaluatePartialDerivative_(
     const State& S,
     const Key& wrt_key, const Tag& wrt_tag, const std::vector<CompositeVector*>& result)
@@ -93,14 +61,6 @@
   Tag tag = my_keys_.front().second;
   Teuchos::RCP<const CompositeVector> depth = S.GetPtr<CompositeVector>(depth_key_, tag);
   Teuchos::RCP<const CompositeVector> uf = S.GetPtr<CompositeVector>(uf_key_, tag);
-=======
-void UnfrozenEffectiveDepthEvaluator::EvaluateFieldPartialDerivative_(
-    const Teuchos::Ptr<State>& S,
-    Key wrt_key, const Teuchos::Ptr<CompositeVector>& result)
-{
-  Teuchos::RCP<const CompositeVector> depth = S->GetFieldData(depth_key_);
-  Teuchos::RCP<const CompositeVector> uf = S->GetFieldData(uf_key_);
->>>>>>> 0f75fc63
 
   if (wrt_key == depth_key_) {
     for (auto compname : *result[0]) {
@@ -125,11 +85,6 @@
   } else {
     AMANZI_ASSERT(0);
   }
-<<<<<<< HEAD
-
-
-=======
->>>>>>> 0f75fc63
 }
 
 
