--- conflicted
+++ resolved
@@ -6,10 +6,7 @@
   Authors: Ethan Coon (ecoon@lanl.gov)
 */
 
-<<<<<<< HEAD
-=======
 #include "Mesh_Algorithms.hh"
->>>>>>> 0f75fc63
 #include "overland_conductivity_evaluator.hh"
 #include "manning_conductivity_model.hh"
 
@@ -31,23 +28,16 @@
     Errors::Message message("OverlandConductivity: only use \"mobile depth key\" or \"mobile depth key suffix\", not \"height key\" or \"ponded depth key\" or \"depth key\".");
     Exceptions::amanzi_throw(message);
   }
-<<<<<<< HEAD
-  depth_key_ = Keys::readKey(plist_, domain, "depth", "ponded_depth");
+
+
+  mobile_depth_key_ = Keys::readKey(plist_, domain, "mobile depth", "ponded_depth");
   dependencies_.insert(KeyTag{depth_key_, tag});
-=======
-  mobile_depth_key_ = Keys::readKey(plist_, domain, "mobile depth", "ponded_depth");
-  dependencies_.insert(mobile_depth_key_);
->>>>>>> 0f75fc63
 
   slope_key_ = Keys::readKey(plist_, domain, "slope", "slope_magnitude");
   dependencies_.insert(KeyTag{slope_key_, tag});
 
   coef_key_ = Keys::readKey(plist_, domain, "coefficient", "manning_coefficient");
-<<<<<<< HEAD
   dependencies_.insert(KeyTag{coef_key_, tag});
-=======
-  dependencies_.insert(coef_key_);
->>>>>>> 0f75fc63
 
   dt_swe_factor_ = plist_.get<double>("dt factor [s]", -1);
   if (dt_swe_factor_ > 0) {
@@ -78,16 +68,10 @@
 void OverlandConductivityEvaluator::Evaluate_(const State& S,
         const std::vector<CompositeVector*>& result)
 {
-<<<<<<< HEAD
   Tag tag = my_keys_.front().second;
-  Teuchos::RCP<const CompositeVector> depth = S.GetPtr<CompositeVector>(depth_key_, tag);
+  Teuchos::RCP<const CompositeVector> depth = S.GetPtr<CompositeVector>(mobile_depth_key_, tag);
   Teuchos::RCP<const CompositeVector> slope = S.GetPtr<CompositeVector>(slope_key_, tag);
   Teuchos::RCP<const CompositeVector> coef = S.GetPtr<CompositeVector>(coef_key_, tag);
-=======
-  Teuchos::RCP<const CompositeVector> depth = S->GetFieldData(mobile_depth_key_);
-  Teuchos::RCP<const CompositeVector> slope = S->GetFieldData(slope_key_);
-  Teuchos::RCP<const CompositeVector> coef = S->GetFieldData(coef_key_);
->>>>>>> 0f75fc63
 
 #ifdef ENABLE_DBC
   double min_coef = 1.;
@@ -98,20 +82,13 @@
   }
 #endif
 
-<<<<<<< HEAD
-  for (const auto& comp : *result[0]) {
-    const Epetra_MultiVector& depth_v = *depth->ViewComponent(comp,false);
-    const Epetra_MultiVector& slope_v = *slope->ViewComponent(comp,false);
-    const Epetra_MultiVector& coef_v = *coef->ViewComponent(comp,false);
-    Epetra_MultiVector& result_v = *result[0]->ViewComponent(comp,false);
-=======
   // Note, the logic here splits vectors into two groups -- those that will be
   // defined on all components and those that do not make sense to define on
   // not-cells.  These vectors are used in a wierd way on boundary faces,
   // getting the internal cell and using that.  This currently cannot be used
   // on any other components than "cell" and "boundary_face".
-  const AmanziMesh::Mesh& mesh = *result->Mesh();
-  for (const auto& comp : *result) {
+  const AmanziMesh::Mesh& mesh = *result[0]->Mesh();
+  for (const auto& comp : *result[0]) {
     AMANZI_ASSERT(comp == "cell" || comp == "boundary_face");
     bool is_internal_comp = comp == "boundary_face";
     Key internal_comp = is_internal_comp ? "cell" : comp;
@@ -120,8 +97,7 @@
     const Epetra_MultiVector& coef_v = *coef->ViewComponent(internal_comp,false);
 
     const Epetra_MultiVector& depth_v = *depth->ViewComponent(comp,false);
-    Epetra_MultiVector& result_v = *result->ViewComponent(comp,false);
->>>>>>> 0f75fc63
+    Epetra_MultiVector& result_v = *result[0]->ViewComponent(comp,false);
 
     int ncomp = result[0]->size(comp, false);
     if (dt_swe_factor_ > 0) {
@@ -149,28 +125,16 @@
 OverlandConductivityEvaluator::EvaluatePartialDerivative_(const State& S,
         const Key& wrt_key, const Tag& wrt_tag, const std::vector<CompositeVector*>& result)
 {
-<<<<<<< HEAD
-  Tag tag = my_keys_.front().second;
-  Teuchos::RCP<const CompositeVector> depth = S.GetPtr<CompositeVector>(depth_key_, tag);
+  // NOTE, we can only differentiate with respect to quantities that exist on
+  // all entities, not just cell entities.  Tag tag = my_keys_.front().second;
+  Teuchos::RCP<const CompositeVector> depth = S.GetPtr<CompositeVector>(mobile_depth_key_, tag);
   Teuchos::RCP<const CompositeVector> slope = S.GetPtr<CompositeVector>(slope_key_, tag);
   Teuchos::RCP<const CompositeVector> coef = S.GetPtr<CompositeVector>(coef_key_, tag);
 
-  if (wrt_key == depth_key_) {
+  const AmanziMesh::Mesh& mesh = *result[0]->Mesh();
+
+  if (wrt_key == mobile_depth_key_) {
     for (const auto& comp : *result[0]) {
-      const Epetra_MultiVector& depth_v = *depth->ViewComponent(comp,false);
-      const Epetra_MultiVector& slope_v = *slope->ViewComponent(comp,false);
-      const Epetra_MultiVector& coef_v = *coef->ViewComponent(comp,false);
-      Epetra_MultiVector& result_v = *result[0]->ViewComponent(comp,false);
-=======
-  // NOTE, we can only differentiate with respect to quantities that exist on
-  // all entities, not just cell entities.
-  Teuchos::RCP<const CompositeVector> depth = S->GetFieldData(mobile_depth_key_);
-  Teuchos::RCP<const CompositeVector> slope = S->GetFieldData(slope_key_);
-  Teuchos::RCP<const CompositeVector> coef = S->GetFieldData(coef_key_);
-  const AmanziMesh::Mesh& mesh = *result->Mesh();
-
-  if (wrt_key == mobile_depth_key_) {
-    for (const auto& comp : *result) {
       AMANZI_ASSERT(comp == "cell" || comp == "boundary_face");
       bool is_internal_comp = comp == "boundary_face";
       Key internal_comp = is_internal_comp ? "cell" : comp;
@@ -179,8 +143,7 @@
       const Epetra_MultiVector& coef_v = *coef->ViewComponent(internal_comp,false);
 
       const Epetra_MultiVector& depth_v = *depth->ViewComponent(comp,false);
-      Epetra_MultiVector& result_v = *result->ViewComponent(comp,false);
->>>>>>> 0f75fc63
+      Epetra_MultiVector& result_v = *result[0]->ViewComponent(comp,false);
 
       int ncomp = result[0]->size(comp, false);
       if (dt_swe_factor_ > 0.) {
@@ -207,14 +170,8 @@
 
   } else if (wrt_key == dens_key_) {
     AMANZI_ASSERT(dens_);
-<<<<<<< HEAD
+
     for (const auto& comp : *result[0]) {
-      const Epetra_MultiVector& depth_v = *depth->ViewComponent(comp,false);
-      const Epetra_MultiVector& slope_v = *slope->ViewComponent(comp,false);
-      const Epetra_MultiVector& coef_v = *coef->ViewComponent(comp,false);
-      Epetra_MultiVector& result_v = *result[0]->ViewComponent(comp,false);
-=======
-    for (const auto& comp : *result) {
       AMANZI_ASSERT(comp == "cell" || comp == "boundary_face");
       bool is_internal_comp = comp == "boundary_face";
       Key internal_comp = is_internal_comp ? "cell" : comp;
@@ -223,8 +180,7 @@
       const Epetra_MultiVector& coef_v = *coef->ViewComponent(internal_comp,false);
 
       const Epetra_MultiVector& depth_v = *depth->ViewComponent(comp,false);
-      Epetra_MultiVector& result_v = *result->ViewComponent(comp,false);
->>>>>>> 0f75fc63
+      Epetra_MultiVector& result_v = *result[0]->ViewComponent(comp,false);
 
       int ncomp = result[0]->size(comp, false);
       if (dt_swe_factor_ > 0.) {
@@ -242,12 +198,8 @@
     }
 
   } else {
-<<<<<<< HEAD
     // FIX ME -- need to add derivatives of conductivity model wrt slope, coef --etc
     result[0]->PutScalar(0.);
-=======
-    result->PutScalar(0.);
->>>>>>> 0f75fc63
   }
 }
 
