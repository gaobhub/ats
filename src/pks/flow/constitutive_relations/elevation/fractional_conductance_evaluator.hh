/* -*-  mode: c++; c-default-style: "google"; indent-tabs-mode: nil -*- */
/*
  ATS is released under the three-clause BSD License.
  The terms of use and "as is" disclaimer for this license are
  provided in the top-level COPYRIGHT file.

  Authors: Ahmad Jan
*/
//! FractionalConductanceEvaluator: an obstruction-drag factor.

/*!

This implements the term,

.. math:
    \frac{\Phi(\delta) - \Phi(\delta_d)}{\delta - \delta_d}

from Jan et al WRR 2018.

<<<<<<< HEAD
=======
.. _fractional-conductance-evaluator-spec
.. admonition:: fractional-conductance-evaluator-spec

  DEPENDENCIES:
  - `"volumetric ponded depth`" **DOMAIN-volumetric_ponded_depth**
  - `"mobile depth`" **DOMAIN-mobile_depth**  Note, this is typically d - d_{depr}
  - `"microtopographic relief`" **DOMAIN-microtopographic_relief**
  - `"excluded volume`" **DOMAIN-excluded_volume**
  - `"depression depth`" **DOMAIN-depression_depth**

>>>>>>> 0f75fc63
*/

#ifndef AMANZI_FLOWRELATIONS_FRACTIONAL_CONDUCTANCE_EVALUATOR_
#define AMANZI_FLOWRELATIONS_FRACTIONAL_CONDUCTANCE_EVALUATOR_

#include "Factory.hh"
#include "EvaluatorSecondaryMonotype.hh"

namespace Amanzi {
namespace Flow {
namespace FlowRelations {

class FractionalConductanceEvaluator : public EvaluatorSecondaryMonotypeCV {

 public:
  explicit
  FractionalConductanceEvaluator(Teuchos::ParameterList& plist);
  FractionalConductanceEvaluator(const FractionalConductanceEvaluator& other) = default;
  Teuchos::RCP<Evaluator> Clone() const override;

<<<<<<< HEAD
 protected:
  // Required methods from EvaluatorSecondaryMonotypeCV
  virtual void Evaluate_(const State& S,
          const std::vector<CompositeVector*>& result) override;
  virtual void EvaluatePartialDerivative_(const State& S,
          const Key& wrt_key, const Tag& wrt_tag, const std::vector<CompositeVector*>& result) override;
=======
  Teuchos::RCP<FieldEvaluator> Clone() const override;

  // Required methods from SecondaryVariableFieldEvaluator
  virtual void EvaluateField_(const Teuchos::Ptr<State>& S,
          const Teuchos::Ptr<CompositeVector>& result) override;
  virtual void EvaluateFieldPartialDerivative_(const Teuchos::Ptr<State>& S,
          Key wrt_key, const Teuchos::Ptr<CompositeVector>& result) override;
>>>>>>> 0f75fc63

  virtual void EnsureCompatibility(const Teuchos::Ptr<State>& S) override;

private:
  Key mobile_depth_key_;
  Key vpd_key_;
  Key depr_depth_key_;
  Key delta_ex_key_, delta_max_key_;

 private:
  static Utils::RegisteredFactory<Evaluator,FractionalConductanceEvaluator> factory_;
};

} //namespace
} //namespace
} //namespace

#endif<|MERGE_RESOLUTION|>--- conflicted
+++ resolved
@@ -17,8 +17,6 @@
 
 from Jan et al WRR 2018.
 
-<<<<<<< HEAD
-=======
 .. _fractional-conductance-evaluator-spec
 .. admonition:: fractional-conductance-evaluator-spec
 
@@ -29,7 +27,6 @@
   - `"excluded volume`" **DOMAIN-excluded_volume**
   - `"depression depth`" **DOMAIN-depression_depth**
 
->>>>>>> 0f75fc63
 */
 
 #ifndef AMANZI_FLOWRELATIONS_FRACTIONAL_CONDUCTANCE_EVALUATOR_
@@ -50,22 +47,12 @@
   FractionalConductanceEvaluator(const FractionalConductanceEvaluator& other) = default;
   Teuchos::RCP<Evaluator> Clone() const override;
 
-<<<<<<< HEAD
  protected:
   // Required methods from EvaluatorSecondaryMonotypeCV
   virtual void Evaluate_(const State& S,
           const std::vector<CompositeVector*>& result) override;
   virtual void EvaluatePartialDerivative_(const State& S,
           const Key& wrt_key, const Tag& wrt_tag, const std::vector<CompositeVector*>& result) override;
-=======
-  Teuchos::RCP<FieldEvaluator> Clone() const override;
-
-  // Required methods from SecondaryVariableFieldEvaluator
-  virtual void EvaluateField_(const Teuchos::Ptr<State>& S,
-          const Teuchos::Ptr<CompositeVector>& result) override;
-  virtual void EvaluateFieldPartialDerivative_(const Teuchos::Ptr<State>& S,
-          Key wrt_key, const Teuchos::Ptr<CompositeVector>& result) override;
->>>>>>> 0f75fc63
 
   virtual void EnsureCompatibility(const Teuchos::Ptr<State>& S) override;
 
