--- conflicted
+++ resolved
@@ -69,29 +69,13 @@
 VolumetricSnowPondedDepthEvaluator::Evaluate_(const State& S,
                              const std::vector<CompositeVector*>& results)
 {
-<<<<<<< HEAD
-  Tag tag = my_keys_.front().second;
-  auto& vpd = *results[0]->ViewComponent("cell",false);
-  auto& vsd = *results[1]->ViewComponent("cell",false);
-  const auto& pd = *S.Get<CompositeVector>(pd_key_, tag).ViewComponent("cell",false);
-  const auto& sd = *S.Get<CompositeVector>(sd_key_, tag).ViewComponent("cell",false);
-  const auto& del_max = *S.Get<CompositeVector>(delta_max_key_, tag).ViewComponent("cell",false);
-  const auto& del_ex = *S.Get<CompositeVector>(delta_ex_key_, tag).ViewComponent("cell",false);
-
-  for (int c=0; c!=vpd.MyLength(); ++c) {
-    AMANZI_ASSERT(Microtopography::validParameters(del_max[0][c], del_ex[0][c]));
-    double sdc = std::max(0., sd[0][c]);
-    double pdc = std::max(0., pd[0][c]);
-    double vol_tot = Microtopography::volumetricDepth(pdc + sdc, del_max[0][c], del_ex[0][c]);
-    vpd[0][c] = Microtopography::volumetricDepth(pdc, del_max[0][c], del_ex[0][c]);
-    vsd[0][c] = vol_tot - vpd[0][c];
-=======
   // NOTE, we can only differentiate with respect to quantities that exist on
   // all entities, not just cell entities.
-  Teuchos::RCP<const CompositeVector> pd_v = S->GetFieldData(pd_key_);
-  Teuchos::RCP<const CompositeVector> sd_v = S->GetFieldData(sd_key_);
-  Teuchos::RCP<const CompositeVector> del_max_v = S->GetFieldData(delta_max_key_);
-  Teuchos::RCP<const CompositeVector> del_ex_v = S->GetFieldData(delta_ex_key_);
+  Tag tag = my_keys_.front().second;
+  Teuchos::RCP<const CompositeVector> pd_v = S->GetPtr<CompositeVector>(pd_key_, tag);
+  Teuchos::RCP<const CompositeVector> sd_v = S->GetPtr<CompositeVector>(sd_key_, tag);
+  Teuchos::RCP<const CompositeVector> del_max_v = S->GetPtr<CompositeVector>(delta_max_key_, tag);
+  Teuchos::RCP<const CompositeVector> del_ex_v = S->GetPtr<CompositeVector>(delta_ex_key_, tag);
   const AmanziMesh::Mesh& mesh = *results[0]->Mesh();
 
   for (const auto& comp : *results[0]) {
@@ -133,7 +117,6 @@
         vsd[0][i] = vol_tot - vpd[0][i];
       }
     }
->>>>>>> 0f75fc63
   }
 }
 
@@ -142,26 +125,17 @@
 VolumetricSnowPondedDepthEvaluator::EvaluatePartialDerivative_(const State& S,
         const Key& wrt_key, const Tag& wrt_tag, const std::vector<CompositeVector*>& results)
 {
-<<<<<<< HEAD
   Tag tag = my_keys_.front().second;
-  auto& vpd = *results[0]->ViewComponent("cell",false);
-  auto& vsd = *results[1]->ViewComponent("cell",false);
-  const auto& pd = *S.Get<CompositeVector>(pd_key_, tag).ViewComponent("cell",false);
-  const auto& sd = *S.Get<CompositeVector>(sd_key_, tag).ViewComponent("cell",false);
-  const auto& del_max = *S.Get<CompositeVector>(delta_max_key_, tag).ViewComponent("cell",false);
-  const auto& del_ex = *S.Get<CompositeVector>(delta_ex_key_, tag).ViewComponent("cell",false);
-=======
   // NOTE, we can only differentiate with respect to quantities that exist on
   // all entities, not just cell entities.
   //
   // Not differentiating boundary faces... hopefully that is ok.
-  const auto& pd = *S->GetFieldData(pd_key_)->ViewComponent("cell", false);
-  const auto& sd = *S->GetFieldData(sd_key_)->ViewComponent("cell", false);
-  const auto& del_max = *S->GetFieldData(delta_max_key_)->ViewComponent("cell", false);
-  const auto& del_ex = *S->GetFieldData(delta_ex_key_)->ViewComponent("cell", false);
+  const auto& pd = *S->GetPtr<CompositeVector>(pd_key_, tag)->ViewComponent("cell", false);
+  const auto& sd = *S->GetPtr<CompositeVector>(sd_key_, tag)->ViewComponent("cell", false);
+  const auto& del_max = *S->GetPtr<CompositeVector>(delta_max_key_, tag)->ViewComponent("cell", false);
+  const auto& del_ex = *S->GetPtr<CompositeVector>(delta_ex_key_, tag)->ViewComponent("cell", false);
   auto& vpd = *results[0]->ViewComponent("cell",false);
   auto& vsd = *results[1]->ViewComponent("cell",false);
->>>>>>> 0f75fc63
 
   if (wrt_key == pd_key_) {
     for (int c=0; c!=vpd.MyLength(); ++c) {
@@ -183,15 +157,6 @@
   }
 }
 
-<<<<<<< HEAD
-// void
-// VolumetricSnowPondedDepthEvaluator::EnsureCompatibility_ToDeps_(State& S)
-// {
-//   CompositeVectorSpace fac;
-//   fac.SetGhosted()->AddComponent("cell", AmanziMesh::CELL, 1);
-//   EvaluatorSecondaryMonotypeCV::EnsureCompatibility_ToDeps_(S, fac, true);
-// }
-=======
 void
 VolumetricSnowPondedDepthEvaluator::EnsureCompatibility(const Teuchos::Ptr<State>& S)
 {
@@ -229,7 +194,6 @@
     S->RequireFieldEvaluator(dep_key)->EnsureCompatibility(S);
   }
 }
->>>>>>> 0f75fc63
 
 } //namespace
 } //namespace