/* -*-  mode: c++; indent-tabs-mode: nil -*- */

/*
  An elevation evaluator getting values from the columnar meshes.

  Authors: Ahmad Jan (jana@ornl.gov)
*/

#include "Mesh.hh"
#include "Point.hh"
#include "elevation_evaluator_column.hh"

namespace Amanzi {
namespace Flow {

<<<<<<< HEAD
ColumnElevationEvaluator::ColumnElevationEvaluator(Teuchos::ParameterList& plist) :
=======
ElevationEvaluatorColumn::ElevationEvaluatorColumn(Teuchos::ParameterList& plist) :
>>>>>>> 0f75fc63
  ElevationEvaluator(plist)
{
  dset_name_ = plist.get<std::string>("domain set name", "column");
  surface_domain_ = Keys::getDomain(my_keys_.front().first);
  base_poro_suffix_ = Keys::readSuffix(plist_, "base porosity", "base_porosity");
};


Teuchos::RCP<Evaluator>
ColumnElevationEvaluator::Clone() const {
  return Teuchos::rcp(new ColumnElevationEvaluator(*this));
}

<<<<<<< HEAD

void ColumnElevationEvaluator::EnsureEvaluators(State& S)
{
  auto tag = my_keys_.front().first;
  auto dset = S.GetDomainSet(dset_name_);
  for (const auto& domain : *dset) {
    dependencies_.insert(KeyTag{Keys::getKey(domain, base_poro_suffix_), tag});
  }
  ElevationEvaluator::EnsureEvaluators(S);
}


void ColumnElevationEvaluator::EvaluateElevationAndSlope_(const State& S,
        const std::vector<CompositeVector*>& results)
{
  CompositeVector* elev = results[0];
  CompositeVector* slope = results[1];
  CompositeVector* aspect = results[2];

  aspect->PutScalar(0.); // no aspect to a column mesh?
  Epetra_MultiVector& elev_c = *elev->ViewComponent("cell", false);
  Epetra_MultiVector& slope_c = *slope->ViewComponent("cell", false);

=======
void ElevationEvaluatorColumn::EvaluateElevationAndSlope_(const Teuchos::Ptr<State>& S,
        const std::vector<Teuchos::Ptr<CompositeVector> >& results)
{
  Teuchos::Ptr<CompositeVector> elev = results[0];
  Teuchos::Ptr<CompositeVector> slope = results[1];
  Epetra_MultiVector& elev_c = *elev->ViewComponent("cell", false);
  Epetra_MultiVector& slope_c = *slope->ViewComponent("cell", false);

  // Get the elevation and slope values from the domain mesh.
  Key domain_sf = Keys::getDomain(my_keys_[0]);

>>>>>>> 0f75fc63
  // Set the elevation on cells by getting the corresponding face and its
  // centroid.
  int ncells = elev_c.MyLength();
  std::vector<AmanziGeometry::Point> my_centroid;

<<<<<<< HEAD
  auto domain_set = S.GetDomainSet(dset_name_);
  const Epetra_Map& cell_map = S.GetMesh(surface_domain_)->cell_map(false);

  AMANZI_ASSERT(domain_set->size() == cell_map.NumMyElements());
  AMANZI_ASSERT(domain_set->size() == elev_c.MyLength());
=======
  auto domain_set = S->GetDomainSet(dset_name_);
  const Epetra_Map& cell_map = S->GetMesh(surface_domain_)->cell_map(false);

>>>>>>> 0f75fc63
  for (const auto& domain : *domain_set) {
    int gid = Keys::getDomainSetIndex<int>(domain);
    int c = cell_map.LID(gid);
    auto coord = S.GetMesh(domain)->face_centroid(0); // 0 is the id of top face of the column mesh
    elev_c[0][c] = coord[2];
  }

<<<<<<< HEAD
  // Now get slope
  elev->ScatterMasterToGhosted("cell");
  const Epetra_MultiVector& elev_ngb_c = *elev->ViewComponent("cell",true);

  // get all cell centroids
  for (int c=0; c!=ncells; ++c) {
    int id = S.GetMesh(surface_domain_)->cell_map(true).GID(c);
    AmanziGeometry::Point P1 = S.GetMesh(surface_domain_)->cell_centroid(c);
    P1.set(P1[0], P1[1], elev_ngb_c[0][c]);
    my_centroid.push_back(P1);
  }

  // get neighboring cell ids
  for (int c=0; c!= ncells; c++) {
    AmanziMesh::Entity_ID_List nadj_cellids;
    S.GetMesh(surface_domain_)->cell_get_face_adj_cells(c, AmanziMesh::Parallel_type::ALL, &nadj_cellids);
    int nface_pcell = S.GetMesh(surface_domain_)->cell_get_num_faces(c);

    int ngb_cells = nadj_cellids.size();
    std::vector<AmanziGeometry::Point> ngb_centroids(ngb_cells);

    // get the neighboring cell's centroids
    for(unsigned i=0; i<ngb_cells; i++){
      AmanziGeometry::Point P2 = S.GetMesh(surface_domain_)->cell_centroid(nadj_cellids[i]);
      ngb_centroids[i].set(P2[0], P2[1], elev_ngb_c[0][nadj_cellids[i]]);
    }

    int id = S.GetMesh(surface_domain_)->cell_map(false).GID(c);
    Key my_name = Keys::getDomainInSet(dset_name_, id);

    std::vector<AmanziGeometry::Point> Normal;
    AmanziGeometry::Point N, PQ, PR, Nor_avg(3);

    if (ngb_cells >1){
      for (int i=0; i <ngb_cells-1; i++){
        PQ = my_centroid[c] - ngb_centroids[i];
        PR = my_centroid[c] - ngb_centroids[i+1];
        N = PQ^PR;
        if (N[2] < 0)
          N *= -1.; // all normals upward
        Normal.push_back(N);
=======
    S->GetMesh(domain)->face_get_coordinates(0, &coord); // 0 is the id of top face of the column mesh
    elev_c[0][c] = coord[0][2];
  }

  // Now get slope
  if (domain_sf == surface_domain_) {
    Teuchos::RCP<CompositeVector> elev_ngb = S->GetFieldData(my_keys_[0], S->GetField(my_keys_[0])->owner());
    elev_ngb->ScatterMasterToGhosted("cell");
    const Epetra_MultiVector& elev_ngb_c = *elev_ngb->ViewComponent("cell",true);

    // get all cell centroids
    for (int c=0; c!=ncells; ++c) {
      int id = S->GetMesh(surface_domain_)->cell_map(true).GID(c);
      AmanziGeometry::Point P1 = S->GetMesh(surface_domain_)->cell_centroid(c);
      P1.set(P1[0], P1[1], elev_ngb_c[0][c]);
      my_centroid.push_back(P1);
    }

    // get neighboring cell ids
    for (int c=0; c!=ncells; c++) {
      AmanziMesh::Entity_ID_List nadj_cellids;
      S->GetMesh(surface_domain_)->cell_get_face_adj_cells(c, AmanziMesh::Parallel_type::ALL, &nadj_cellids);
      int nface_pcell = S->GetMesh(surface_domain_)->cell_get_num_faces(c);

      int ngb_cells = nadj_cellids.size();
      std::vector<AmanziGeometry::Point> ngb_centroids(ngb_cells);

      // get the neighboring cell's centroids
      for (unsigned i=0; i<ngb_cells; i++) {
        AmanziGeometry::Point P2 = S->GetMesh(surface_domain_)->cell_centroid(nadj_cellids[i]);
        ngb_centroids[i].set(P2[0], P2[1], elev_ngb_c[0][nadj_cellids[i]]);
      }

      int id = S->GetMesh(surface_domain_)->cell_map(false).GID(c);
      Key my_name = Keys::getDomainInSet(dset_name_, id);

      std::vector<AmanziGeometry::Point> Normal;
      AmanziGeometry::Point N, PQ, PR, Nor_avg(3);

      if (ngb_cells > 1) {
        for (int i=0; i<ngb_cells-1; i++) {
          PQ = my_centroid[c] - ngb_centroids[i];
          PR = my_centroid[c] - ngb_centroids[i+1];
          N = PQ^PR;
          if (N[2] < 0)
            N *= -1.; // all normals upward
          Normal.push_back(N);
        }

        AmanziGeometry::Point fnor = S->GetMesh(my_name)->face_normal(0); // 0 is the id of top face
        Nor_avg = (nface_pcell - Normal.size()) * fnor;
        for (int i=0; i<Normal.size(); i++)
          Nor_avg += Normal[i];

        Nor_avg /= nface_pcell;
        slope_c[0][c] = (std::sqrt(std::pow(Nor_avg[0],2) + std::pow(Nor_avg[1],2)))/ std::abs(Nor_avg[2]);

      } else if (ngb_cells == 1) {
        PQ = my_centroid[c] - ngb_centroids[0];
        slope_c[0][c] = std::abs(PQ[2]) / (std::sqrt(std::pow(PQ[0],2) + std::pow(PQ[1],2)));
      } else if (ngb_cells == 0) {
        slope_c[0][c] = 0.0;
>>>>>>> 0f75fc63
      }

      AmanziGeometry::Point fnor = S.GetMesh(my_name)->face_normal(0); //0 is the id of top face
      Nor_avg = (nface_pcell - Normal.size()) * fnor;
      for (int i=0; i <Normal.size(); i++)
        Nor_avg += Normal[i];

      Nor_avg /= nface_pcell;
      slope_c[0][c] = (std::sqrt(std::pow(Nor_avg[0],2) + std::pow(Nor_avg[1],2)))/ std::abs(Nor_avg[2]);

    } else if (ngb_cells == 1) {
      PQ = my_centroid[c] - ngb_centroids[0];
      slope_c[0][c] = std::abs(PQ[2]) / (std::sqrt(std::pow(PQ[0],2) + std::pow(PQ[1],2)));
    } else if (ngb_cells == 0) {
      slope_c[0][c] = 0.0;
    }
<<<<<<< HEAD
  }

=======

  } else {
    slope_c[0][0] = 0.0; // if domain is surface_column:*, slope is zero.
  }


>>>>>>> 0f75fc63
  if (elev->HasComponent("face")) {
    Epetra_MultiVector& elev_f = *elev->ViewComponent("face", false);
    const Epetra_MultiVector& elev_ngb_c = *elev->ViewComponent("cell",true);
    int nfaces = elev_f.MyLength();

    for (int f=0; f!=nfaces; ++f) {
      AmanziMesh::Entity_ID_List nadj_cellids;
      S.GetMesh(surface_domain_)->face_get_cells(f, AmanziMesh::Parallel_type::ALL, &nadj_cellids);
      double ef = 0;
      for (int i=0; i<nadj_cellids.size(); i++) {
        ef += elev_ngb_c[0][nadj_cellids[i]];
      }
      elev_f[0][f] = ef/nadj_cellids.size();
    }
  }
<<<<<<< HEAD
=======
}
>>>>>>> 0f75fc63

}

<<<<<<< HEAD


=======
void ElevationEvaluatorColumn::EnsureCompatibility(const Teuchos::Ptr<State>& S)
{
  Key domain_sf = Keys::getDomain(my_keys_[0]);
  int ncells = S->GetMesh(surface_domain_)->num_entities(AmanziMesh::CELL, AmanziMesh::Parallel_type::OWNED);

  if (domain_sf == surface_domain_) {
    for (int c=0; c<ncells; c++) {
      int id = S->GetMesh(surface_domain_)->cell_map(false).GID(c);
      Key name = Keys::getDomainInSet(dset_name_, id);
      base_por_key_ = Keys::readKey(plist_, name, "base porosity", "base_porosity");
      dependencies_.insert(base_por_key_);
    }

  } else {
    Errors::Message msg("ElevationEvaluatorColumn: this evaluator should be used for columnar meshes only.");
    Exceptions::amanzi_throw(msg);
  }

  ElevationEvaluator::EnsureCompatibility(S.ptr());
}

>>>>>>> 0f75fc63
} //namespace
} //namespace<|MERGE_RESOLUTION|>--- conflicted
+++ resolved
@@ -13,11 +13,7 @@
 namespace Amanzi {
 namespace Flow {
 
-<<<<<<< HEAD
 ColumnElevationEvaluator::ColumnElevationEvaluator(Teuchos::ParameterList& plist) :
-=======
-ElevationEvaluatorColumn::ElevationEvaluatorColumn(Teuchos::ParameterList& plist) :
->>>>>>> 0f75fc63
   ElevationEvaluator(plist)
 {
   dset_name_ = plist.get<std::string>("domain set name", "column");
@@ -31,7 +27,6 @@
   return Teuchos::rcp(new ColumnElevationEvaluator(*this));
 }
 
-<<<<<<< HEAD
 
 void ColumnElevationEvaluator::EnsureEvaluators(State& S)
 {
@@ -55,35 +50,16 @@
   Epetra_MultiVector& elev_c = *elev->ViewComponent("cell", false);
   Epetra_MultiVector& slope_c = *slope->ViewComponent("cell", false);
 
-=======
-void ElevationEvaluatorColumn::EvaluateElevationAndSlope_(const Teuchos::Ptr<State>& S,
-        const std::vector<Teuchos::Ptr<CompositeVector> >& results)
-{
-  Teuchos::Ptr<CompositeVector> elev = results[0];
-  Teuchos::Ptr<CompositeVector> slope = results[1];
-  Epetra_MultiVector& elev_c = *elev->ViewComponent("cell", false);
-  Epetra_MultiVector& slope_c = *slope->ViewComponent("cell", false);
-
-  // Get the elevation and slope values from the domain mesh.
-  Key domain_sf = Keys::getDomain(my_keys_[0]);
-
->>>>>>> 0f75fc63
   // Set the elevation on cells by getting the corresponding face and its
   // centroid.
   int ncells = elev_c.MyLength();
   std::vector<AmanziGeometry::Point> my_centroid;
 
-<<<<<<< HEAD
   auto domain_set = S.GetDomainSet(dset_name_);
   const Epetra_Map& cell_map = S.GetMesh(surface_domain_)->cell_map(false);
 
   AMANZI_ASSERT(domain_set->size() == cell_map.NumMyElements());
   AMANZI_ASSERT(domain_set->size() == elev_c.MyLength());
-=======
-  auto domain_set = S->GetDomainSet(dset_name_);
-  const Epetra_Map& cell_map = S->GetMesh(surface_domain_)->cell_map(false);
-
->>>>>>> 0f75fc63
   for (const auto& domain : *domain_set) {
     int gid = Keys::getDomainSetIndex<int>(domain);
     int c = cell_map.LID(gid);
@@ -91,7 +67,6 @@
     elev_c[0][c] = coord[2];
   }
 
-<<<<<<< HEAD
   // Now get slope
   elev->ScatterMasterToGhosted("cell");
   const Epetra_MultiVector& elev_ngb_c = *elev->ViewComponent("cell",true);
@@ -133,70 +108,6 @@
         if (N[2] < 0)
           N *= -1.; // all normals upward
         Normal.push_back(N);
-=======
-    S->GetMesh(domain)->face_get_coordinates(0, &coord); // 0 is the id of top face of the column mesh
-    elev_c[0][c] = coord[0][2];
-  }
-
-  // Now get slope
-  if (domain_sf == surface_domain_) {
-    Teuchos::RCP<CompositeVector> elev_ngb = S->GetFieldData(my_keys_[0], S->GetField(my_keys_[0])->owner());
-    elev_ngb->ScatterMasterToGhosted("cell");
-    const Epetra_MultiVector& elev_ngb_c = *elev_ngb->ViewComponent("cell",true);
-
-    // get all cell centroids
-    for (int c=0; c!=ncells; ++c) {
-      int id = S->GetMesh(surface_domain_)->cell_map(true).GID(c);
-      AmanziGeometry::Point P1 = S->GetMesh(surface_domain_)->cell_centroid(c);
-      P1.set(P1[0], P1[1], elev_ngb_c[0][c]);
-      my_centroid.push_back(P1);
-    }
-
-    // get neighboring cell ids
-    for (int c=0; c!=ncells; c++) {
-      AmanziMesh::Entity_ID_List nadj_cellids;
-      S->GetMesh(surface_domain_)->cell_get_face_adj_cells(c, AmanziMesh::Parallel_type::ALL, &nadj_cellids);
-      int nface_pcell = S->GetMesh(surface_domain_)->cell_get_num_faces(c);
-
-      int ngb_cells = nadj_cellids.size();
-      std::vector<AmanziGeometry::Point> ngb_centroids(ngb_cells);
-
-      // get the neighboring cell's centroids
-      for (unsigned i=0; i<ngb_cells; i++) {
-        AmanziGeometry::Point P2 = S->GetMesh(surface_domain_)->cell_centroid(nadj_cellids[i]);
-        ngb_centroids[i].set(P2[0], P2[1], elev_ngb_c[0][nadj_cellids[i]]);
-      }
-
-      int id = S->GetMesh(surface_domain_)->cell_map(false).GID(c);
-      Key my_name = Keys::getDomainInSet(dset_name_, id);
-
-      std::vector<AmanziGeometry::Point> Normal;
-      AmanziGeometry::Point N, PQ, PR, Nor_avg(3);
-
-      if (ngb_cells > 1) {
-        for (int i=0; i<ngb_cells-1; i++) {
-          PQ = my_centroid[c] - ngb_centroids[i];
-          PR = my_centroid[c] - ngb_centroids[i+1];
-          N = PQ^PR;
-          if (N[2] < 0)
-            N *= -1.; // all normals upward
-          Normal.push_back(N);
-        }
-
-        AmanziGeometry::Point fnor = S->GetMesh(my_name)->face_normal(0); // 0 is the id of top face
-        Nor_avg = (nface_pcell - Normal.size()) * fnor;
-        for (int i=0; i<Normal.size(); i++)
-          Nor_avg += Normal[i];
-
-        Nor_avg /= nface_pcell;
-        slope_c[0][c] = (std::sqrt(std::pow(Nor_avg[0],2) + std::pow(Nor_avg[1],2)))/ std::abs(Nor_avg[2]);
-
-      } else if (ngb_cells == 1) {
-        PQ = my_centroid[c] - ngb_centroids[0];
-        slope_c[0][c] = std::abs(PQ[2]) / (std::sqrt(std::pow(PQ[0],2) + std::pow(PQ[1],2)));
-      } else if (ngb_cells == 0) {
-        slope_c[0][c] = 0.0;
->>>>>>> 0f75fc63
       }
 
       AmanziGeometry::Point fnor = S.GetMesh(my_name)->face_normal(0); //0 is the id of top face
@@ -213,17 +124,8 @@
     } else if (ngb_cells == 0) {
       slope_c[0][c] = 0.0;
     }
-<<<<<<< HEAD
   }
 
-=======
-
-  } else {
-    slope_c[0][0] = 0.0; // if domain is surface_column:*, slope is zero.
-  }
-
-
->>>>>>> 0f75fc63
   if (elev->HasComponent("face")) {
     Epetra_MultiVector& elev_f = *elev->ViewComponent("face", false);
     const Epetra_MultiVector& elev_ngb_c = *elev->ViewComponent("cell",true);
@@ -233,44 +135,15 @@
       AmanziMesh::Entity_ID_List nadj_cellids;
       S.GetMesh(surface_domain_)->face_get_cells(f, AmanziMesh::Parallel_type::ALL, &nadj_cellids);
       double ef = 0;
-      for (int i=0; i<nadj_cellids.size(); i++) {
+      for (int i=0; i<nadj_cellids.size(); i++){
         ef += elev_ngb_c[0][nadj_cellids[i]];
       }
       elev_f[0][f] = ef/nadj_cellids.size();
     }
   }
-<<<<<<< HEAD
-=======
-}
->>>>>>> 0f75fc63
 
 }
 
-<<<<<<< HEAD
 
-
-=======
-void ElevationEvaluatorColumn::EnsureCompatibility(const Teuchos::Ptr<State>& S)
-{
-  Key domain_sf = Keys::getDomain(my_keys_[0]);
-  int ncells = S->GetMesh(surface_domain_)->num_entities(AmanziMesh::CELL, AmanziMesh::Parallel_type::OWNED);
-
-  if (domain_sf == surface_domain_) {
-    for (int c=0; c<ncells; c++) {
-      int id = S->GetMesh(surface_domain_)->cell_map(false).GID(c);
-      Key name = Keys::getDomainInSet(dset_name_, id);
-      base_por_key_ = Keys::readKey(plist_, name, "base porosity", "base_porosity");
-      dependencies_.insert(base_por_key_);
-    }
-
-  } else {
-    Errors::Message msg("ElevationEvaluatorColumn: this evaluator should be used for columnar meshes only.");
-    Exceptions::amanzi_throw(msg);
-  }
-
-  ElevationEvaluator::EnsureCompatibility(S.ptr());
-}
-
->>>>>>> 0f75fc63
 } //namespace
 } //namespace