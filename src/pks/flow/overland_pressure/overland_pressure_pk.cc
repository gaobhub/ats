--- conflicted
+++ resolved
@@ -442,31 +442,7 @@
   // Initialize BDF stuff and physical domain stuff.
   PK_PhysicalBDF_Default::Initialize(S);
 
-<<<<<<< HEAD
-  //if (!S->GetField(key_)->initialized()) {
-  // -- set the cell initial condition if it is taken from the subsurface
-  Teuchos::ParameterList ic_plist = plist_->sublist("initial condition");
-  if (ic_plist.get<bool>("initialize surface head from subsurface",false)) {
-    Epetra_MultiVector& pres = *pres_cv->ViewComponent("cell",false);
-    const Epetra_MultiVector& subsurf_pres = *S->GetFieldData("pressure")
-      ->ViewComponent("face",false);
-
-    unsigned int ncells_surface = mesh_->num_entities(AmanziMesh::CELL,AmanziMesh::OWNED);
-    for (unsigned int c=0; c!=ncells_surface; ++c) {
-      // -- get the surface cell's equivalent subsurface face and neighboring cell
-      AmanziMesh::Entity_ID f =
-        mesh_->entity_get_parent(AmanziMesh::CELL, c);
-      pres[0][c] = subsurf_pres[0][f];
-    }
-
-    // mark as initialized
-    S->GetField(key_,name_)->set_initialized();
-    Teuchos::RCP<FieldEvaluator> fe = S->GetFieldEvaluator(key_);
-    Teuchos::RCP<PrimaryVariableFieldEvaluator> pfe = Teuchos::rcp_dynamic_cast<PrimaryVariableFieldEvaluator>(fe);
-    pfe->SetFieldAsChanged(S);
-  }
-  //}
-=======
+
   if (!S->GetField(key_)->initialized()) {
     // -- set the cell initial condition if it is taken from the subsurface
     Teuchos::ParameterList ic_plist = plist_->sublist("initial condition");
@@ -528,8 +504,8 @@
     }
 
   }
-   // Initialize BC data structures
->>>>>>> 123924ac
+
+  // Initialize BC data structures
 
   unsigned int nfaces = mesh_->num_entities(AmanziMesh::FACE, AmanziMesh::USED);
   bc_markers_.resize(nfaces, Operators::OPERATOR_BC_NONE);
@@ -556,24 +532,13 @@
     S->GetField(Keys::getDerivKey(Keys::getKey(domain_,"upwind_overland_conductivity"),Keys::getKey(domain_,"ponded_depth")),name_)->set_initialized();
   }
 
-<<<<<<< HEAD
-  S->GetField("surface-mass_flux", name_)->set_initialized();
-  //S->GetField("surface-flux", name_)->set_initialized();
-  S->GetFieldData("surface-mass_flux_direction", name_)->PutScalar(0.);
-  S->GetField("surface-mass_flux_direction", name_)->set_initialized();
-  S->GetFieldData("surface-velocity", name_)->PutScalar(0.);
-  S->GetField("surface-velocity", name_)->set_initialized();
-
-
-};
-=======
   S->GetField(Keys::getKey(domain_,"mass_flux"), name_)->set_initialized();
   S->GetFieldData(Keys::getKey(domain_,"mass_flux_direction"), name_)->PutScalar(0.);
   S->GetField(Keys::getKey(domain_,"mass_flux_direction"), name_)->set_initialized();
   S->GetFieldData(Keys::getKey(domain_,"velocity"), name_)->PutScalar(0.);
   S->GetField(Keys::getKey(domain_,"velocity"), name_)->set_initialized();
  };
->>>>>>> 123924ac
+
 
 
 // -----------------------------------------------------------------------------
