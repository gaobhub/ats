/* -*-  mode: c++; indent-tabs-mode: nil -*- */

/* -------------------------------------------------------------------------
This is the flow component of the Amanzi code.
License: BSD
Authors: Neil Carlson (version 1)
         Konstantin Lipnikov (version 2) (lipnikov@lanl.gov)
         Ethan Coon (ATS version) (ecoon@lanl.gov)
------------------------------------------------------------------------- */
#include "boost/math/special_functions/fpclassify.hpp"

#include "boost/algorithm/string/predicate.hpp"

#include "Epetra_Import.h"

#include "flow_bc_factory.hh"

#include "Point.hh"

#include "upwind_cell_centered.hh"
#include "upwind_arithmetic_mean.hh"
#include "upwind_total_flux.hh"
#include "upwind_gravity_flux.hh"

#include "CompositeVectorFunction.hh"
#include "CompositeVectorFunctionFactory.hh"

#include "predictor_delegate_bc_flux.hh"
#include "wrm_evaluator.hh"
#include "rel_perm_evaluator.hh"
#include "richards_water_content_evaluator.hh"
#include "OperatorDefs.hh"
#include "BoundaryFlux.hh"

#include "richards.hh"

#define DEBUG_RES_FLAG 0


namespace Amanzi {
namespace Flow {

// -------------------------------------------------------------
// Constructor
// -------------------------------------------------------------

Richards::Richards(Teuchos::ParameterList& pk_tree,
                   const Teuchos::RCP<Teuchos::ParameterList>& glist,
                   const Teuchos::RCP<State>& S,
                   const Teuchos::RCP<TreeVector>& solution) :
    PK(pk_tree, glist,  S, solution),
    PK_PhysicalBDF_Default(pk_tree, glist,  S, solution),
    coupled_to_surface_via_head_(false),
    coupled_to_surface_via_flux_(false),
    infiltrate_only_if_unfrozen_(false),
    modify_predictor_with_consistent_faces_(false),
    modify_predictor_wc_(false),
    modify_predictor_bc_flux_(false),
    modify_predictor_first_bc_flux_(false),
    upwind_from_prev_flux_(false),
    dynamic_mesh_(false),
    clobber_boundary_flux_dir_(false),
    vapor_diffusion_(false),
    perm_scale_(1.),
    jacobian_(false),
    jacobian_lag_(0),
    iter_(0),
    iter_counter_time_(0.)
{
  if (!plist_->isParameter("conserved quantity key suffix"))
    plist_->set("conserved quantity key suffix", "water_content");
  
  // set a default absolute tolerance
  if (!plist_->isParameter("absolute error tolerance"))
    plist_->set("absolute error tolerance", .5 * .1 * 55000.); // phi * s * nl
}

// -------------------------------------------------------------
// Setup data
// -------------------------------------------------------------
void Richards::Setup(const Teuchos::Ptr<State>& S) {
  
  PK_PhysicalBDF_Default::Setup(S);
  
  SetupRichardsFlow_(S);
  SetupPhysicalEvaluators_(S);
};


// -------------------------------------------------------------
// Pieces of the construction process that are common to all
// Richards-like PKs.
// -------------------------------------------------------------
void Richards::SetupRichardsFlow_(const Teuchos::Ptr<State>& S) {

  mass_dens_key_ = Keys::readKey(*plist_, domain_, "mass density", "mass_density_liquid");
  molar_dens_key_ = Keys::readKey(*plist_, domain_, "molar density", "molar_density_liquid");
  perm_key_ = Keys::readKey(*plist_, domain_, "permeability", "permeability");
  coef_key_ = Keys::readKey(*plist_, domain_, "conductivity", "relative_permeability");
  uw_coef_key_ = Keys::readKey(*plist_, domain_, "upwinded conductivity", "upwind_relative_permeability");
  flux_key_ = Keys::readKey(*plist_, domain_, "darcy flux", "mass_flux");
  flux_dir_key_ = Keys::readKey(*plist_, domain_, "darcy flux direction", "mass_flux_direction");
  velocity_key_ = Keys::readKey(*plist_, domain_, "darcy velocity", "darcy_velocity");
  sat_key_ = Keys::readKey(*plist_, domain_, "saturation", "saturation_liquid");
  sat_gas_key_ = Keys::readKey(*plist_, domain_, "saturation gas", "saturation_gas");
  sat_ice_key_ = Keys::readKey(*plist_, domain_, "saturation ice", "saturation_ice");

  // Get data for special-case entities.
  S->RequireField(cell_vol_key_)->SetMesh(mesh_)
      ->AddComponent("cell", AmanziMesh::CELL, 1);

  S->RequireFieldEvaluator(cell_vol_key_);
  S->RequireGravity();
  S->RequireScalar("atmospheric_pressure");

  // Set up Operators
  // -- boundary conditions
  Teuchos::ParameterList bc_plist = plist_->sublist("boundary conditions", true);
  FlowBCFactory bc_factory(mesh_, bc_plist);
  bc_pressure_ = bc_factory.CreatePressure();
  bc_head_ = bc_factory.CreateHead();
  bc_flux_ = bc_factory.CreateMassFlux();
  bc_seepage_ = bc_factory.CreateSeepageFacePressure();
  bc_seepage_->Compute(0.); // compute at t=0 to set up
  bc_seepage_infilt_ = bc_factory.CreateSeepageFacePressureWithInfiltration();
  bc_seepage_infilt_->Compute(0.); // compute at t=0 to set up

  // scaling for permeability
  perm_scale_ = plist_->get<double>("permeability rescaling", 1.e7);

  // permeability type - scalar or tensor?
  Teuchos::ParameterList& perm_list_ = S->FEList().sublist("permeability");
  std::string perm_type_ = perm_list_.get<std::string>("permeability type", "scalar");

  if (perm_type_ == "scalar") {
    perm_tensor_rank_ = 1;
    num_perm_vals_ = 1;
  } else if (perm_type_ == "horizontal and vertical") {
    perm_tensor_rank_ = 2;
    num_perm_vals_ = 2;
  } else if (perm_type_ == "diagonal tensor") {
    perm_tensor_rank_ = 2;
    num_perm_vals_ = mesh_->space_dimension();
  } else if (perm_type_ == "full tensor") {
    perm_tensor_rank_ = 2;
    num_perm_vals_ = (mesh_->space_dimension() == 3) ? 6 : 3;
  } else {
    Errors::Message message("`permeability type` must be one of the following: \"scalar\", \"diagonal tensor\", \"full tensor\", or \"horizontal and vertical\".");
    Exceptions::amanzi_throw(message);
  }

  // -- linear tensor coefficients
  unsigned int c_owned = mesh_->num_entities(AmanziMesh::CELL, AmanziMesh::Parallel_type::OWNED);
  K_ = Teuchos::rcp(new std::vector<WhetStone::Tensor>(c_owned));
  for (unsigned int c=0; c!=c_owned; ++c) {
    (*K_)[c].Init(mesh_->space_dimension(),perm_tensor_rank_);
  }
  
  // -- nonlinear coefficients/upwinding
  if (plist_->isParameter("surface rel perm strategy")) {
    clobber_policy_ = plist_->get<std::string>("surface rel perm strategy");
  } else if (plist_->get<bool>("clobber surface rel perm", false)) {
    clobber_policy_ = "clobber";
  } else if (plist_->get<bool>("max surface rel perm", false)) {
    clobber_policy_ = "max";
  } else if (plist_->get<bool>("unsaturated clobber surface rel perm", false)) {
    clobber_policy_ = "unsaturated";
  } else {
    clobber_policy_ = "none";
  }
  clobber_boundary_flux_dir_ = plist_->get<bool>("clobber boundary flux direction for upwinding", false);

  std::string method_name = plist_->get<std::string>("relative permeability method", "upwind with Darcy flux");

  if (method_name == "upwind with gravity") {
    upwinding_ = Teuchos::rcp(new Operators::UpwindGravityFlux(name_,
            coef_key_, uw_coef_key_, K_));
    Krel_method_ = Operators::UPWIND_METHOD_GRAVITY;
  } else if (method_name == "cell centered") {
    upwinding_ = Teuchos::rcp(new Operators::UpwindCellCentered(name_,
            coef_key_, uw_coef_key_));
    Krel_method_ = Operators::UPWIND_METHOD_CENTERED;
  } else if (method_name == "upwind with Darcy flux") {
    upwinding_ = Teuchos::rcp(new Operators::UpwindTotalFlux(name_,
            coef_key_, uw_coef_key_, flux_dir_key_, 1.e-5));
    Krel_method_ = Operators::UPWIND_METHOD_TOTAL_FLUX;
  } else if (method_name == "arithmetic mean") {
    upwinding_ = Teuchos::rcp(new Operators::UpwindArithmeticMean(name_,
            coef_key_, uw_coef_key_));
    Krel_method_ = Operators::UPWIND_METHOD_ARITHMETIC_MEAN;
  } else {
    std::stringstream messagestream;
    messagestream << "Richards Flow PK has no upwinding method named: " << method_name;
    Errors::Message message(messagestream.str());
    Exceptions::amanzi_throw(message);
  }

  // -- require the data on appropriate locations
  std::string coef_location = upwinding_->CoefficientLocation();
  if (coef_location == "upwind: face") {  
    S->RequireField(uw_coef_key_, name_)->SetMesh(mesh_)
        ->SetGhosted()->SetComponent("face", AmanziMesh::FACE, 1);
  } else if (coef_location == "standard: cell") {
    S->RequireField(uw_coef_key_, name_)->SetMesh(mesh_)
        ->SetGhosted()->SetComponent("cell", AmanziMesh::CELL, 1);
  } else {
    Errors::Message message("Unknown upwind coefficient location in Richards flow.");
    Exceptions::amanzi_throw(message);
  }
  S->GetField(uw_coef_key_,name_)->set_io_vis(false);

  // -- create the forward operator for the diffusion term
  // DEPRECATED OPTIONS
  if (plist_->isParameter("Diffusion") ||
      plist_->isParameter("Diffusion PC")) {
    Errors::Message message("Richards PK: DEPRECATION: Discretization lists \"Diffusion\" and \"Diffusion PC\" have been renamed \"diffusion\" and \"diffusion preconditioner\", respectively.");
    Exceptions::amanzi_throw(message);
  }

  Teuchos::ParameterList& mfd_plist = plist_->sublist("diffusion");
  mfd_plist.set("nonlinear coefficient", coef_location);
  mfd_plist.set("gravity", true);
  
  Operators::PDE_DiffusionFactory opfactory;
  matrix_diff_ = opfactory.CreateWithGravity(mfd_plist, mesh_, bc_);
  matrix_ = matrix_diff_->global_operator();

  // -- create the operator, data for flux directions
  Teuchos::ParameterList face_diff_list(mfd_plist);
  face_diff_list.set("nonlinear coefficient", "none");
  face_matrix_diff_ = opfactory.CreateWithGravity(face_diff_list, mesh_, bc_);

  S->RequireField(flux_dir_key_, name_)->SetMesh(mesh_)->SetGhosted()
      ->SetComponent("face", AmanziMesh::FACE, 1);

  // -- create the operators for the preconditioner
  //    diffusion
  Teuchos::ParameterList& mfd_pc_plist = plist_->sublist("diffusion preconditioner");
  mfd_pc_plist.set("nonlinear coefficient", coef_location);
  mfd_pc_plist.set("gravity", true);
  if (!mfd_pc_plist.isParameter("discretization primary"))
    mfd_pc_plist.set("discretization primary", mfd_plist.get<std::string>("discretization primary"));
  if (!mfd_pc_plist.isParameter("discretization secondary") && mfd_plist.isParameter("discretization secondary"))
    mfd_pc_plist.set("discretization secondary", mfd_plist.get<std::string>("discretization secondary"));
  if (!mfd_pc_plist.isParameter("schema") && mfd_plist.isParameter("schema"))
    mfd_pc_plist.set("schema", mfd_plist.get<Teuchos::Array<std::string> >("schema"));
  if (mfd_pc_plist.get<bool>("include Newton correction", false)) {
    if (mfd_pc_plist.get<std::string>("discretization primary") == "fv: default") {
      mfd_pc_plist.set("Newton correction", "true Jacobian");
    } else {
      mfd_pc_plist.set("Newton correction", "approximate Jacobian");
    }
  }

  preconditioner_diff_ = opfactory.CreateWithGravity(mfd_pc_plist, mesh_, bc_);
  preconditioner_ = preconditioner_diff_->global_operator();
  
  //    If using approximate Jacobian for the preconditioner, we also need derivative information.
  //    For now this means upwinding the derivative.
  jacobian_ = mfd_pc_plist.get<std::string>("Newton correction", "none") != "none";
  if (jacobian_) {
    jacobian_lag_ = mfd_pc_plist.get<int>("Newton correction lag", 0);

    //if (preconditioner_->RangeMap().HasComponent("face")) {
    if (mfd_pc_plist.get<std::string>("discretization primary") != "fv: default"){
      // MFD -- upwind required
      dcoef_key_ = Keys::getDerivKey(coef_key_, key_);
      duw_coef_key_ = Keys::getDerivKey(uw_coef_key_, key_);
        
      S->RequireField(duw_coef_key_, name_)
        ->SetMesh(mesh_)->SetGhosted()
        ->SetComponent("face", AmanziMesh::FACE, 1);

      upwinding_deriv_ = Teuchos::rcp(new Operators::UpwindTotalFlux(name_,
                                      dcoef_key_, duw_coef_key_, flux_dir_key_, 1.e-8));

    } else {
      // FV -- no upwinding
      dcoef_key_ = Keys::getDerivKey(coef_key_, key_);
      duw_coef_key_ = std::string();
    }
  }
  
  // -- accumulation terms
  Teuchos::ParameterList& acc_pc_plist = plist_->sublist("accumulation preconditioner");
  acc_pc_plist.set<std::string>("entity kind", "cell");
  preconditioner_acc_ = Teuchos::rcp(new Operators::PDE_Accumulation(acc_pc_plist, preconditioner_));

  // // -- vapor diffusion terms
  // vapor_diffusion_ = plist_->get<bool>("include vapor diffusion", false);
  // if (vapor_diffusion_){
  //   AMANZI_ASSERT(0); // untested!
    
  //   // Create the vapor diffusion vectors
  //   S->RequireField("vapor_diffusion_pressure", name_)->SetMesh(mesh_)->SetGhosted()
  //       ->SetComponent("cell", AmanziMesh::CELL, 1);
  //   S->GetField("vapor_diffusion_pressure",name_)->set_io_vis(true);

  //   S->RequireField("vapor_diffusion_temperature", name_)->SetMesh(mesh_)->SetGhosted()
  //     ->SetComponent("cell", AmanziMesh::CELL, 1);
  //   S->GetField("vapor_diffusion_temperature",name_)->set_io_vis(true);

  //   // operator for the vapor diffusion terms
  //   matrix_vapor_ = Operators::CreateMatrixMFD(mfd_plist, mesh_);
  // }

  preconditioner_->InitializeInverse();
  preconditioner_->UpdateInverse();
  
  // source terms
  is_source_term_ = plist_->get<bool>("source term", false);
  if (is_source_term_) {
    if (source_key_.empty()) {
      source_key_ = Keys::readKey(*plist_, domain_, "source", "mass_source");
    }

    source_term_is_differentiable_ =
        plist_->get<bool>("source term is differentiable", true);
    explicit_source_ = plist_->get<bool>("explicit source term", false);
    S->RequireField(source_key_)->SetMesh(mesh_)
        ->AddComponent("cell", AmanziMesh::CELL, 1);
    S->RequireFieldEvaluator(source_key_);
  }

  // coupling
  // -- coupling done by a Neumann condition
  coupled_to_surface_via_flux_ = plist_->get<bool>("coupled to surface via flux", false);
  if (coupled_to_surface_via_flux_) {
    std::string domain_surf;
    if (domain_ == "domain" || domain_ == "") {
      domain_surf = plist_->get<std::string>("surface domain name", "surface");
    } else {
      domain_surf = plist_->get<std::string>("surface domain name", "surface_"+domain_);
    }
    ss_flux_key_ = Keys::readKey(*plist_, domain_surf, "surface-subsurface flux", "surface_subsurface_flux");
    S->RequireField(ss_flux_key_)->SetMesh(S->GetMesh(domain_surf))
      ->AddComponent("cell", AmanziMesh::CELL, 1);
  }

  // -- coupling done by a Dirichlet condition
  coupled_to_surface_via_head_ = plist_->get<bool>("coupled to surface via head", false);
  if (coupled_to_surface_via_head_) {
    S->RequireField("surface_pressure");
  }

  // -- Make sure coupling isn't flagged multiple ways.
  if (coupled_to_surface_via_flux_ && coupled_to_surface_via_head_) {
    Errors::Message message("Richards PK requested both flux and head coupling -- choose one.");
    Exceptions::amanzi_throw(message);
  }

  // predictors for time integration
  modify_predictor_with_consistent_faces_ =
    plist_->get<bool>("modify predictor with consistent faces", false);
  modify_predictor_bc_flux_ =
    plist_->get<bool>("modify predictor for flux BCs", false);
  modify_predictor_first_bc_flux_ =
    plist_->get<bool>("modify predictor for initial flux BCs", false);
  modify_predictor_wc_ =
    plist_->get<bool>("modify predictor via water content", false);

  // correctors
  p_limit_ = plist_->get<double>("limit correction to pressure change [Pa]", -1.);
  patm_limit_ = plist_->get<double>("limit correction to pressure change when crossing atmospheric [Pa]", -1.);

  // valid step controls
  sat_change_limit_ = plist_->get<double>("max valid change in saturation in a time step [-]", -1.);
  sat_ice_change_limit_ = plist_->get<double>("max valid change in ice saturation in a time step [-]", -1.);

  compute_boundary_values_ = plist_->get<bool>("compute boundary values", false);

  // Require fields and evaluators for those fields.
  // -- primary variables

  CompositeVectorSpace matrix_cvs = matrix_->RangeMap();
  
  if (compute_boundary_values_) 
    matrix_cvs.AddComponent("boundary_face", AmanziMesh::BOUNDARY_FACE, 1); 
  
  S->RequireField(key_, name_)->Update(matrix_cvs)->SetGhosted();

  // -- secondary variables, with no evaluator used
  S->RequireField(flux_key_, name_)->SetMesh(mesh_)->SetGhosted()
                                ->SetComponent("face", AmanziMesh::FACE, 1);
  S->RequireField(velocity_key_, name_)->SetMesh(mesh_)->SetGhosted()
                                ->SetComponent("cell", AmanziMesh::CELL, 3);
  
}


// -------------------------------------------------------------
// Create the physical evaluators for water content, water
// retention, rel perm, etc, that are specific to Richards.
// -------------------------------------------------------------
void Richards::SetupPhysicalEvaluators_(const Teuchos::Ptr<State>& S) {
  // -- Absolute permeability.
  //       For now, we assume scalar permeability.  This will change.
  S->RequireField(perm_key_)->SetMesh(mesh_)->SetGhosted()
      ->AddComponent("cell", AmanziMesh::CELL, num_perm_vals_);
  S->RequireFieldEvaluator(perm_key_);

  // -- water content, and evaluator
  S->RequireField(conserved_key_)->SetMesh(mesh_)->SetGhosted()
      ->AddComponent("cell", AmanziMesh::CELL, 1);
  S->RequireFieldEvaluator(conserved_key_);

  // -- Water retention evaluators
  if (plist_->isSublist("water retention evaluator")) {

    // no list in State, put it there then require.  This can eventually be deprecated!
    if (!S->HasFieldEvaluator(sat_key_)) {
      Teuchos::ParameterList wrm_plist(plist_->sublist("water retention evaluator"));
      wrm_plist.setName(sat_key_);
      wrm_plist.set("field evaluator type", "WRM");
      S->FEList().set(sat_key_, wrm_plist);
    }

    if (!S->HasFieldEvaluator(coef_key_)) {
      Teuchos::ParameterList wrm_plist(plist_->sublist("water retention evaluator"));
      wrm_plist.setName(coef_key_);
      wrm_plist.set("field evaluator type", "WRM rel perm");
      S->FEList().set(coef_key_, wrm_plist);
    }
  }

  // -- saturation
  S->RequireField(sat_key_)->SetMesh(mesh_)->SetGhosted()
      ->AddComponent("cell", AmanziMesh::CELL, 1);
  S->RequireField(sat_gas_key_)->SetMesh(mesh_)->SetGhosted()
      ->AddComponent("cell", AmanziMesh::CELL, 1);
  auto wrm = S->RequireFieldEvaluator(sat_key_);
  S->RequireFieldEvaluator(sat_gas_key_);
        
  // -- rel perm
  std::vector<AmanziMesh::Entity_kind> locations2(2);
  std::vector<std::string> names2(2);
  std::vector<int> num_dofs2(2,1);
  locations2[0] = AmanziMesh::CELL;
  locations2[1] = AmanziMesh::BOUNDARY_FACE;
  names2[0] = "cell";
  names2[1] = "boundary_face";
  S->RequireField(coef_key_)->SetMesh(mesh_)->SetGhosted()
      ->AddComponents(names2, locations2, num_dofs2);
  
  //S->FEList().sublist(coef_key_).set<double>("permeability rescaling", perm_scale_);
  S->GetEvaluatorList(coef_key_).set<double>("permeability rescaling", perm_scale_);
  S->RequireFieldEvaluator(coef_key_);

  // -- get the WRM models
  auto wrm_eval = Teuchos::rcp_dynamic_cast<Flow::WRMEvaluator>(wrm);
  AMANZI_ASSERT(wrm_eval != Teuchos::null);
  wrms_ = wrm_eval->get_WRMs();

  // -- Liquid density and viscosity for the transmissivity.
  S->RequireField(molar_dens_key_)->SetMesh(mesh_)->SetGhosted()
      ->AddComponent("cell", AmanziMesh::CELL, 1);
  S->RequireFieldEvaluator(molar_dens_key_);

  // -- liquid mass density for the gravity fluxes
  S->RequireField(mass_dens_key_)->SetMesh(mesh_)->SetGhosted()
      ->AddComponent("cell", AmanziMesh::CELL, 1);
  S->RequireFieldEvaluator(mass_dens_key_); // simply picks up the molar density one.

}
    

// -------------------------------------------------------------
// Initialize PK
// -------------------------------------------------------------

void Richards::Initialize(const Teuchos::Ptr<State>& S) {
 
  // Initialize BDF stuff and physical domain stuff.
  PK_PhysicalBDF_Default::Initialize(S);

  // debugggin cruft
#if DEBUG_RES_FLAG
  for (unsigned int i=1; i!=23; ++i) {
    std::stringstream namestream;
    namestream << "flow_residual_" << i;
    S->GetFieldData(namestream.str(),name_)->PutScalar(0.);
    S->GetField(namestream.str(),name_)->set_initialized();

    std::stringstream solnstream;
    solnstream << "flow_solution_" << i;
    S->GetFieldData(solnstream.str(),name_)->PutScalar(0.);
    S->GetField(solnstream.str(),name_)->set_initialized();
  }
#endif

  // check whether this is a dynamic mesh problem
  if (S->HasField("vertex coordinate")) dynamic_mesh_ = true;

  // Set extra fields as initialized -- these don't currently have evaluators,
  // and will be initialized in the call to commit_state()
  S->GetFieldData(uw_coef_key_,name_)->PutScalar(1.0);
  S->GetField(uw_coef_key_,name_)->set_initialized();

  if (!duw_coef_key_.empty()) {
    S->GetFieldData(duw_coef_key_,name_)->PutScalar(1.0);
    S->GetField(duw_coef_key_,name_)->set_initialized();
  }

  S->GetFieldData(flux_key_, name_)->PutScalar(0.0);
  S->GetField(flux_key_, name_)->set_initialized();
  S->GetFieldData(flux_dir_key_, name_)->PutScalar(0.0);
  S->GetField(flux_dir_key_, name_)->set_initialized();
  S->GetFieldData(velocity_key_, name_)->PutScalar(0.0);
  S->GetField(velocity_key_, name_)->set_initialized();

  // absolute perm
  SetAbsolutePermeabilityTensor_(S);
  
  // operators
  Teuchos::RCP<const Epetra_Vector> gvec = S->GetConstantVectorData("gravity");
  AmanziGeometry::Point g(3);
  g[0] = (*gvec)[0]; g[1] = (*gvec)[1]; g[2] = (*gvec)[2];

  matrix_diff_->SetGravity(g);
  matrix_diff_->SetBCs(bc_, bc_);
  matrix_diff_->SetTensorCoefficient(K_);

  preconditioner_diff_->SetGravity(g);
  preconditioner_diff_->SetBCs(bc_, bc_);
  preconditioner_diff_->SetTensorCoefficient(K_);

  face_matrix_diff_->SetGravity(g);
  face_matrix_diff_->SetBCs(bc_, bc_);
  face_matrix_diff_->SetTensorCoefficient(K_);
  face_matrix_diff_->SetScalarCoefficient(Teuchos::null, Teuchos::null);

  // if (vapor_diffusion_){
  //   //vapor diffusion
  //   matrix_vapor_->CreateMFDmassMatrices(Teuchos::null);
  //   // residual vector for vapor diffusion
  //   res_vapor = Teuchos::rcp(new CompositeVector(*S->GetFieldData(key_))); 
  // }
<<<<<<< HEAD
=======

>>>>>>> da737508
};


// -----------------------------------------------------------------------------
// Update any secondary (dependent) variables given a solution.
//
//   After a timestep is evaluated (or at ICs), there is no way of knowing if
//   secondary variables have been updated to be consistent with the new
//   solution.
// -----------------------------------------------------------------------------
void Richards::CommitStep(double t_old, double t_new, const Teuchos::RCP<State>& S) {

  double dt = t_new - t_old;
  Teuchos::OSTab tab = vo_->getOSTab();
  if (vo_->os_OK(Teuchos::VERB_EXTREME))
    *vo_->os() << "Commiting state." << std::endl;

  PK_PhysicalBDF_Default::CommitStep(t_old, t_new, S);
  
  // update BCs, rel perm
  UpdateBoundaryConditions_(S.ptr());
  bool update = UpdatePermeabilityData_(S.ptr());
  update |= S->GetFieldEvaluator(key_)->HasFieldChanged(S.ptr(), name_);
  update |= S->GetFieldEvaluator(mass_dens_key_)->HasFieldChanged(S.ptr(), name_);

  if (update) {
    // update the stiffness matrix and derive fluxes
    Teuchos::RCP<const CompositeVector> rel_perm = S->GetFieldData(uw_coef_key_);
    Teuchos::RCP<const CompositeVector> rho = S->GetFieldData(mass_dens_key_);
    Teuchos::RCP<const CompositeVector> pres = S->GetFieldData(key_);

    matrix_->Init();
    matrix_diff_->SetDensity(rho);
    matrix_diff_->SetScalarCoefficient(rel_perm, Teuchos::null);
    matrix_diff_->UpdateMatrices(Teuchos::null, pres.ptr());
    matrix_diff_->ApplyBCs(true, true, true);


    // derive fluxes
    Teuchos::RCP<CompositeVector> flux = S->GetFieldData(flux_key_, name_);
    matrix_diff_->UpdateFlux(pres.ptr(), flux.ptr());


    if (compute_boundary_values_){
      Epetra_MultiVector& pres_bf = *S->GetFieldData(key_, name_)->ViewComponent("boundary_face",false);
      const Epetra_Map& vandalay_map = mesh_->exterior_face_map(false);
      const Epetra_Map& face_map = mesh_->face_map(false);
      int nbfaces = pres_bf.MyLength();
      for (int bf=0; bf!=nbfaces; ++bf) {
        AmanziMesh::Entity_ID f = face_map.LID(vandalay_map.GID(bf));
        pres_bf[0][bf] =  BoundaryFaceValue(f, *pres);
      }
    }      

  }

  // As a diagnostic, calculate the mass balance error
// #if DEBUG_FLAG
//   if (S_next_ != Teuchos::null) {
//     Teuchos::RCP<const CompositeVector> wc1 = S_next_->GetFieldData(conserved_key_);
//     Teuchos::RCP<const CompositeVector> wc0 = S_->GetFieldData(conserved_key_);
//     Teuchos::RCP<const CompositeVector> mass_flux = S->GetFieldData(flux_key_, name_);
//     CompositeVector error(*wc1);

//     for (unsigned int c=0; c!=error.size("cell"); ++c) {
//       error("cell",c) = (*wc1)("cell",c) - (*wc0)("cell",c);

//       AmanziMesh::Entity_ID_List faces;
//       std::vector<int> dirs;
//       mesh_->cell_get_faces_and_dirs(c, &faces, &dirs);
//       for (unsigned int n=0; n!=faces.size(); ++n) {
//         error("cell",c) += (*mass_flux)("face",faces[n]) * dirs[n] * dt;
//       }
//     }

//     double einf(0.0);
//     error.NormInf(&einf);

//     // VerboseObject stuff.
//     Teuchos::OSTab tab = vo_->getOSTab();
//     *vo_->os() << "Final Mass Balance Error: " << einf << std::endl;
//   }
// #endif
};


// -----------------------------------------------------------------------------
// Check for controls on saturation
// -----------------------------------------------------------------------------
bool
Richards::ValidStep() {
  Teuchos::OSTab tab = vo_->getOSTab();
  if (vo_->os_OK(Teuchos::VERB_EXTREME))
    *vo_->os() << "Validating time step." << std::endl;

  if (sat_change_limit_ > 0.0) {
    const Epetra_MultiVector& sl_new = *S_next_->GetFieldData(sat_key_)
        ->ViewComponent("cell",false);
    const Epetra_MultiVector& sl_old = *S_inter_->GetFieldData(sat_key_)
        ->ViewComponent("cell",false);
    Epetra_MultiVector dsl(sl_new);
    dsl.Update(-1., sl_old, 1.);
    double change = 0.;
    dsl.NormInf(&change);

    if (change > sat_change_limit_) {
      if (vo_->os_OK(Teuchos::VERB_LOW))
        *vo_->os() << "Invalid time step, max sl change="
                   << change << " > limit=" << sat_change_limit_ << std::endl;
      return false;
    }
  }
  if (sat_ice_change_limit_ > 0.0) {
    const Epetra_MultiVector& si_new = *S_next_->GetFieldData(sat_ice_key_)
        ->ViewComponent("cell",false);
    const Epetra_MultiVector& si_old = *S_inter_->GetFieldData(sat_ice_key_)
        ->ViewComponent("cell",false);
    Epetra_MultiVector dsi(si_new);
    dsi.Update(-1., si_old, 1.);
    double change = 0.;
    dsi.NormInf(&change);

    if (change > sat_ice_change_limit_) {
      if (vo_->os_OK(Teuchos::VERB_LOW))
        *vo_->os() << "Invalid time step, max si change="
                   << change << " > limit=" << sat_ice_change_limit_ << std::endl;
      return false;
    }
  }

  return PK_PhysicalBDF_Default::ValidStep();
}


// -----------------------------------------------------------------------------
// Update any diagnostic variables prior to vis (in this case velocity field).
// -----------------------------------------------------------------------------
void Richards::CalculateDiagnostics(const Teuchos::RCP<State>& S) {
  Teuchos::OSTab tab = vo_->getOSTab();
  if (vo_->os_OK(Teuchos::VERB_EXTREME))
    *vo_->os() << "Calculating diagnostic variables." << std::endl;

  // update the cell velocities
  UpdateBoundaryConditions_(S.ptr());

  Teuchos::RCP<const CompositeVector> pres = S->GetFieldData(key_);
  Teuchos::RCP<const CompositeVector> rel_perm = S->GetFieldData(uw_coef_key_);
  Teuchos::RCP<const CompositeVector> rho = S->GetFieldData(mass_dens_key_);
  // update the stiffness matrix
  matrix_diff_->SetDensity(rho);
  matrix_diff_->SetScalarCoefficient(rel_perm, Teuchos::null);
  matrix_diff_->UpdateMatrices(Teuchos::null, pres.ptr());
  matrix_diff_->ApplyBCs(true, true, true);

  // derive fluxes
  Teuchos::RCP<CompositeVector> flux = S->GetFieldData(flux_key_, name_);
  matrix_diff_->UpdateFlux(pres.ptr(), flux.ptr());

  UpdateVelocity_(S.ptr());
};


// -----------------------------------------------------------------------------
// Use the physical rel perm (on cells) to update a work vector for rel perm.
//
//   This deals with upwinding, etc.
// -----------------------------------------------------------------------------
bool Richards::UpdatePermeabilityData_(const Teuchos::Ptr<State>& S) {
  Teuchos::OSTab tab = vo_->getOSTab();
  if (vo_->os_OK(Teuchos::VERB_EXTREME))
    *vo_->os() << "  Updating permeability?";

  Teuchos::RCP<const CompositeVector> rel_perm = S->GetFieldData(coef_key_);
  bool update_perm = S->GetFieldEvaluator(coef_key_)
      ->HasFieldChanged(S, name_);

  // requirements due to the upwinding method
  if (Krel_method_ == Operators::UPWIND_METHOD_TOTAL_FLUX) {
    bool update_dir = S->GetFieldEvaluator(mass_dens_key_)
        ->HasFieldChanged(S, name_);
    update_dir |= S->GetFieldEvaluator(key_)->HasFieldChanged(S, name_);

    if (update_dir) {
      // update the direction of the flux -- note this is NOT the flux
      Teuchos::RCP<const CompositeVector> rho = S->GetFieldData(mass_dens_key_);
      Teuchos::RCP<CompositeVector> flux_dir = S->GetFieldData(flux_dir_key_, name_);
      Teuchos::RCP<const CompositeVector> pres = S->GetFieldData(key_);


      face_matrix_diff_->SetDensity(rho);
      face_matrix_diff_->UpdateMatrices(Teuchos::null, pres.ptr());
      //if (!pres->HasComponent("face"))
      face_matrix_diff_->ApplyBCs(true, true, true);
      face_matrix_diff_->UpdateFlux(pres.ptr(), flux_dir.ptr());

      if (clobber_boundary_flux_dir_) {
        Epetra_MultiVector& flux_dir_f = *flux_dir->ViewComponent("face",false);

        auto& markers = bc_markers();
        auto& values = bc_values();
        
        for (int f=0; f!=markers.size(); ++f) {
          if (markers[f] == Operators::OPERATOR_BC_NEUMANN) {
            AmanziMesh::Entity_ID_List cells;
            mesh_->face_get_cells(f, AmanziMesh::Parallel_type::ALL, &cells);
            AMANZI_ASSERT(cells.size() == 1);
            int c = cells[0];
            AmanziMesh::Entity_ID_List faces;
            std::vector<int> dirs;
            mesh_->cell_get_faces_and_dirs(c, &faces, &dirs);
            int i = std::find(faces.begin(), faces.end(), f) - faces.begin();
            
            flux_dir_f[0][f] = values[f]*dirs[i];
          }
        }
      }      
    }

    update_perm |= update_dir;
  }

  if (update_perm) {
    Teuchos::RCP<CompositeVector> uw_rel_perm = S->GetFieldData(uw_coef_key_, name_);

    // Move rel perm on boundary_faces into uw_rel_perm on faces
    const Epetra_Import& vandelay = mesh_->exterior_face_importer();
    const Epetra_MultiVector& rel_perm_bf =
        *rel_perm->ViewComponent("boundary_face",false);
    {
      Epetra_MultiVector& uw_rel_perm_f = *uw_rel_perm->ViewComponent("face",false);
      uw_rel_perm_f.Export(rel_perm_bf, vandelay, Insert);
    }

    // Upwind, only overwriting boundary faces if the wind says to do so.
    upwinding_->Update(S);

    if (clobber_policy_ == "clobber") {
      Epetra_MultiVector& uw_rel_perm_f = *uw_rel_perm->ViewComponent("face",false);
      uw_rel_perm_f.Export(rel_perm_bf, vandelay, Insert);
    } else if (clobber_policy_ == "max") {
      Epetra_MultiVector& uw_rel_perm_f = *uw_rel_perm->ViewComponent("face",false);
      const auto& fmap = mesh_->face_map(true);
      const auto& bfmap = mesh_->exterior_face_map(true);
      for (int bf=0; bf!=rel_perm_bf.MyLength(); ++bf) {
        auto f = fmap.LID(bfmap.GID(bf));
        if (rel_perm_bf[0][bf] > uw_rel_perm_f[0][f]) {
          uw_rel_perm_f[0][f] = rel_perm_bf[0][bf];
        }
      }      
    } else if (clobber_policy_ == "unsaturated") {
      // clobber only when the interior cell is unsaturated
      Epetra_MultiVector& uw_rel_perm_f = *uw_rel_perm->ViewComponent("face",false);
      const Epetra_MultiVector& pres = *S->GetFieldData(key_)->ViewComponent("cell",false);
      const auto& fmap = mesh_->face_map(true);
      const auto& bfmap = mesh_->exterior_face_map(true);
      for (int bf=0; bf!=rel_perm_bf.MyLength(); ++bf) {
        auto f = fmap.LID(bfmap.GID(bf));
        AmanziMesh::Entity_ID_List fcells;
        mesh_->face_get_cells(f, AmanziMesh::Parallel_type::ALL, &fcells);
        AMANZI_ASSERT(fcells.size() == 1);
        if (pres[0][fcells[0]] < 101225.) {
          uw_rel_perm_f[0][f] = rel_perm_bf[0][bf];
        } else if (pres[0][fcells[0]] < 101325.) {
          double frac = (101325. - pres[0][fcells[0]])/100.;
          uw_rel_perm_f[0][f] = rel_perm_bf[0][bf] * frac + uw_rel_perm_f[0][f] * (1-frac);
        }
      }      
    }

    if (uw_rel_perm->HasComponent("face"))
      uw_rel_perm->ScatterMasterToGhosted("face");
  }

  // debugging
  if (vo_->os_OK(Teuchos::VERB_EXTREME)) {
    *vo_->os() << " " << update_perm << std::endl;
  }
  return update_perm;
};


bool Richards::UpdatePermeabilityDerivativeData_(const Teuchos::Ptr<State>& S) {
  Teuchos::OSTab tab = vo_->getOSTab();
  if (vo_->os_OK(Teuchos::VERB_EXTREME))
    *vo_->os() << "  Updating permeability derivatives?";

  bool update_perm = S->GetFieldEvaluator(coef_key_)->HasFieldDerivativeChanged(S, name_, key_);
  Teuchos::RCP<const CompositeVector> drel_perm = S->GetFieldData(dcoef_key_);

  if (update_perm) {
    if (!duw_coef_key_.empty()) {
      Teuchos::RCP<CompositeVector> duw_rel_perm = S->GetFieldData(duw_coef_key_, name_);
      duw_rel_perm->PutScalar(0.);

      // Upwind, only overwriting boundary faces if the wind says to do so.
      upwinding_deriv_->Update(S);

      duw_rel_perm->ScatterMasterToGhosted("face");
    } else {
      drel_perm->ScatterMasterToGhosted("cell");
    }
  }

  // debugging
  if (vo_->os_OK(Teuchos::VERB_EXTREME)) {
    *vo_->os() << " " << update_perm << std::endl;
  }
  return update_perm;
};




// -----------------------------------------------------------------------------
// Evaluate boundary conditions at the current time.
// -----------------------------------------------------------------------------
void Richards::UpdateBoundaryConditions_(const Teuchos::Ptr<State>& S, bool kr) {
  Teuchos::OSTab tab = vo_->getOSTab();
  if (vo_->os_OK(Teuchos::VERB_EXTREME))
    *vo_->os() << "  Updating BCs." << std::endl;

  auto& markers = bc_markers();
  auto& values = bc_values();
  
  // initialize all to 0
  for (unsigned int n=0; n!=markers.size(); ++n) {
    markers[n] = Operators::OPERATOR_BC_NONE;
    values[n] = 0.0;
  }


  std::vector<int> bc_counts;
  std::vector<std::string> bc_names;

  // Dirichlet boundary conditions
  Functions::BoundaryFunction::Iterator bc;
  bc_counts.push_back(bc_pressure_->size());
  bc_names.push_back(key_);
  for (bc=bc_pressure_->begin(); bc!=bc_pressure_->end(); ++bc) {
    int f = bc->first;
#ifdef ENABLE_DBC
    AmanziMesh::Entity_ID_List cells;
    mesh_->face_get_cells(f, AmanziMesh::Parallel_type::ALL, &cells);
    AMANZI_ASSERT(cells.size() == 1);
#endif
    
    markers[f] = Operators::OPERATOR_BC_DIRICHLET;
    values[f] = bc->second;
  }

  bc_counts.push_back(bc_head_->size());
  bc_names.push_back("head");
  for (bc=bc_head_->begin(); bc!=bc_head_->end(); ++bc) {
    int f = bc->first;
#ifdef ENABLE_DBC
    AmanziMesh::Entity_ID_List cells;
    mesh_->face_get_cells(f, AmanziMesh::Parallel_type::ALL, &cells);
    AMANZI_ASSERT(cells.size() == 1);
#endif
    
    markers[f] = Operators::OPERATOR_BC_DIRICHLET;
    values[f] = bc->second;
  }


  const Epetra_MultiVector& rel_perm = 
    *S->GetFieldData(uw_coef_key_)->ViewComponent("face",false);

  bc_counts.push_back(bc_flux_->size());
  bc_names.push_back(flux_key_);

  if (!infiltrate_only_if_unfrozen_) {
    // Standard Neuman boundary conditions
    for (bc=bc_flux_->begin(); bc!=bc_flux_->end(); ++bc) {
      int f = bc->first;

#ifdef ENABLE_DBC
    AmanziMesh::Entity_ID_List cells;
    mesh_->face_get_cells(f, AmanziMesh::Parallel_type::ALL, &cells);
    AMANZI_ASSERT(cells.size() == 1);
#endif
      markers[f] = Operators::OPERATOR_BC_NEUMANN;
      values[f] = bc->second;
      if (!kr && rel_perm[0][f] > 0.) values[f] /= rel_perm[0][f];
    }
  } else {
    // Neumann boundary conditions that turn off if temp < freezing

    const Epetra_MultiVector& temp = *S->GetFieldData(Keys::getKey(domain_,"temperature"))->ViewComponent("face");
    for (bc=bc_flux_->begin(); bc!=bc_flux_->end(); ++bc) {
      int f = bc->first;
#ifdef ENABLE_DBC
    AmanziMesh::Entity_ID_List cells;
    mesh_->face_get_cells(f, AmanziMesh::Parallel_type::ALL, &cells);
    AMANZI_ASSERT(cells.size() == 1);
#endif

      markers[f] = Operators::OPERATOR_BC_NEUMANN;
      if (temp[0][f] > 273.15) {
        values[f] = bc->second;
        if (!kr && rel_perm[0][f] > 0.) {
          values[f] /= rel_perm[0][f];
        }
      } else {
        values[f] = 0.;
      }
    }
  }

  // seepage face -- pressure <= p_atm, outward mass flux >= 0

  S->GetFieldData(flux_key_)->ScatterMasterToGhosted("face");

  const Epetra_MultiVector& flux = *S->GetFieldData(flux_key_)->ViewComponent("face", true);
  const double& p_atm = *S->GetScalarData("atmospheric_pressure");
  Teuchos::RCP<const CompositeVector> u = S->GetFieldData(key_);
  double seepage_tol = p_atm * 1e-14;


  bc_counts.push_back(bc_seepage_->size());
  bc_names.push_back("standard seepage");
  for (bc=bc_seepage_->begin(); bc!=bc_seepage_->end(); ++bc) {
    int f = bc->first;
#ifdef ENABLE_DBC
    AmanziMesh::Entity_ID_List cells;
    mesh_->face_get_cells(f, AmanziMesh::Parallel_type::ALL, &cells);
    AMANZI_ASSERT(cells.size() == 1);
#endif

    double boundary_pressure = BoundaryValue(u, f);
    double boundary_flux = flux[0][f]*BoundaryDirection(f);
    //    std::cout << "Seepage Face:" << "BFlux = " << boundary_flux << ", BPressure = " << boundary_pressure << " and constraint p <= " << bc->second << " (tol = " << seepage_tol << ")" << std::endl;
    if (boundary_pressure > bc->second) {
      //      std::cout << "  DIRICHLET" << std::endl;
      markers[f] = Operators::OPERATOR_BC_DIRICHLET;
      values[f] = bc->second;
    } else if (boundary_pressure < bc->second - seepage_tol) {
      //      std::cout << "  NEUMANN" << std::endl;
      markers[f] = Operators::OPERATOR_BC_NEUMANN;
      values[f] = 0.;
    } else if (boundary_flux >= 0.) {
      //      std::cout << "  DIRICHLET" << std::endl;
      markers[f] = Operators::OPERATOR_BC_DIRICHLET;
      values[f] = bc->second;
    } else {
      //      std::cout << "  NEUMANN" << std::endl;
      markers[f] = Operators::OPERATOR_BC_NEUMANN;
      values[f] = 0.;
    }
  }

  // seepage face -- pressure <= p_atm, outward mass flux is specified

  bc_counts.push_back(bc_seepage_infilt_->size());
  bc_names.push_back("seepage with infiltration");
  for (bc=bc_seepage_infilt_->begin(); bc!=bc_seepage_infilt_->end(); ++bc) {
    int f = bc->first;
#ifdef ENABLE_DBC
    AmanziMesh::Entity_ID_List cells;
    mesh_->face_get_cells(f, AmanziMesh::Parallel_type::ALL, &cells);
    AMANZI_ASSERT(cells.size() == 1);
#endif

    double flux_seepage_tol = std::abs(bc->second) * .001;
    
    double boundary_pressure = BoundaryValue(u, f);
    double boundary_flux = flux[0][f]*BoundaryDirection(f);


    //    std::cout << "BFlux = " << boundary_flux << " with constraint = " << bc->second - flux_seepage_tol << std::endl;

    if (boundary_flux < bc->second - flux_seepage_tol &&
        boundary_pressure > p_atm + seepage_tol) {
      // both constraints are violated, either option should push things in the right direction
      markers[f] = Operators::OPERATOR_BC_DIRICHLET;
      values[f] = p_atm;

      //      std::cout << "BC PRESSURE ON SEEPAGE = " << boundary_pressure << " with flux " << flux[0][f]*BoundaryDirection(f) << " resulted in DIRICHLET pressure " << p_atm << std::endl;


    } else if (boundary_flux >= bc->second - flux_seepage_tol &&
        boundary_pressure > p_atm - seepage_tol) {
      // max pressure condition violated
      markers[f] = Operators::OPERATOR_BC_DIRICHLET;
      values[f] = p_atm;
      //      std::cout << "BC PRESSURE ON SEEPAGE = " << boundary_pressure << " with flux " << flux[0][f]*BoundaryDirection(f) << " resulted in DIRICHLET pressure " << p_atm << std::endl;

    } else if (boundary_flux < bc->second - flux_seepage_tol &&
        boundary_pressure <= p_atm + seepage_tol) {
      // max infiltration violated
      markers[f] = Operators::OPERATOR_BC_NEUMANN;
      values[f] = bc->second;

      //      std::cout << "BC PRESSURE ON SEEPAGE = " << boundary_pressure << " with flux " << flux[0][f]*BoundaryDirection(f) << " resulted in NEUMANN flux " << bc->second << std::endl;


    } else if (boundary_flux >= bc->second - flux_seepage_tol &&
        boundary_pressure <= p_atm - seepage_tol) {
      // both conditions are valid
      markers[f] = Operators::OPERATOR_BC_NEUMANN;
      values[f] = bc->second;

      //      std::cout << "BC PRESSURE ON SEEPAGE = " << boundary_pressure << " with flux " << flux[0][f]*BoundaryDirection(f) << " resulted in NEUMANN flux " << bc->second << std::endl;


    } else {
      AMANZI_ASSERT(0);
    }

  }

  // surface coupling

  bc_counts.push_back(0);
  bc_names.push_back("surface coupling (head)");

  if (coupled_to_surface_via_head_) {
    // Face is Dirichlet with value of surface head
    Teuchos::RCP<const AmanziMesh::Mesh> surface = S->GetMesh("surface");
    const Epetra_MultiVector& head = *S->GetFieldData("surface_pressure")
        ->ViewComponent("cell",false);

    unsigned int ncells_surface = head.MyLength();

    bc_counts[bc_counts.size()-1] = ncells_surface;

    for (unsigned int c=0; c!=ncells_surface; ++c) {
      // -- get the surface cell's equivalent subsurface face
      AmanziMesh::Entity_ID f =
        surface->entity_get_parent(AmanziMesh::CELL, c);

#ifdef ENABLE_DBC
      AmanziMesh::Entity_ID_List cells;
      mesh_->face_get_cells(f, AmanziMesh::Parallel_type::ALL, &cells);
      AMANZI_ASSERT(cells.size() == 1);
#endif

      // -- set that value to dirichlet
      markers[f] = Operators::OPERATOR_BC_DIRICHLET;
      values[f] = head[0][c];
    }
  }


  // surface coupling
  bc_counts.push_back(0);
  bc_names.push_back("surface coupling (flux)");
  if (coupled_to_surface_via_flux_) {
    // Face is Neumann with value of surface residual
   
    Teuchos::RCP<const AmanziMesh::Mesh> surface = S->GetMesh(Keys::getDomain(ss_flux_key_));
    const Epetra_MultiVector& flux = *S->GetFieldData(ss_flux_key_)->ViewComponent("cell",false);
    unsigned int ncells_surface = flux.MyLength();
    bc_counts[bc_counts.size()-1] = ncells_surface;
    for (unsigned int c=0; c!=ncells_surface; ++c) {
      // -- get the surface cell's equivalent subsurface face
      AmanziMesh::Entity_ID f = surface->entity_get_parent(AmanziMesh::CELL, c);

#ifdef ENABLE_DBC
      AmanziMesh::Entity_ID_List cells;
      mesh_->face_get_cells(f, AmanziMesh::Parallel_type::ALL, &cells);
      AMANZI_ASSERT(cells.size() == 1);
#endif


      // -- set that value to Neumann
      markers[f] = Operators::OPERATOR_BC_NEUMANN;

      // NOTE: the flux provided by the coupler is in units of mols / s, where
      //       as Neumann BCs are in units of mols / s / A.  The right A must
      //       be chosen, as it is the subsurface mesh's face area, not the
      //       surface mesh's cell area.
      values[f] = flux[0][c] / mesh_->face_area(f);

      if (!kr && rel_perm[0][f] > 0.) values[f] /= rel_perm[0][f];
    }
  }

  // mark all remaining boundary conditions as zero flux conditions
  AmanziMesh::Entity_ID_List cells;

  int n_default = 0;

  int nfaces_owned = mesh_->num_entities(AmanziMesh::FACE, AmanziMesh::Parallel_type::OWNED);
  for (int f = 0; f < nfaces_owned; f++) {
    if (markers[f] == Operators::OPERATOR_BC_NONE) {
      mesh_->face_get_cells(f, AmanziMesh::Parallel_type::ALL, &cells);
      int ncells = cells.size();

      if (ncells == 1) {
        n_default++;
        markers[f] = Operators::OPERATOR_BC_NEUMANN;
        values[f] = 0.0;

        // BEGIN DEBUG CRUFT        
        /*
        AmanziGeometry::Point normal = mesh_->face_normal(f);
        normal /= AmanziGeometry::norm(normal);
        if (std::abs(normal[2]) > 0.0001) {
          std::cout << "bottom face: " << f << std::endl;
        }
        */

        // ENDDEBUG CRUFT        
      }
    }
  }
  bc_names.push_back("default (zero flux)");
  bc_counts.push_back(n_default);

  // report on counts
  if (vo_->os_OK(Teuchos::VERB_EXTREME)) {
    std::vector<int> bc_counts_global(bc_counts.size(), 0);
    mesh_->get_comm()->SumAll(&bc_counts[0], &bc_counts_global[0], bc_counts.size());

    *vo_->os() << "  BCs applied:" << std::endl;

    for (int i=0; i!=bc_counts_global.size(); ++i) {
      *vo_->os() << "    " << bc_names[i] << ": " << bc_counts_global[i] << std::endl;
    }
  }

};


bool Richards::ModifyPredictor(double h, Teuchos::RCP<const TreeVector> u0,
        Teuchos::RCP<TreeVector> u) {
  Teuchos::OSTab tab = vo_->getOSTab();
  if (vo_->os_OK(Teuchos::VERB_EXTREME))
    *vo_->os() << "Modifying predictor:" << std::endl;

  // update boundary conditions
  bc_pressure_->Compute(S_next_->time());
  bc_head_->Compute(S_next_->time());
  bc_flux_->Compute(S_next_->time());
  UpdateBoundaryConditions_(S_next_.ptr());
  db_->WriteBoundaryConditions(bc_markers(), bc_values());
  
  // push Dirichlet data into predictor
  if (u->Data()->HasComponent("boundary_face")) {
    ApplyBoundaryConditions_(u->Data().ptr());
  }
  
  bool changed(false);
  if (modify_predictor_bc_flux_ ||
      (modify_predictor_first_bc_flux_ && 
       ((S_next_->cycle() == 0) || (S_next_->cycle() == 1)))) {
    changed |= ModifyPredictorFluxBCs_(h,u);
  }

  if (modify_predictor_wc_) {
    changed |= ModifyPredictorWC_(h,u);
  }

  if (modify_predictor_with_consistent_faces_) {
    changed |= ModifyPredictorConsistentFaces_(h,u);
  }
  return changed;
}

bool Richards::ModifyPredictorFluxBCs_(double h, Teuchos::RCP<TreeVector> u) {
  if (!u->Data()->HasComponent("face")) return false;

  auto& markers = bc_markers();
  auto& values = bc_values();

  Teuchos::OSTab tab = vo_->getOSTab();
  if (vo_->os_OK(Teuchos::VERB_EXTREME))
    *vo_->os() << "  modifications to deal with nonlinearity at flux BCs" << std::endl;

  if (flux_predictor_ == Teuchos::null) {
    flux_predictor_ = Teuchos::rcp(new PredictorDelegateBCFlux(S_next_, mesh_, matrix_diff_,
            wrms_, &markers, &values));
  }

  UpdatePermeabilityData_(S_next_.ptr());
  Teuchos::RCP<const CompositeVector> rel_perm =
    S_next_->GetFieldData(uw_coef_key_);

  matrix_->Init();
  matrix_diff_->SetScalarCoefficient(rel_perm, Teuchos::null);
  Teuchos::RCP<const CompositeVector> rho = S_next_->GetFieldData(mass_dens_key_);
  Teuchos::RCP<const CompositeVector> pres = S_next_->GetFieldData(key_);
  matrix_diff_->SetDensity(rho);
  matrix_diff_->UpdateMatrices(Teuchos::null, pres.ptr());
  //matrix_diff_->ApplyBCs(true, true, true);

  flux_predictor_->ModifyPredictor(h, u);
  ChangedSolution(); // mark the solution as changed, as modifying with
                      // consistent faces will then get the updated boundary
                      // conditions
  return true;
}

bool Richards::ModifyPredictorConsistentFaces_(double h, Teuchos::RCP<TreeVector> u) {
  Teuchos::OSTab tab = vo_->getOSTab();
  if (vo_->os_OK(Teuchos::VERB_EXTREME))
    *vo_->os() << "  modifications for consistent face pressures." << std::endl;
  
  CalculateConsistentFaces(u->Data().ptr());

  return true;
}

bool Richards::ModifyPredictorWC_(double h, Teuchos::RCP<TreeVector> u) {
  AMANZI_ASSERT(0);
  return false;
}


// void Richards::CalculateConsistentFacesForInfiltration_(
//     const Teuchos::Ptr<CompositeVector>& u) {

//  auto& markers = bc_markers();
//  auto& values = bc_values();

//   if (vo_->os_OK(Teuchos::VERB_EXTREME))
//     *vo_->os() << "  modifications to deal with nonlinearity at flux BCs" << std::endl;

//   if (flux_predictor_ == Teuchos::null) {
//     flux_predictor_ = Teuchos::rcp(new PredictorDelegateBCFlux(S_next_, mesh_, matrix_,
//             wrms_, &markers, &values));
//   }

//   // update boundary conditions
//   bc_pressure_->Compute(S_next_->time());
//   bc_flux_->Compute(S_next_->time());
//   UpdateBoundaryConditions_(S_next_.ptr());

//   bool update = UpdatePermeabilityData_(S_next_.ptr());
//   Teuchos::RCP<const CompositeVector> rel_perm =
//       S_next_->GetFieldData(uw_coef_key_);
//   matrix_->CreateMFDstiffnessMatrices(rel_perm.ptr());
//   matrix_->CreateMFDrhsVectors();
//   Teuchos::RCP<const CompositeVector> rho = S_next_->GetFieldData(mass_dens_key_);
//   Teuchos::RCP<const Epetra_Vector> gvec = S_next_->GetConstantVectorData("gravity");
//   AddGravityFluxes_(gvec.ptr(), rel_perm.ptr(), rho.ptr(), matrix_.ptr());
//   matrix_->ApplyBoundaryConditions(markers, values);

//   flux_predictor_->ModifyPredictor(u);
// }

void Richards::CalculateConsistentFaces(const Teuchos::Ptr<CompositeVector>& u) {
  if (!u->HasComponent("face")) return; // no need

  // VerboseObject stuff.
  Teuchos::OSTab tab = vo_->getOSTab();
  if (vo_->os_OK(Teuchos::VERB_EXTREME))
    *vo_->os() << "  Modifying predictor for consistent faces" << std::endl;


  // average cells to faces to give a reasonable initial guess

  u->ScatterMasterToGhosted("cell");
  const Epetra_MultiVector& u_c = *u->ViewComponent("cell",true);
  Epetra_MultiVector& u_f = *u->ViewComponent("face",false);

  int f_owned = u_f.MyLength();
  for (int f=0; f!=f_owned; ++f) {
    AmanziMesh::Entity_ID_List cells;
    mesh_->face_get_cells(f, AmanziMesh::Parallel_type::ALL, &cells);
    int ncells = cells.size();

    double face_value = 0.0;
    for (int n=0; n!=ncells; ++n) {
      face_value += u_c[0][cells[n]];
    }
    u_f[0][f] = face_value / ncells;
  }
  ChangedSolution();
  
  // Using the old BCs, so should use the old rel perm?
  // update the rel perm according to the scheme of choice
  //  UpdatePermeabilityData_(S_next_.ptr());

  Teuchos::RCP<const CompositeVector> rel_perm = 
    S_next_->GetFieldData(uw_coef_key_);

  S_next_->GetFieldEvaluator(mass_dens_key_)
      ->HasFieldChanged(S_next_.ptr(), name_);
  Teuchos::RCP<const CompositeVector> rho =
      S_next_->GetFieldData(mass_dens_key_);


  // Update the preconditioner with darcy and gravity fluxes
  matrix_->Init();
  matrix_diff_->SetDensity(rho);
  matrix_diff_->SetScalarCoefficient(rel_perm, Teuchos::null);
  matrix_diff_->UpdateMatrices(Teuchos::null, u);
  matrix_diff_->ApplyBCs(true, true, true);

  // derive the consistent faces, involves a solve

  db_->WriteVector(" p_cf guess:", u.ptr(), true);
  matrix_diff_->UpdateConsistentFaces(*u);
  db_->WriteVector(" p_cf soln:", u.ptr(), true);

}


/* ******************************************************************
* Clip pressure using pressure threshold.
****************************************************************** */
void Richards::ClipHydrostaticPressure(double pmin, Epetra_MultiVector& p)
{
  int ncells_owned = mesh_->num_entities(AmanziMesh::CELL, AmanziMesh::Parallel_type::OWNED);
  for (int c = 0; c < ncells_owned; c++) p[0][c] = std::max(p[0][c], pmin);
}


// -----------------------------------------------------------------------------
// Check admissibility of the solution guess.
// -----------------------------------------------------------------------------
bool Richards::IsAdmissible(Teuchos::RCP<const TreeVector> up) {
  Teuchos::OSTab tab = vo_->getOSTab();
  if (vo_->os_OK(Teuchos::VERB_EXTREME))
    *vo_->os() << "  Checking admissibility..." << std::endl;

  // For some reason, wandering PKs break most frequently with an unreasonable
  // pressure.  This simply tries to catch that before it happens.
  Teuchos::RCP<const CompositeVector> pres = up->Data();
  double minT, maxT;

  const Epetra_MultiVector& pres_c = *pres->ViewComponent("cell",false);
  double minT_c(1.e15), maxT_c(-1.e15);
  int min_c(-1), max_c(-1);
  for (int c=0; c!=pres_c.MyLength(); ++c) {
    if (pres_c[0][c] < minT_c) {
      minT_c = pres_c[0][c];
      min_c = c;
    }
    if (pres_c[0][c] > maxT_c) {
      maxT_c = pres_c[0][c];
      max_c = c;
    }
  }

  double minT_f(1.e15), maxT_f(-1.e15);
  int min_f(-1), max_f(-1);
  if (pres->HasComponent("face")) {
    const Epetra_MultiVector& pres_f = *pres->ViewComponent("face",false);
    for (int f=0; f!=pres_f.MyLength(); ++f) {
      if (pres_f[0][f] < minT_f) {
        minT_f = pres_f[0][f];
        min_f = f;
      } 
      if (pres_f[0][f] > maxT_f) {
        maxT_f = pres_f[0][f];
        max_f = f;
      }
    }
    minT = std::min(minT_c, minT_f);
    maxT = std::max(maxT_c, maxT_f);

  } else {
    minT = minT_c;
    maxT = maxT_c;
  }

  double minT_l = minT;
  double maxT_l = maxT;
  mesh_->get_comm()->MaxAll(&maxT_l, &maxT, 1);
  mesh_->get_comm()->MinAll(&minT_l, &minT, 1);
  
  if (vo_->os_OK(Teuchos::VERB_HIGH)) {
    *vo_->os() << "    Admissible p? (min/max): " << minT << ",  " << maxT << std::endl;
  }


  Teuchos::RCP<const Comm_type> comm_p = mesh_->get_comm();
    Teuchos::RCP<const MpiComm_type> mpi_comm_p =
      Teuchos::rcp_dynamic_cast<const MpiComm_type>(comm_p);
    const MPI_Comm& comm = mpi_comm_p->Comm();
    
  if (minT < -1.e9 || maxT > 1.e8) {
    if (vo_->os_OK(Teuchos::VERB_MEDIUM)) {
      *vo_->os() << " is not admissible, as it is not within bounds of constitutive models:" << std::endl;
      ENorm_t global_minT_c, local_minT_c;
      ENorm_t global_maxT_c, local_maxT_c;

      local_minT_c.value = minT_c;
      local_minT_c.gid = pres_c.Map().GID(min_c);
      local_maxT_c.value = maxT_c;
      local_maxT_c.gid = pres_c.Map().GID(max_c);

      MPI_Allreduce(&local_minT_c, &global_minT_c, 1, MPI_DOUBLE_INT, MPI_MINLOC, comm);
      MPI_Allreduce(&local_maxT_c, &global_maxT_c, 1, MPI_DOUBLE_INT, MPI_MAXLOC, comm);
      *vo_->os() << "   cells (min/max): [" << global_minT_c.gid << "] " << global_minT_c.value
                 << ", [" << global_maxT_c.gid << "] " << global_maxT_c.value << std::endl;

      if (pres->HasComponent("face")) {
        const Epetra_MultiVector& pres_f = *pres->ViewComponent("face",false);
        ENorm_t global_minT_f, local_minT_f;
        ENorm_t global_maxT_f, local_maxT_f;

        local_minT_f.value = minT_f;
        local_minT_f.gid = pres_f.Map().GID(min_f);
        local_maxT_f.value = maxT_f;
        local_maxT_f.gid = pres_f.Map().GID(max_f);
        

        MPI_Allreduce(&local_minT_f, &global_minT_f, 1, MPI_DOUBLE_INT, MPI_MINLOC, comm);
        MPI_Allreduce(&local_maxT_f, &global_maxT_f, 1, MPI_DOUBLE_INT, MPI_MAXLOC, comm);
        *vo_->os() << "   cells (min/max): [" << global_minT_f.gid << "] " << global_minT_f.value;
        MPI_Allreduce(&local_minT_f, &global_minT_f, 1, MPI_DOUBLE_INT, MPI_MINLOC, MPI_COMM_WORLD);
        MPI_Allreduce(&local_maxT_f, &global_maxT_f, 1, MPI_DOUBLE_INT, MPI_MAXLOC, MPI_COMM_WORLD);
        *vo_->os() << "   faces (min/max): [" << global_minT_f.gid << "] " << global_minT_f.value
                   << ", [" << global_maxT_f.gid << "] " << global_maxT_f.value << std::endl;
      }
    }
    return false;
  }
  return true;
}


AmanziSolvers::FnBaseDefs::ModifyCorrectionResult
Richards::ModifyCorrection(double h, Teuchos::RCP<const TreeVector> res,
                 Teuchos::RCP<const TreeVector> u,
                 Teuchos::RCP<TreeVector> du) {

  Teuchos::OSTab tab = vo_->getOSTab();

  // if the primary variable has boundary face, this is for upwinding rel
  // perms and is never actually used.  Make sure it does not go to undefined
  // pressures.
  if (du->Data()->HasComponent("boundary_face"))  {
    du->Data()->ViewComponent("boundary_face")->PutScalar(0.);
  }

  // debugging -- remove me! --etc
  for (CompositeVector::name_iterator comp=du->Data()->begin();
       comp!=du->Data()->end(); ++comp) {
    Epetra_MultiVector& du_c = *du->Data()->ViewComponent(*comp,false);
    double max, l2;
    du_c.NormInf(&max);
    du_c.Norm2(&l2);
    if (vo_->os_OK(Teuchos::VERB_HIGH)) {
      *vo_->os() << "Linf, L2 pressure correction (" << *comp << ") = " << max << ", " << l2 << std::endl;
    }
  }
  
  // limit by capping corrections when they cross atmospheric pressure
  // (where pressure derivatives are discontinuous)
  int my_limited = 0;
  int n_limited_spurt = 0;
  if (patm_limit_ > 0.) {
    double patm = *S_next_->GetScalarData("atmospheric_pressure");
    for (CompositeVector::name_iterator comp=du->Data()->begin();
         comp!=du->Data()->end(); ++comp) {
      Epetra_MultiVector& du_c = *du->Data()->ViewComponent(*comp,false);
      const Epetra_MultiVector& u_c = *u->Data()->ViewComponent(*comp,false);

      for (int c=0; c!=du_c.MyLength(); ++c) {
        if ((u_c[0][c] < patm) &&
            (u_c[0][c] - du_c[0][c] > patm + patm_limit_)) {
          du_c[0][c] = u_c[0][c] - (patm + patm_limit_);          
          my_limited++;
        } else if ((u_c[0][c] > patm) &&
                   (u_c[0][c] - du_c[0][c] < patm - patm_limit_)) {
          du_c[0][c] = u_c[0][c] - (patm - patm_limit_);          
          my_limited++;
        }
      }
    }
    mesh_->get_comm()->MaxAll(&my_limited, &n_limited_spurt, 1);
  }

  if (n_limited_spurt > 0) {
    if (vo_->os_OK(Teuchos::VERB_HIGH)) {
      *vo_->os() << "  limiting the spurt." << std::endl;
    }
  }

  // debugging -- remove me! --etc
  for (CompositeVector::name_iterator comp=du->Data()->begin();
       comp!=du->Data()->end(); ++comp) {
    Epetra_MultiVector& du_c = *du->Data()->ViewComponent(*comp,false);
    double max, l2;
    du_c.NormInf(&max);
    du_c.Norm2(&l2);
    if (vo_->os_OK(Teuchos::VERB_HIGH)) {
      *vo_->os() << "Linf, L2 pressure correction (" << *comp << ") = " << max << ", " << l2 << std::endl;
    }
  }
  
  // Limit based on a max pressure change
  my_limited = 0;
  int n_limited_change = 0;
  if (p_limit_ >= 0.) {
    for (CompositeVector::name_iterator comp=du->Data()->begin();
         comp!=du->Data()->end(); ++comp) {
      Epetra_MultiVector& du_c = *du->Data()->ViewComponent(*comp,false);

      double max;
      du_c.NormInf(&max);
      if (vo_->os_OK(Teuchos::VERB_HIGH)) {
        *vo_->os() << "Max pressure correction (" << *comp << ") = " << max << std::endl;
      }
      
      for (int c=0; c!=du_c.MyLength(); ++c) {
        if (std::abs(du_c[0][c]) > p_limit_) {
          du_c[0][c] = ((du_c[0][c] > 0) - (du_c[0][c] < 0)) * p_limit_;
          my_limited++;
        }
      }
    }
    
    mesh_->get_comm()->MaxAll(&my_limited, &n_limited_change, 1);
  }

  // debugging -- remove me! --etc
  for (CompositeVector::name_iterator comp=du->Data()->begin();
       comp!=du->Data()->end(); ++comp) {
    Epetra_MultiVector& du_c = *du->Data()->ViewComponent(*comp,false);
    double max, l2;
    du_c.NormInf(&max);
    du_c.Norm2(&l2);
    if (vo_->os_OK(Teuchos::VERB_HIGH)) {
      *vo_->os() << "Linf, L2 pressure correction (" << *comp << ") = " << max << ", " << l2 << std::endl;
    }
  }
  
  if (n_limited_change > 0) {
    if (vo_->os_OK(Teuchos::VERB_HIGH)) {
      *vo_->os() << "  limited by pressure." << std::endl;
    }
  }

  if (n_limited_spurt > 0) {
    return AmanziSolvers::FnBaseDefs::CORRECTION_MODIFIED_LAG_BACKTRACKING;
  } else if (n_limited_change > 0) {
    return AmanziSolvers::FnBaseDefs::CORRECTION_MODIFIED;
  }

  return AmanziSolvers::FnBaseDefs::CORRECTION_NOT_MODIFIED;
}

/* ******************************************************************
* Returns the first cell attached to a boundary face.   
****************************************************************** */
int Richards::BoundaryFaceGetCell(int f) const
{
  AmanziMesh::Entity_ID_List cells;
  mesh_->face_get_cells(f, AmanziMesh::Parallel_type::GHOST, &cells);
  return cells[0];
}

/* ******************************************************************
* Returns either known pressure face value or calculates it using
* the two-point flux approximation (FV) scheme.
****************************************************************** */
double Richards::BoundaryFaceValue(int f, const CompositeVector& u)
{
  double face_value;

  if (u.HasComponent("face")) {
    const Epetra_MultiVector& u_face = *u.ViewComponent("face");
    face_value = u_face[0][f];
  } else {
    int c = BoundaryFaceGetCell(f);
    const Epetra_MultiVector& u_cell = *u.ViewComponent("cell");
    const std::vector<int>& bc_model = bc_->bc_model();
    const std::vector<double>& bc_value = bc_->bc_value();

    if (bc_model[f] == Operators::OPERATOR_BC_DIRICHLET) {
      face_value =  bc_value[f];
    }else{
      face_value = u_cell[0][c];
    // face_value = DeriveBoundaryFaceValue(f, u, wrms_->second[(*wrms_->first)[c]]);
    }
  }
  return face_value;
}


/* ******************************************************************
* Calculates pressure value on the boundary using the two-point flux 
* approximation (FV) scheme.
****************************************************************** */
// double Richards::DeriveBoundaryFaceValue(int f, const CompositeVector& u, Teuchos::RCP<const WRM> wrm_model){

//   const std::vector<int>& bc_model = bc_->bc_model();
//   const std::vector<double>& bc_value = bc_->bc_value();

//   if (bc_model[f] == Operators::OPERATOR_BC_DIRICHLET) {
//     return bc_value[f];
//   } else {
//     const Epetra_MultiVector& mu_cell = *S_->GetFieldData("viscosity_liquid")->ViewComponent("cell");
//     const Epetra_MultiVector& u_cell = *u.ViewComponent("cell");
//     AmanziMesh::Entity_ID_List cells;
//     mesh_->face_get_cells(f, AmanziMesh::USED, &cells);
//     int c = cells[0];

//     double patm = *S_next_->GetScalarData("atmospheric_pressure");
//     double pc_shift(patm);   
//     double trans_f = matrix_diff_->ComputeTransmissibility(f);
//     double g_f = matrix_diff_->ComputeGravityFlux(f);
//     double lmd = u_cell[0][c];
//     int dir;
//     mesh_->face_normal(f, false, c, &dir);
//     double bnd_flux = 0.;//dir * bc_value[f] / (molar_rho_ / mu_cell[0][c]);

//     double max_val(patm), min_val;
//     if (bnd_flux <= 0.0) {
//       min_val = u_cell[0][c];
//     } else {
//       min_val= u_cell[0][c] + (g_f - bnd_flux) / (dir * trans_f);
//     }
//     double eps = std::max(1.0e-4 * std::abs(bnd_flux), 1.0e-8);

//   //   // std::cout<<"min_val "<<min_val<<" max_val "<<max_val<<" "<<" trans_f "<<trans_f<<"\n";
//   //   // std::cout<<"g_f "<<g_f<<" bnd "<< bnd_flux <<" dir "<<dir<<"\n";
//   //   // std::cout<<c <<"norm "<<n<<"\n";

//     const KRelFn func = &WRM::k_relative;       
//   //   Amanzi::BoundaryFaceSolver<WRM> bnd_solver(trans_f, g_f, u_cell[0][c], lmd, bnd_flux, dir, pc_shift, 
//   //                                              min_val, max_val, eps, wrm_model, func);
//   //   lmd = bnd_solver.FaceValue();

//   //   return lmd;      

//   }

// }




} // namespace
} // namespace<|MERGE_RESOLUTION|>--- conflicted
+++ resolved
@@ -442,8 +442,7 @@
   S->RequireField(coef_key_)->SetMesh(mesh_)->SetGhosted()
       ->AddComponents(names2, locations2, num_dofs2);
   
-  //S->FEList().sublist(coef_key_).set<double>("permeability rescaling", perm_scale_);
-  S->GetEvaluatorList(coef_key_).set<double>("permeability rescaling", perm_scale_);
+  S->FEList().sublist(coef_key_).set<double>("permeability rescaling", perm_scale_);
   S->RequireFieldEvaluator(coef_key_);
 
   // -- get the WRM models
@@ -535,10 +534,6 @@
   //   // residual vector for vapor diffusion
   //   res_vapor = Teuchos::rcp(new CompositeVector(*S->GetFieldData(key_))); 
   // }
-<<<<<<< HEAD
-=======
-
->>>>>>> da737508
 };
 
 
