/*
  This is the mpc_pk component of the Amanzi code.

  Copyright 2010-201x held jointly by LANS/LANL, LBNL, and PNNL.
  Amanzi is released under the three-clause BSD License.
  The terms of use and "as is" disclaimer for this license are
  provided in the top-level COPYRIGHT file.

*/

#include "mpc_coupled_transport.hh"

namespace Amanzi {

  CoupledTransport_PK::CoupledTransport_PK(Teuchos::ParameterList& pk_tree_or_fe_list,
                                           const Teuchos::RCP<Teuchos::ParameterList>& global_list,
                                           const Teuchos::RCP<State>& S,
                                           const Teuchos::RCP<TreeVector>& soln) :
    PK(pk_tree_or_fe_list, global_list, S, soln),
    WeakMPC(pk_tree_or_fe_list, global_list, S, soln)
  {

    // Create verbosity object.
    vo_ = Teuchos::null;
    Teuchos::ParameterList vlist;
    vlist.sublist("verbose object") = global_list -> sublist("verbose object");
    vo_ =  Teuchos::rcp(new VerboseObject("Coupled TransportPK", vlist));

    name_ = "surface subsurface transport";

    Teuchos::Array<std::string> pk_order = plist_->get< Teuchos::Array<std::string> >("PKs order");

    for (int i=0; i<2; i++){
      Teuchos::RCP<Teuchos::ParameterList> list = Teuchos::sublist(Teuchos::sublist(global_list, "PKs"), pk_order[i]);
      Key dom_name = list->get<std::string>("domain name", "domain");
      if (dom_name == "domain"){
        subsurface_transport_list_ = list;
        subsurface_name_ = dom_name;
        mesh_ = S->GetMesh(subsurface_name_);
        subsurf_id_ = i;
      }else{
        surface_transport_list_ = list;
        surface_name_ = dom_name;
        surf_mesh_ = S->GetMesh(surface_name_);
        surf_id_ = i;
      }
    }

    subsurface_flux_key_ =  plist_->get<std::string>("flux_key",
                                                     Keys::getKey(subsurface_name_, "mass_flux"));

    surface_flux_key_ =  plist_->get<std::string>("flux_key",
                                                  Keys::getKey(surface_name_, "mass_flux"));


  }

// -----------------------------------------------------------------------------
// Calculate the min of sub PKs timestep sizes.
// -----------------------------------------------------------------------------
double CoupledTransport_PK::get_dt() {
  //double dt = Amanzi::PK_MPCSubcycled_ATS::get_dt();
  //ComputeVolumeDarcyFlux(S_next_.ptr());

  double surf_dt = sub_pks_[surf_id_]->get_dt();
  double subsurf_dt = sub_pks_[subsurf_id_]->get_dt();

  Teuchos::OSTab tab = vo_->getOSTab();

  if (vo_->os_OK(Teuchos::VERB_HIGH)) {
    *vo_->os()<< "surface transport dt = "<<surf_dt<<"\n";
    *vo_->os()<< "sub surface transport dt = "<<subsurf_dt<<"\n";
  }

  double dt = std::min(surf_dt, subsurf_dt);
  set_dt(dt);
  return dt;

}


// -----------------------------------------------------------------------------
// Make necessary operatios by the end of the time steps.
// -----------------------------------------------------------------------------
// void CoupledTransport_PK::CommitStep(double t_old, double t_new, const Teuchos::RCP<State>& S) {
//   sub_pks_[master_]->CommitStep(t_old, t_new, S);
//   sub_pks_[slave_]->CommitStep(t_old, t_new, S);
// }



void CoupledTransport_PK::Setup(const Teuchos::Ptr<State>& S){

  //passwd_ = "coupled_transport";  // owner's password
  //passwd_ = "state";  // owner's password

  WeakMPC::Setup(S);

}

void CoupledTransport_PK::Initialize(const Teuchos::Ptr<State>& S){

  WeakMPC::Initialize(S);

}

// -----------------------------------------------------------------------------
// Advance each sub-PK individually, returning a failure as soon as possible.
// -----------------------------------------------------------------------------
bool CoupledTransport_PK::AdvanceStep(double t_old, double t_new, bool reinit) {
  bool fail = false;

  //double dt_MPC = S_->final_time() - S_->initial_time();


  sub_pks_[subsurf_id_]->AdvanceStep(t_old, t_new, reinit);
  sub_pks_[surf_id_]->AdvanceStep(t_old, t_new, reinit);


  const Epetra_MultiVector& surf_tcc = *S_inter_->GetFieldCopyData("surface-total_component_concentration", "subcycling")->ViewComponent("cell",false);
  const Epetra_MultiVector& tcc = *S_inter_->GetFieldCopyData("total_component_concentration", "subcycling")->ViewComponent("cell",false);

  const std::vector<std::string>&  component_names_sub =
    Teuchos::rcp_dynamic_cast<Transport::Transport_ATS>(sub_pks_[subsurf_id_])->component_names();

  int num_components =  Teuchos::rcp_dynamic_cast<Transport::Transport_ATS>(sub_pks_[subsurf_id_]) -> num_aqueous_component();
   std::vector<double> mass_subsurface(num_components, 0.), mass_surface(num_components, 0.);

<<<<<<< HEAD
  
  if (vo_->getVerbLevel() >= Teuchos::VERB_HIGH){
=======

  if (vo_->getVerbLevel() >= Teuchos::VERB_MEDIUM){
>>>>>>> d7b68cbc
    for (int i=0; i<num_components; i++){
      mass_subsurface[i] = Teuchos::rcp_dynamic_cast<Transport::Transport_ATS>(sub_pks_[subsurf_id_])
        ->ComputeSolute(tcc, i);
      mass_surface[i] = Teuchos::rcp_dynamic_cast<Transport::Transport_ATS>(sub_pks_[surf_id_])
        ->ComputeSolute(surf_tcc, i);
      Teuchos::OSTab tab = vo_->getOSTab();

      *vo_->os() <<"subsurface =" << mass_subsurface[i] << " mol";
      *vo_->os() <<", surface =" << mass_surface[i]<< " mol";
      *vo_->os() <<", ToTaL =" << mass_surface[i]+mass_subsurface[i]<< " mol" <<std::endl;
    }
  }

  return fail;


}


/* *******************************************************************
* Interpolate linearly in time between two values v0 and v1. The time
* is measuared relative to value v0; so that v1 is at time dt. The
* interpolated data are at time dt_int.
******************************************************************* */
void CoupledTransport_PK::InterpolateCellVector(
    const Epetra_MultiVector& v0, const Epetra_MultiVector& v1,
    double dt_int, double dt, Epetra_MultiVector& v_int)
{
  double a = dt_int / dt;
  double b = 1.0 - a;
  v_int.Update(b, v0, a, v1, 0.);
}



}  // namespace Amanzi<|MERGE_RESOLUTION|>--- conflicted
+++ resolved
@@ -126,13 +126,9 @@
   int num_components =  Teuchos::rcp_dynamic_cast<Transport::Transport_ATS>(sub_pks_[subsurf_id_]) -> num_aqueous_component();
    std::vector<double> mass_subsurface(num_components, 0.), mass_surface(num_components, 0.);
 
-<<<<<<< HEAD
-  
-  if (vo_->getVerbLevel() >= Teuchos::VERB_HIGH){
-=======
 
   if (vo_->getVerbLevel() >= Teuchos::VERB_MEDIUM){
->>>>>>> d7b68cbc
+
     for (int i=0; i<num_components; i++){
       mass_subsurface[i] = Teuchos::rcp_dynamic_cast<Transport::Transport_ATS>(sub_pks_[subsurf_id_])
         ->ComputeSolute(tcc, i);
