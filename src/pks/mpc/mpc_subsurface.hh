/* -*-  mode: c++; c-default-style: "google"; indent-tabs-mode: nil -*- */
/* -------------------------------------------------------------------------
ATS

License: see $ATS_DIR/COPYRIGHT
Author: Ethan Coon

Interface for the derived MPC for coupling energy and water in the subsurface,
with freezing.

------------------------------------------------------------------------- */

#ifndef MPC_SUBSURFACE_HH_
#define MPC_SUBSURFACE_HH_

#include "TreeOperator.hh"
#include "pk_physical_bdf_default.hh"
#include "strong_mpc.hh"

namespace Amanzi {

class MPCDelegateEWCSubsurface;

namespace Operators {
class OperatorDiffusion;
class OperatorDiffusionWithGravity;
class OperatorAdvection;
class OperatorAccumulation;
class Operator;
class UpwindTotalFlux;
class UpwindArithmeticMean;
class Upwinding;
}

namespace Flow {
class Richards;
}

class MPCSubsurface : public StrongMPC<PK_PhysicalBDF_Default> {

 public:

  MPCSubsurface(Teuchos::ParameterList& pk_tree_list,
                const Teuchos::RCP<Teuchos::ParameterList>& global_list,
                const Teuchos::RCP<State>& S,
                const Teuchos::RCP<TreeVector>& soln) :
    PK(pk_tree_list, global_list, S, soln),
    StrongMPC<PK_PhysicalBDF_Default>(pk_tree_list, global_list, S, soln) {
<<<<<<< HEAD
    
=======
>>>>>>> 2a3c7da8
    dump_ = plist_->get<bool>("dump preconditioner", false);

  }

  // -- Initialize owned (dependent) variables.
  virtual void Setup(const Teuchos::Ptr<State>& S);
  virtual void Initialize(const Teuchos::Ptr<State>& S);

  virtual void set_states(const Teuchos::RCP<const State>& S,
                          const Teuchos::RCP<State>& S_inter,
                          const Teuchos::RCP<State>& S_next);

  virtual void CommitStep(double t_old, double t_new, const Teuchos::RCP<State>& S);

  // update the predictor to be physically consistent
  virtual bool ModifyPredictor(double h, Teuchos::RCP<const TreeVector> up0,
          Teuchos::RCP<TreeVector> up);

  // updates the preconditioner
  virtual void UpdatePreconditioner(double t, Teuchos::RCP<const TreeVector> up, double h) {
    UpdatePreconditioner(t, up, h, true);
  }

  virtual void UpdatePreconditioner(double t, Teuchos::RCP<const TreeVector> up, double h, bool assemble);
  
  // preconditioner application
  virtual int ApplyPreconditioner(Teuchos::RCP<const TreeVector> u, Teuchos::RCP<TreeVector> Pu);
  // virtual AmanziSolvers::FnBaseDefs::ModifyCorrectionResult
  //     ModifyCorrection(double h, Teuchos::RCP<const TreeVector> res,
  //                      Teuchos::RCP<const TreeVector> u, Teuchos::RCP<TreeVector> du);

  Teuchos::RCP<Operators::TreeOperator> preconditioner() { return preconditioner_; }
  
 protected:

  enum PreconditionerType {
    PRECON_NONE = 0,
    PRECON_BLOCK_DIAGONAL = 1,
    PRECON_PICARD = 2,
    PRECON_EWC = 3
  };

  Teuchos::RCP<Operators::TreeOperator> preconditioner_;
  Teuchos::RCP<Operators::TreeOperator> linsolve_preconditioner_;
  Teuchos::RCP<const AmanziMesh::Mesh> mesh_;

  // preconditioner methods
  PreconditionerType precon_type_;

  // Additional precon terms
  //   equations are given by:
  // 1. conservation of WC: dWC/dt + div q = 0
  // 2. conservation of E:  dE/dt + div K grad T + div hq = 0

  // dWC / dT off-diagonal block
  Teuchos::RCP<Operators::Operator> dWC_dT_block_;
  // -- d ( div q ) / dT  terms
  Teuchos::RCP<Operators::OperatorDiffusionWithGravity> ddivq_dT_;
  Teuchos::RCP<Operators::Upwinding> upwinding_dkrdT_;
  // -- d ( dWC/dt ) / dT terms
  Teuchos::RCP<Operators::OperatorAccumulation> dWC_dT_;

  // dE / dp off-diagonal block
  Teuchos::RCP<Operators::Operator> dE_dp_block_;
  // -- d ( div K grad T ) / dp terms
  Teuchos::RCP<Operators::OperatorDiffusion> ddivKgT_dp_;
  Teuchos::RCP<Operators::Upwinding> upwinding_dKappa_dp_;
  // -- d ( div hq ) / dp terms
  Teuchos::RCP<Operators::OperatorDiffusionWithGravity> ddivhq_dp_;
  Teuchos::RCP<Operators::UpwindTotalFlux> upwinding_hkr_;
  Teuchos::RCP<Operators::UpwindTotalFlux> upwinding_dhkr_dp_;
  // -- d ( dE/dt ) / dp terms
  Teuchos::RCP<Operators::OperatorAccumulation> dE_dp_;

  // dE / dT on-diagonal block additional terms that use q info
  // -- d ( div hq ) / dT terms
  Teuchos::RCP<Operators::OperatorDiffusionWithGravity> ddivhq_dT_;
  Teuchos::RCP<Operators::UpwindTotalFlux> upwinding_dhkr_dT_;

  
  // friend sub-pk Richards (need K_, some flags from private data)
  Teuchos::RCP<Flow::Richards> richards_pk_;

  Key domain_name_;
  Key temp_key_;
  Key pres_key_;
  Key e_key_;
  Key wc_key_;
  Key tc_key_;
  Key uw_tc_key_;
  Key kr_key_;
  Key uw_kr_key_;
  Key enth_key_;
  Key hkr_key_;
  Key uw_hkr_key_;
  Key energy_flux_key_;
  Key mass_flux_key_;
  Key mass_flux_dir_key_;
  Key rho_key_;

  bool is_fv_;
  
  // EWC delegate
  Teuchos::RCP<MPCDelegateEWCSubsurface> ewc_;

  // cruft for easier global debugging
  bool dump_;
  Teuchos::RCP<Debugger> db_;
  
private:
  // factory registration
  static RegisteredPKFactory<MPCSubsurface> reg_;

};


} // namespace

#endif

<|MERGE_RESOLUTION|>--- conflicted
+++ resolved
@@ -46,10 +46,6 @@
                 const Teuchos::RCP<TreeVector>& soln) :
     PK(pk_tree_list, global_list, S, soln),
     StrongMPC<PK_PhysicalBDF_Default>(pk_tree_list, global_list, S, soln) {
-<<<<<<< HEAD
-    
-=======
->>>>>>> 2a3c7da8
     dump_ = plist_->get<bool>("dump preconditioner", false);
 
   }
