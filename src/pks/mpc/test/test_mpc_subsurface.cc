/*
  Testing of subsurface coupled thermal hydrology

  Author: Ethan Coon (ecoon@lanl.gov)
*/

#include <cstdlib>
#include <cmath>
#include <iostream>
#include <string>
#include <vector>

#include "Teuchos_RCP.hpp"
#include "Teuchos_ParameterList.hpp"
#include "Teuchos_ParameterXMLFileReader.hpp"
#include "UnitTest++.h"

#include "MeshFactory.hh"
//#include "mpc_subsurface.hh"
#include "weak_mpc.hh"
#include "three_phase.hh"
#include "permafrost.hh"
#include "TreeOperator.hh"
#include "State.hh"

/* **************************************************************** */
TEST(MPC_SUBSURFACE_HYDROLOGY) {
  using namespace Amanzi;
  using namespace Amanzi::AmanziGeometry;
  using namespace Amanzi::AmanziMesh;

  Epetra_MpiComm comm(MPI_COMM_WORLD);
  int MyPID = comm.MyPID();

  if (MyPID == 0) std::cout << "Test: hydrology" << std::endl;

  /* read parameter list */
  std::string xmlFileName = "test/hydrology.xml";
  Teuchos::ParameterXMLFileReader xmlreader(xmlFileName);
  Teuchos::ParameterList plist = xmlreader.getParameters();
  Teuchos::RCP<Teuchos::ParameterList> global_list = Teuchos::rcpFromRef(plist);

  // create a mesh framework
  Teuchos::RCP<Teuchos::ParameterList> region_list = Teuchos::sublist(global_list, "Regions");
  Teuchos::RCP<GeometricModel> gm = Teuchos::rcp(new GeometricModel(3, *region_list, &comm));

  FrameworkPreference pref;
  pref.clear();
  pref.push_back(MSTK);
  pref.push_back(STKMESH);

  MeshFactory meshfactory(&comm);
  meshfactory.preference(pref);
  Teuchos::RCP<Mesh> mesh = meshfactory(0.,0.,0., 1.,1.,10., 1,1,100, gm); 

  /* create a simple state and populate it */
  Amanzi::VerboseObject::hide_line_prefix = true;

  Teuchos::RCP<Teuchos::ParameterList> state_list = Teuchos::sublist(global_list, "state");

  Teuchos::RCP<TreeVector> soln = Teuchos::rcp(new TreeVector());
  Teuchos::RCP<Teuchos::ParameterList> pk_list = Teuchos::sublist(global_list, "PK");
  Teuchos::RCP<Teuchos::ParameterList> fe_list = Teuchos::sublist(state_list, "field evaluators");
<<<<<<< HEAD
=======

>>>>>>> 6221cd35

  Teuchos::RCP<State> S = Teuchos::rcp(new State(*state_list));
  S->RegisterDomainMesh(mesh);

  Flow::Permafrost mpc(*fe_list, pk_list,  S, soln);
 
<<<<<<< HEAD

  Flow::Permafrost mpc(S.ptr(), pk_list, *fe_list, soln);

  mpc.setup(S.ptr());
=======
  mpc.Setup(S.ptr());
>>>>>>> 6221cd35

  Teuchos::ParameterList temp_eval_plist;
  temp_eval_plist.set("evaluator name", "temperature");
  Teuchos::RCP<PrimaryVariableFieldEvaluator> temp_pv = Teuchos::rcp(new PrimaryVariableFieldEvaluator(temp_eval_plist));
  S->SetFieldEvaluator("temperature", temp_pv);
  S->RequireField("temperature", "energy")->SetMesh(mesh)->SetGhosted()
      ->AddComponent("cell",AmanziMesh::CELL,1)->AddComponent("face",AmanziMesh::FACE,1);

  S->Setup();

  // initialize manually
  Teuchos::ParameterList pressure_list;
  pressure_list.set("restart file", "test/checkpoint-mpc_subsurface.h5");
  S->GetField("pressure", "flow")->Initialize(pressure_list);

  Teuchos::ParameterList temp_list;
  temp_list.set("restart file", "test/checkpoint-mpc_subsurface.h5");
  S->GetField("temperature", "energy")->Initialize(temp_list);
  
  mpc.Initialize(S.ptr());
  S->Initialize();
  S->CheckAllFieldsInitialized();

  Teuchos::RCP<State> S_old = Teuchos::rcp(new State(*S));
  *S_old = *S;
  mpc.set_states(S_old, S_old, S);

  // check the preconditioner
  // -- ApplyInverse(Apply()) is the identity
  Teuchos::RCP<TreeVector> du = Teuchos::rcp(new TreeVector(*soln));
  Teuchos::RCP<TreeVector> du_test = Teuchos::rcp(new TreeVector(*soln));
  Teuchos::RCP<TreeVector> r = Teuchos::rcp(new TreeVector(*soln));
  //  du->Data()->Random();
  du->PutScalar(1.);

  mpc.UpdatePreconditioner(0., soln, 864.);
  mpc.preconditioner()->Apply(*du->Data(), *r->Data());
  // std::cout << "r_flow" << std::endl;
  // r->Data()->Print(std::cout);
  mpc.ApplyPreconditioner(r, du_test);
  du_test->Update(-1, *du, 1);
  double enorm;
  du_test->NormInf(&enorm);
  CHECK_CLOSE(0., enorm, 1.e-10);

}


/* **************************************************************** */
TEST(MPC_SUBSURFACE_ENERGY) {
  using namespace Amanzi;
  using namespace Amanzi::AmanziGeometry;
  using namespace Amanzi::AmanziMesh;

  Epetra_MpiComm comm(MPI_COMM_WORLD);
  int MyPID = comm.MyPID();

  if (MyPID == 0) std::cout << "Test: energy" << std::endl;

  /* read parameter list */
  std::string xmlFileName = "test/energy.xml";
  Teuchos::ParameterXMLFileReader xmlreader(xmlFileName);
  Teuchos::ParameterList plist = xmlreader.getParameters();
  Teuchos::RCP<Teuchos::ParameterList> global_list = Teuchos::rcpFromRef(plist);

  // create a mesh framework
  Teuchos::RCP<Teuchos::ParameterList> region_list = Teuchos::sublist(global_list, "Regions");
  Teuchos::RCP<GeometricModel> gm = Teuchos::rcp(new GeometricModel(3, *region_list, &comm));

  FrameworkPreference pref;
  pref.clear();
  pref.push_back(MSTK);
  pref.push_back(STKMESH);

  MeshFactory meshfactory(&comm);
  meshfactory.preference(pref);
  Teuchos::RCP<Mesh> mesh = meshfactory(0.,0.,0., 1.,1.,10., 1,1,100, gm); 

  /* create a simple state and populate it */
  Amanzi::VerboseObject::hide_line_prefix = true;

  Teuchos::RCP<Teuchos::ParameterList> state_list = Teuchos::sublist(global_list, "state");

  Teuchos::RCP<TreeVector> soln = Teuchos::rcp(new TreeVector());
  Teuchos::RCP<Teuchos::ParameterList> pk_list = Teuchos::sublist(global_list, "PK");
  Teuchos::RCP<Teuchos::ParameterList> fe_list = Teuchos::sublist(state_list, "field evaluators");


  Teuchos::RCP<State> S = Teuchos::rcp(new State(*state_list));
  S->RegisterDomainMesh(mesh);
  S->RequireScalar("atmospheric_pressure");
<<<<<<< HEAD
 

  Energy::ThreePhase mpc(S.ptr(), pk_list, *fe_list, soln);

  mpc.setup(S.ptr());
=======


  Energy::ThreePhase mpc(*fe_list, pk_list, S, soln); 
  mpc.Setup(S.ptr());
>>>>>>> 6221cd35

  Teuchos::ParameterList pres_eval_plist;
  pres_eval_plist.set("evaluator name", "pressure");
  Teuchos::RCP<PrimaryVariableFieldEvaluator> pres_pv = Teuchos::rcp(new PrimaryVariableFieldEvaluator(pres_eval_plist));
  S->SetFieldEvaluator("pressure", pres_pv);
  S->RequireField("pressure", "flow")->SetMesh(mesh)->SetGhosted()
      ->AddComponent("cell",AmanziMesh::CELL,1)->AddComponent("face",AmanziMesh::FACE,1);

  S->RequireField("mass_flux", "mass_flux")->SetMesh(mesh)->SetGhosted()
      ->AddComponent("face",AmanziMesh::FACE,1);
  
  S->Setup();

  // initialize manually
  Teuchos::ParameterList pressure_list;
  pressure_list.set("restart file", "test/checkpoint-mpc_subsurface.h5");
  S->GetField("pressure", "flow")->Initialize(pressure_list);

  Teuchos::ParameterList temp_list;
  temp_list.set("restart file", "test/checkpoint-mpc_subsurface.h5");
  S->GetField("temperature", "energy")->Initialize(temp_list);

  S->GetFieldData("mass_flux", "mass_flux")->PutScalar(0.);
  S->GetField("mass_flux", "mass_flux")->set_initialized();
  
  mpc.Initialize(S.ptr());
  S->Initialize();
  S->CheckAllFieldsInitialized();

  Teuchos::RCP<State> S_old = Teuchos::rcp(new State(*S));
  *S_old = *S;
  mpc.set_states(S_old, S_old, S);

  // check the preconditioner
  // -- ApplyInverse(Apply()) is the identity
  Teuchos::RCP<TreeVector> du = Teuchos::rcp(new TreeVector(*soln));
  Teuchos::RCP<TreeVector> du_test = Teuchos::rcp(new TreeVector(*soln));
  Teuchos::RCP<TreeVector> r = Teuchos::rcp(new TreeVector(*soln));
  //  du->Data()->Random();
  du->PutScalar(1.);

  mpc.UpdatePreconditioner(0., soln, 864.);
  mpc.preconditioner()->Apply(*du->Data(), *r->Data());

  // std::cout << "r_energy" << std::endl;
  // r->Data()->Print(std::cout);

  mpc.ApplyPreconditioner(r, du_test);
  du_test->Update(-1, *du, 1);
  double enorm;
  du_test->NormInf(&enorm);
  CHECK_CLOSE(0., enorm, 1.e-10);

}



// // // /* **************************************************************** */
// // TEST(MPC_SUBSURFACE_THERMAL_HYDROLOGY) {
// //   using namespace Amanzi;
// //   using namespace Amanzi::AmanziGeometry;
// //   using namespace Amanzi::AmanziMesh;

// //   Epetra_MpiComm comm(MPI_COMM_WORLD);
// //   int MyPID = comm.MyPID();

// //   if (MyPID == 0) std::cout << "Test: coupled thermal hydrology" << std::endl;

// //   /* read parameter list */
// //   std::string xmlFileName = "test/mpc_subsurface.xml";
// //   Teuchos::ParameterXMLFileReader xmlreader(xmlFileName);
// //   Teuchos::ParameterList plist = xmlreader.getParameters();
// //   Teuchos::RCP<Teuchos::ParameterList> global_list = Teuchos::rcpFromRef(plist);

// //   // create a mesh framework
// //   Teuchos::RCP<Teuchos::ParameterList> region_list = Teuchos::sublist(global_list, "Regions");
// //   Teuchos::RCP<GeometricModel> gm = Teuchos::rcp(new GeometricModel(3, *region_list, &comm));

// //   FrameworkPreference pref;
// //   pref.clear();
// //   pref.push_back(MSTK);
// //   pref.push_back(STKMESH);

// //   MeshFactory meshfactory(&comm);
// //   meshfactory.preference(pref);
// //   Teuchos::RCP<Mesh> mesh = meshfactory(0.,0.,0., 1.,1.,10., 1,1,100, gm); 

// //   /* create a simple state and populate it */
// //   Amanzi::VerboseObject::hide_line_prefix = true;

// //   Teuchos::RCP<Teuchos::ParameterList> state_list = Teuchos::sublist(global_list, "state");

<<<<<<< HEAD
  Teuchos::RCP<TreeVector> soln = Teuchos::rcp(new TreeVector());
  Teuchos::RCP<Teuchos::ParameterList> pk_list = Teuchos::sublist(global_list, "PK");
  Teuchos::RCP<Teuchos::ParameterList> fe_list = Teuchos::sublist(state_list, "field evaluators");
=======
// //   Teuchos::RCP<TreeVector> soln = Teuchos::rcp(new TreeVector());
// //   Teuchos::RCP<Teuchos::ParameterList> pk_list = Teuchos::sublist(global_list, "PK");
// //   Teuchos::RCP<Teuchos::ParameterList> fe_list = Teuchos::sublist(state_list, "field evaluators");
// //   MPCSubsurface mpc(pk_list, *fe_list, soln);
>>>>>>> 6221cd35

// //   Teuchos::RCP<State> S = Teuchos::rcp(new State(*state_list));
// //   S->RegisterDomainMesh(mesh);
 
<<<<<<< HEAD

  MPCSubsurface mpc(S.ptr(), pk_list, *fe_list, soln);

  mpc.setup(S.ptr());
  S->Setup();
=======
// //   mpc.setup(S.ptr());
// //   S->Setup();
>>>>>>> 6221cd35

// //   // initialize manually
// //   Teuchos::ParameterList pressure_list;
// //   pressure_list.set("restart file", "test/checkpoint-mpc_subsurface.h5");
// //   S->GetField("pressure", "flow")->Initialize(pressure_list);

// //   Teuchos::ParameterList temp_list;
// //   temp_list.set("restart file", "test/checkpoint-mpc_subsurface.h5");
// //   S->GetField("temperature", "energy")->Initialize(temp_list);  
  
// //   mpc.initialize(S.ptr());
// //   S->Initialize();
// //   S->CheckAllFieldsInitialized();

// //   Teuchos::RCP<State> S_old = Teuchos::rcp(new State(*S));
// //   *S_old = *S;
// //   mpc.set_states(S_old, S_old, S);

// //   // check the preconditioner
// //   // -- ApplyInverse(Apply()) is the identity
// //   Teuchos::RCP<TreeVector> du = Teuchos::rcp(new TreeVector(*soln));
// //   Teuchos::RCP<TreeVector> du_test = Teuchos::rcp(new TreeVector(*soln));
// //   Teuchos::RCP<TreeVector> r = Teuchos::rcp(new TreeVector(*soln));
// //   // du->SubVector(0)->Data()->Random();
// //   // du->SubVector(1)->Data()->Random();
// //   du_test->PutScalar(0.);
// //   //  du->PutScalar(1.);
// //   du->SubVector(0)->PutScalar(1.);
// //   du->SubVector(1)->PutScalar(1.);

// //   mpc.UpdatePreconditioner(0., soln, 864.);
// //   mpc.preconditioner()->Apply(*du, *r);
// //   // std::cout << "r_coupled:" << std::endl;
// //   // r->Print(std::cout);
// //   mpc.ApplyPreconditioner(r, du_test);
// //   // std::cout << "inverted solution (should be 1):" << std::endl;
// //   // du_test->Print(std::cout);

// //   du_test->Update(-1, *du, 1);
// //   // std::cout << "inverted solution - soln (should be 0):" << std::endl;
// //   // du_test->Print(std::cout);
// //   double enorm_e, enorm_f;
// //   du_test->SubVector(0)->NormInf(&enorm_f);
// //   du_test->SubVector(1)->NormInf(&enorm_e);
// //   double enorm = std::max(enorm_e, enorm_f);

// //   CHECK_CLOSE(0., enorm, 1.e-8);

// // }<|MERGE_RESOLUTION|>--- conflicted
+++ resolved
@@ -61,24 +61,13 @@
   Teuchos::RCP<TreeVector> soln = Teuchos::rcp(new TreeVector());
   Teuchos::RCP<Teuchos::ParameterList> pk_list = Teuchos::sublist(global_list, "PK");
   Teuchos::RCP<Teuchos::ParameterList> fe_list = Teuchos::sublist(state_list, "field evaluators");
-<<<<<<< HEAD
-=======
-
->>>>>>> 6221cd35
 
   Teuchos::RCP<State> S = Teuchos::rcp(new State(*state_list));
   S->RegisterDomainMesh(mesh);
 
   Flow::Permafrost mpc(*fe_list, pk_list,  S, soln);
- 
-<<<<<<< HEAD
-
-  Flow::Permafrost mpc(S.ptr(), pk_list, *fe_list, soln);
-
-  mpc.setup(S.ptr());
-=======
+
   mpc.Setup(S.ptr());
->>>>>>> 6221cd35
 
   Teuchos::ParameterList temp_eval_plist;
   temp_eval_plist.set("evaluator name", "temperature");
@@ -170,18 +159,9 @@
   Teuchos::RCP<State> S = Teuchos::rcp(new State(*state_list));
   S->RegisterDomainMesh(mesh);
   S->RequireScalar("atmospheric_pressure");
-<<<<<<< HEAD
- 
-
-  Energy::ThreePhase mpc(S.ptr(), pk_list, *fe_list, soln);
-
-  mpc.setup(S.ptr());
-=======
-
 
   Energy::ThreePhase mpc(*fe_list, pk_list, S, soln); 
   mpc.Setup(S.ptr());
->>>>>>> 6221cd35
 
   Teuchos::ParameterList pres_eval_plist;
   pres_eval_plist.set("evaluator name", "pressure");
@@ -274,30 +254,20 @@
 
 // //   Teuchos::RCP<Teuchos::ParameterList> state_list = Teuchos::sublist(global_list, "state");
 
-<<<<<<< HEAD
-  Teuchos::RCP<TreeVector> soln = Teuchos::rcp(new TreeVector());
-  Teuchos::RCP<Teuchos::ParameterList> pk_list = Teuchos::sublist(global_list, "PK");
-  Teuchos::RCP<Teuchos::ParameterList> fe_list = Teuchos::sublist(state_list, "field evaluators");
-=======
+
 // //   Teuchos::RCP<TreeVector> soln = Teuchos::rcp(new TreeVector());
 // //   Teuchos::RCP<Teuchos::ParameterList> pk_list = Teuchos::sublist(global_list, "PK");
 // //   Teuchos::RCP<Teuchos::ParameterList> fe_list = Teuchos::sublist(state_list, "field evaluators");
 // //   MPCSubsurface mpc(pk_list, *fe_list, soln);
->>>>>>> 6221cd35
+
 
 // //   Teuchos::RCP<State> S = Teuchos::rcp(new State(*state_list));
 // //   S->RegisterDomainMesh(mesh);
  
-<<<<<<< HEAD
-
-  MPCSubsurface mpc(S.ptr(), pk_list, *fe_list, soln);
-
-  mpc.setup(S.ptr());
-  S->Setup();
-=======
+
 // //   mpc.setup(S.ptr());
 // //   S->Setup();
->>>>>>> 6221cd35
+
 
 // //   // initialize manually
 // //   Teuchos::ParameterList pressure_list;
