#include "mpc_surface_subsurface_helpers.hh"
#include "errors.hh"

namespace Amanzi {

void
CopySurfaceToSubsurface(const CompositeVector& surf,
                        const Teuchos::Ptr<CompositeVector>& sub) {
<<<<<<< HEAD
  
  const Epetra_MultiVector& surf_c = *surf.ViewComponent("cell",false);
  
  for (unsigned int sc=0; sc!=surf_c.MyLength(); ++sc) {
    AmanziMesh::Entity_ID f =
        surf.Mesh()->entity_get_parent(AmanziMesh::CELL, sc);
    SetDomainFaceValue(*sub, f, surf_c[0][sc]);
=======
  if (sub->HasComponent("face")) {
    const Epetra_MultiVector& surf_c = *surf.ViewComponent("cell",false);
    Epetra_MultiVector& sub_f = *sub->ViewComponent("face",false);

    for (unsigned int sc=0; sc!=surf_c.MyLength(); ++sc) {
      AmanziMesh::Entity_ID f =
          surf.Mesh()->entity_get_parent(AmanziMesh::CELL, sc);
      sub_f[0][f] = surf_c[0][sc];
    }
>>>>>>> e55f888d
  }
}

void
CopySubsurfaceToSurface(const CompositeVector& sub,
                        const Teuchos::Ptr<CompositeVector>& surf) {
<<<<<<< HEAD
 
  //  const Epetra_MultiVector& sub_f = *sub.ViewComponent("face",false);
  Epetra_MultiVector& surf_c = *surf->ViewComponent("cell",false);

  for (unsigned int sc=0; sc!=surf_c.MyLength(); ++sc) {
    AmanziMesh::Entity_ID f =
        surf->Mesh()->entity_get_parent(AmanziMesh::CELL, sc);
    surf_c[0][sc] = GetDomainFaceValue(sub, f);
=======
  if (sub.HasComponent("face")) {
    const Epetra_MultiVector& sub_f = *sub.ViewComponent("face",false);
    Epetra_MultiVector& surf_c = *surf->ViewComponent("cell",false);

    for (unsigned int sc=0; sc!=surf_c.MyLength(); ++sc) {
      AmanziMesh::Entity_ID f =
          surf->Mesh()->entity_get_parent(AmanziMesh::CELL, sc);
      surf_c[0][sc] = sub_f[0][f];
    }
>>>>>>> e55f888d
  }
}

void
MergeSubsurfaceAndSurfacePressure(const CompositeVector& h_prev,
				  const Teuchos::Ptr<CompositeVector>& sub_p,
				  const Teuchos::Ptr<CompositeVector>& surf_p) {
<<<<<<< HEAD
  
  Epetra_MultiVector& sub_p_f = *sub_p->ViewComponent("face",false);
  Epetra_MultiVector& surf_p_c = *surf_p->ViewComponent("cell",false);
  const Epetra_MultiVector& h_c = *h_prev.ViewComponent("cell",false);
  double p_atm = 101325.;

  for (unsigned int sc=0; sc!=surf_p_c.MyLength(); ++sc) {
    AmanziMesh::Entity_ID f =
        surf_p->Mesh()->entity_get_parent(AmanziMesh::CELL, sc);
    if (h_c[0][sc] > 0. && surf_p_c[0][sc] > p_atm) {
      SetDomainFaceValue(*sub_p, f,  surf_p_c[0][sc]);
    } else {
      surf_p_c[0][sc] = GetDomainFaceValue(*sub_p, f);
=======
  if (sub_p->HasComponent("face")) {
    Epetra_MultiVector& sub_p_f = *sub_p->ViewComponent("face",false);
    Epetra_MultiVector& surf_p_c = *surf_p->ViewComponent("cell",false);
    const Epetra_MultiVector& h_c = *h_prev.ViewComponent("cell",false);
    double p_atm = 101325.;

    for (unsigned int sc=0; sc!=surf_p_c.MyLength(); ++sc) {
      AmanziMesh::Entity_ID f =
          surf_p->Mesh()->entity_get_parent(AmanziMesh::CELL, sc);
      if (h_c[0][sc] > 0. && surf_p_c[0][sc] > p_atm) {
        sub_p_f[0][f] = surf_p_c[0][sc];
      } else {
        surf_p_c[0][sc] = sub_p_f[0][f];
      }
>>>>>>> e55f888d
    }
  }
}

double
GetDomainFaceValue(const CompositeVector& sub_p, int f){

  std::string face_entity;
  if (sub_p.HasComponent("face")){
    face_entity = "face";
  }else if (sub_p.HasComponent("boundary_face")){
    face_entity = "boundary_face";
  }else{
    Errors::Message message("Subsurface vector does not have face component.");
    Exceptions::amanzi_throw(message);
  }

  if (face_entity == "face"){
    const Epetra_MultiVector& vec = *sub_p.ViewComponent(face_entity, false);
    return vec[0][f];;
  }else if (face_entity == "boundary_face"){
    int bf = sub_p.Mesh()->exterior_face_map(false).LID(sub_p.Mesh()->face_map(false).GID(f));
    const Epetra_MultiVector& vec = *sub_p.ViewComponent(face_entity, false);
    return vec[0][bf];
  }

}

void
SetDomainFaceValue(CompositeVector& sub_p, int f, double value){

  std::string face_entity;
  if (sub_p.HasComponent("face")){
    face_entity = "face";
  }else if (sub_p.HasComponent("boundary_face")){
    face_entity = "boundary_face";
  }else{
    Errors::Message message("Subsurface vector does not have face component.");
    Exceptions::amanzi_throw(message);
  }
  
  if (face_entity == "face"){
    Epetra_MultiVector& vec = *sub_p.ViewComponent(face_entity, false);
    vec[0][f] = value;
  }else if (face_entity == "boundary_face"){
    int bf = sub_p.Mesh()->exterior_face_map(false).LID(sub_p.Mesh()->face_map(false).GID(f));
    Epetra_MultiVector& vec = *sub_p.ViewComponent(face_entity, false);
    vec[0][bf] = value;
  }

}  

  
} // namespace<|MERGE_RESOLUTION|>--- conflicted
+++ resolved
@@ -6,7 +6,6 @@
 void
 CopySurfaceToSubsurface(const CompositeVector& surf,
                         const Teuchos::Ptr<CompositeVector>& sub) {
-<<<<<<< HEAD
   
   const Epetra_MultiVector& surf_c = *surf.ViewComponent("cell",false);
   
@@ -14,24 +13,12 @@
     AmanziMesh::Entity_ID f =
         surf.Mesh()->entity_get_parent(AmanziMesh::CELL, sc);
     SetDomainFaceValue(*sub, f, surf_c[0][sc]);
-=======
-  if (sub->HasComponent("face")) {
-    const Epetra_MultiVector& surf_c = *surf.ViewComponent("cell",false);
-    Epetra_MultiVector& sub_f = *sub->ViewComponent("face",false);
-
-    for (unsigned int sc=0; sc!=surf_c.MyLength(); ++sc) {
-      AmanziMesh::Entity_ID f =
-          surf.Mesh()->entity_get_parent(AmanziMesh::CELL, sc);
-      sub_f[0][f] = surf_c[0][sc];
-    }
->>>>>>> e55f888d
   }
 }
 
 void
 CopySubsurfaceToSurface(const CompositeVector& sub,
                         const Teuchos::Ptr<CompositeVector>& surf) {
-<<<<<<< HEAD
  
   //  const Epetra_MultiVector& sub_f = *sub.ViewComponent("face",false);
   Epetra_MultiVector& surf_c = *surf->ViewComponent("cell",false);
@@ -40,17 +27,7 @@
     AmanziMesh::Entity_ID f =
         surf->Mesh()->entity_get_parent(AmanziMesh::CELL, sc);
     surf_c[0][sc] = GetDomainFaceValue(sub, f);
-=======
-  if (sub.HasComponent("face")) {
-    const Epetra_MultiVector& sub_f = *sub.ViewComponent("face",false);
-    Epetra_MultiVector& surf_c = *surf->ViewComponent("cell",false);
 
-    for (unsigned int sc=0; sc!=surf_c.MyLength(); ++sc) {
-      AmanziMesh::Entity_ID f =
-          surf->Mesh()->entity_get_parent(AmanziMesh::CELL, sc);
-      surf_c[0][sc] = sub_f[0][f];
-    }
->>>>>>> e55f888d
   }
 }
 
@@ -58,7 +35,6 @@
 MergeSubsurfaceAndSurfacePressure(const CompositeVector& h_prev,
 				  const Teuchos::Ptr<CompositeVector>& sub_p,
 				  const Teuchos::Ptr<CompositeVector>& surf_p) {
-<<<<<<< HEAD
   
   Epetra_MultiVector& sub_p_f = *sub_p->ViewComponent("face",false);
   Epetra_MultiVector& surf_p_c = *surf_p->ViewComponent("cell",false);
@@ -72,22 +48,6 @@
       SetDomainFaceValue(*sub_p, f,  surf_p_c[0][sc]);
     } else {
       surf_p_c[0][sc] = GetDomainFaceValue(*sub_p, f);
-=======
-  if (sub_p->HasComponent("face")) {
-    Epetra_MultiVector& sub_p_f = *sub_p->ViewComponent("face",false);
-    Epetra_MultiVector& surf_p_c = *surf_p->ViewComponent("cell",false);
-    const Epetra_MultiVector& h_c = *h_prev.ViewComponent("cell",false);
-    double p_atm = 101325.;
-
-    for (unsigned int sc=0; sc!=surf_p_c.MyLength(); ++sc) {
-      AmanziMesh::Entity_ID f =
-          surf_p->Mesh()->entity_get_parent(AmanziMesh::CELL, sc);
-      if (h_c[0][sc] > 0. && surf_p_c[0][sc] > p_atm) {
-        sub_p_f[0][f] = surf_p_c[0][sc];
-      } else {
-        surf_p_c[0][sc] = sub_p_f[0][f];
-      }
->>>>>>> e55f888d
     }
   }
 }
