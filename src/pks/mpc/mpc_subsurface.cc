/* -*-  mode: c++; indent-tabs-mode: nil -*- */
/* -------------------------------------------------------------------------
ATS

License: see $ATS_DIR/COPYRIGHT
Author: Ethan Coon

Interface for the derived MPC for coupling energy and water in the subsurface,
with freezing.

------------------------------------------------------------------------- */
#include "EpetraExt_RowMatrixOut.h"

#include "MultiplicativeEvaluator.hh"
#include "TreeOperator.hh"
#include "PDE_DiffusionFactory.hh"
#include "PDE_Advection.hh"
#include "PDE_Accumulation.hh"
#include "Operator.hh"
#include "LinearOperatorFactory.hh"
#include "upwind_total_flux.hh"
#include "upwind_arithmetic_mean.hh"

#include "permafrost_model.hh"
#include "liquid_ice_model.hh"
#include "richards.hh"

#include "mpc_delegate_ewc_subsurface.hh"
#include "mpc_subsurface.hh"

#define DEBUG_FLAG 1

namespace Amanzi {

// -- Initialize owned (dependent) variables.
void MPCSubsurface::Setup(const Teuchos::Ptr<State>& S) {
  // set up keys

  ddivq_dT_key_ = "ddivq_dT";
  ddivKgT_dp_key_ = "ddivKgT_dp";

  // supress energy's vision of advective terms as we can do better

  Teuchos::Array<std::string> pk_order = plist_->get< Teuchos::Array<std::string> >("PKs order");
  // domain_name_ = plist_->get<std::string>("domain name", "domain");
  //--  domain_name_ =  plist_->sublist("PKs").sublist(pk_order[1]).get<std::string>("domain name", "domain");
  domain_name_ =  plist_->sublist("ewc delegate").get<std::string>("domain name", "domain"); 
 
  temp_key_ = Keys::getKey(domain_name_, "temperature");
  pres_key_ = Keys::getKey(domain_name_, "pressure");
  e_key_ = Keys::getKey(domain_name_, "energy");
  wc_key_ = Keys::getKey(domain_name_, "water_content");
  tc_key_ = Keys::getKey(domain_name_, "thermal_conductivity");
  uw_tc_key_ = Keys::getKey(domain_name_, "upwind_thermal_conductivity");
  kr_key_ = Keys::getKey(domain_name_, "relative_permeability");
  uw_kr_key_ = Keys::getKey(domain_name_, "upwind_relative_permeability");
  enth_key_ = Keys::getKey(domain_name_, "enthalpy");
  hkr_key_ = Keys::getKey(domain_name_, "enthalpy_times_relative_permeability");
  uw_hkr_key_ = Keys::getKey(domain_name_, "upwind_enthalpy_times_relative_permeability");
  energy_flux_key_ = Keys::getKey(domain_name_, "diffusive_energy_flux");
  mass_flux_key_ = Keys::getKey(domain_name_, "mass_flux");
  mass_flux_dir_key_ = Keys::getKey(domain_name_, "mass_flux_direction");
  rho_key_ = Keys::getKey(domain_name_, "mass_density_liquid");

  // supress energy's vision of advective terms as we can do better

  if (plist_->isParameter("supress Jacobian terms: div hq / dp")) {
    Errors::Message message("MPC Incorrect input: parameter \"supress Jacobian terms: div hq / dp\" changed to \"supress Jacobian terms: div hq / dp,T\" for clarity.");
    Exceptions::amanzi_throw(message);
  }

  if (!plist_->get<bool>("supress Jacobian terms: div hq / dp,T", false)) {
    if (pks_list_->sublist(pk_order[1]).isParameter("supress advective terms in preconditioner")
        && !pks_list_->sublist(pk_order[1]).get("supress advective terms in preconditioner",false)) {
      Errors::Message msg("MPC Incorrect input: options \"supress Jacobian terms: div hq / dp,T\" and subsurface energy PK option \"supress advective terms in preconditioner\" should not both be false, as these include some of the same Jacobian information.\n Recommended: Enable/suppress the latter.");

      Exceptions::amanzi_throw(msg);
    }
  }
  
  // set up the sub-pks
  StrongMPC<PK_PhysicalBDF_Default>::Setup(S);
  mesh_ = S->GetMesh(domain_name_);

  // set up debugger
  db_ = sub_pks_[0]->debugger();

  // Get the sub-blocks from the sub-PK's preconditioners.
  Teuchos::RCP<Operators::Operator> pcA = sub_pks_[0]->preconditioner();
  Teuchos::RCP<Operators::Operator> pcB = sub_pks_[1]->preconditioner();

  Teuchos::ParameterList& diff0_list = pks_list_->sublist(pk_order[0]).sublist("diffusion");
  Teuchos::ParameterList& diff1_list = pks_list_->sublist(pk_order[1]).sublist("diffusion");
  
  if ((diff0_list.get<std::string>("discretization primary") == "fv:default") &&
      (diff1_list.get<std::string>("discretization primary") == "fv:default")){
    is_fv_ = true;
  } else {
    is_fv_ = false;
  }
  
  // Create the combined operator
  Teuchos::RCP<TreeVectorSpace> tvs = Teuchos::rcp(new TreeVectorSpace());
  tvs->PushBack(Teuchos::rcp(new TreeVectorSpace(Teuchos::rcpFromRef(pcA->DomainMap()))));
  tvs->PushBack(Teuchos::rcp(new TreeVectorSpace(Teuchos::rcpFromRef(pcB->DomainMap()))));
 
  preconditioner_ = Teuchos::rcp(new Operators::TreeOperator(tvs));
  preconditioner_->SetOperatorBlock(0, 0, pcA);
  preconditioner_->SetOperatorBlock(1, 1, pcB);
  
  // select the method used for preconditioning
  std::string precon_string = plist_->get<std::string>("preconditioner type",
                                                       "picard");
  if (precon_string == "none") {
    precon_type_ = PRECON_NONE;
  } else if (precon_string == "block diagonal") {
    precon_type_ = PRECON_BLOCK_DIAGONAL;
  } else if (precon_string == "picard") {
    precon_type_ = PRECON_PICARD;
  } else if (precon_string == "ewc") {
    ASSERT(0);
    precon_type_ = PRECON_EWC;
  } else if (precon_string == "smart ewc") {
    ASSERT(0);
    precon_type_ = PRECON_EWC;
  } else {
    Errors::Message message(std::string("Invalid preconditioner type ")+precon_string);
    Exceptions::amanzi_throw(message);
  }

  // create offdiagonal blocks
  if (precon_type_ != PRECON_NONE && precon_type_ != PRECON_BLOCK_DIAGONAL) {
    std::vector<AmanziMesh::Entity_kind> locations2(2);
    std::vector<std::string> names2(2);
    std::vector<int> num_dofs2(2,1);
    locations2[0] = AmanziMesh::CELL;
    names2[0] = "cell";

    // Create the block for derivatives of mass conservation with respect to temperature
    // -- derivatives of kr with respect to temperature
    if (!plist_->get<bool>("supress Jacobian terms: d div q / dT", false)) {
      // need to upwind dkr/dT
      if (!is_fv_) {

         Key dkrdT_key = Keys::getDerivKey(uw_kr_key_, temp_key_);

         // locations2[1] = AmanziMesh::FACE;
         // names2[1] = "face";
         S->RequireField(dkrdT_key, name_)
           ->SetMesh(mesh_)->SetGhosted()->SetComponent("face", AmanziMesh::FACE, 1);
           //->SetMesh(mesh_)->SetGhosted()->SetComponents(names2, locations2, num_dofs2);
         S->GetField(dkrdT_key,name_)->set_io_vis(false);

         upwinding_dkrdT_ = Teuchos::rcp(new Operators::UpwindTotalFlux(name_,
                                                                        Keys::getDerivKey(kr_key_, temp_key_),
                                                                        dkrdT_key, mass_flux_dir_key_, 1.e-8));
      }

      // set up the operator
      Teuchos::ParameterList divq_plist(pks_list_->sublist(pk_order[0]).sublist("diffusion preconditioner"));

      if (is_fv_) divq_plist.set("Newton correction", "true Jacobian");
      else divq_plist.set("Newton correction", "approximate Jacobian");
     
      divq_plist.set("exclude primary terms", true);
<<<<<<< HEAD
      Operators::PDE_DiffusionFactory opfactory;
=======

      Operators::OperatorDiffusionFactory opfactory;
>>>>>>> e826010b
      ddivq_dT_ = opfactory.CreateWithGravity(divq_plist, mesh_);
      dWC_dT_block_ = ddivq_dT_->global_operator();
    }

    // -- derivatives of water content with respect to temperature
    if (dWC_dT_block_ == Teuchos::null) {
      dWC_dT_ = Teuchos::rcp(new Operators::PDE_Accumulation(AmanziMesh::CELL, mesh_));
      dWC_dT_block_ = dWC_dT_->global_operator();
    } else {
      dWC_dT_ = Teuchos::rcp(new Operators::PDE_Accumulation(AmanziMesh::CELL, dWC_dT_block_));
    }

    Key dWC_dT_key = Keys::getDerivKey(wc_key_, temp_key_);
    S->RequireField(dWC_dT_key, wc_key_)
       ->SetMesh(mesh_)->SetGhosted()->SetComponent("cell", AmanziMesh::CELL, 1);
    S->GetField(dWC_dT_key, wc_key_)->set_io_vis(true);
    

    // Create the block for derivatives of energy conservation with respect to pressure
    // -- derivatives of thermal conductivity with respect to pressure
    if (!plist_->get<bool>("supress Jacobian terms: d div K grad T / dp", false)) {
      // need to upwind dKappa/dp
      if (!is_fv_) {

        Key uw_dKappa_dp_key = Keys::getDerivKey(uw_tc_key_, pres_key_);
        Key dKappa_dp_key = Keys::getDerivKey(tc_key_, pres_key_);

        // locations2[1] = AmanziMesh::FACE;
        // names2[1] = "face";        
        S->RequireField(uw_dKappa_dp_key, name_)
          ->SetMesh(mesh_)->SetGhosted()->SetComponent("face", AmanziMesh::FACE, 1);
        //->SetMesh(mesh_)->SetGhosted()->SetComponents(names2, locations2, num_dofs2);
        S->GetField(uw_dKappa_dp_key,name_)->set_io_vis(false);

        upwinding_dKappa_dp_ = Teuchos::rcp(new Operators::UpwindTotalFlux(name_,
                dKappa_dp_key, uw_dKappa_dp_key,
                energy_flux_key_, 1.e-8));
        // upwinding_dKappa_dp_ = Teuchos::rcp(new Operators::UpwindArithmeticMean(name_,
        //         dKappa_dp_key, uw_dKappa_dp_key));
      }

      // set up the operator
      Teuchos::ParameterList ddivKgT_dp_plist(pks_list_->sublist(pk_order[1]).sublist("diffusion preconditioner"));
      if (is_fv_) ddivKgT_dp_plist.set("Newton correction", "true Jacobian");
      else ddivKgT_dp_plist.set("Newton correction", "approximate Jacobian");
      
      ddivKgT_dp_plist.set("exclude primary terms", true);
<<<<<<< HEAD
      Operators::PDE_DiffusionFactory opfactory;
=======

      Operators::OperatorDiffusionFactory opfactory;
>>>>>>> e826010b
      if (dE_dp_block_ == Teuchos::null) {
        ddivKgT_dp_ = opfactory.Create(ddivKgT_dp_plist, mesh_);
        dE_dp_block_ = ddivKgT_dp_->global_operator();
      } else {
        ddivKgT_dp_ = opfactory.Create(ddivKgT_dp_plist, dE_dp_block_);
      }
      ddivKgT_dp_->SetBCs(sub_pks_[1]->BCs(), sub_pks_[0]->BCs());
    }


    // -- derivatives of advection term
    if (!plist_->get<bool>("supress Jacobian terms: div hq / dp,T", false)) {
      // derivative with respect to pressure
      Teuchos::ParameterList divhq_dp_plist(pks_list_->sublist(pk_order[0]).sublist("diffusion preconditioner"));

      if (is_fv_) divhq_dp_plist.set("Newton correction", "true Jacobian");
      else divhq_dp_plist.set("Newton correction", "approximate Jacobian");

      Operators::PDE_DiffusionFactory opfactory;
      if (dE_dp_block_ == Teuchos::null) {
        ddivhq_dp_ = opfactory.CreateWithGravity(divhq_dp_plist, mesh_);
        dE_dp_block_ = ddivhq_dp_->global_operator();
      } else {
        ddivhq_dp_ = opfactory.CreateWithGravity(divhq_dp_plist, dE_dp_block_);
      }

      // derivative with respect to temperature
      Teuchos::ParameterList divhq_dT_plist(pks_list_->sublist(pk_order[0]).sublist("diffusion preconditioner"));
      divhq_dT_plist.set("exclude primary terms", true);

      if (is_fv_) divhq_dT_plist.set("Newton correction", "true Jacobian");
      else divhq_dT_plist.set("Newton correction", "approximate Jacobian");

      ddivhq_dT_ = opfactory.CreateWithGravity(divhq_dT_plist, pcB);

      // need a field, evaluator, and upwinding for h * kr * rho/mu
      // -- first the evaluator
      Teuchos::ParameterList hkr_eval_list;
      hkr_eval_list.set("evaluator name", hkr_key_);
      Teuchos::Array<std::string> deps(2);
      deps[0] = enth_key_; deps[1] = kr_key_;
      hkr_eval_list.set("evaluator dependencies", deps);
      Teuchos::RCP<FieldEvaluator> hkr_eval =
          Teuchos::rcp(new Relations::MultiplicativeEvaluator(hkr_eval_list));

      // -- now the field
      names2[1] = "boundary_face";
      locations2[1] = AmanziMesh::BOUNDARY_FACE;
      S->RequireField(hkr_key_)->SetMesh(mesh_)->SetGhosted()
          ->AddComponents(names2, locations2, num_dofs2);
      S->SetFieldEvaluator(hkr_key_, hkr_eval);

      // locations2[1] = AmanziMesh::FACE;
      // names2[1] = "face";
      S->RequireField(uw_hkr_key_, name_)
        ->SetMesh(mesh_)->SetGhosted()
        ->SetComponent("face", AmanziMesh::FACE, 1);
          // ->SetComponents(names2, locations2, num_dofs2);
      S->GetField(uw_hkr_key_,name_)->set_io_vis(false);

      std::string method_name = pks_list_->sublist(pk_order[0])
          .get<std::string>("relative permeability method", "upwind with gravity");
      if (method_name != "upwind with Darcy flux") {
        Errors::Message msg;
        msg << "Subsurface coupler with advective Jacobian terms only supports a Richards upwind scheme of "
            << "\"upwind with Darcy flux\", but the method \"" << method_name << "\" was requested.";
        Exceptions::amanzi_throw(msg);
      }
      upwinding_hkr_ = Teuchos::rcp(new Operators::UpwindTotalFlux(name_,
              hkr_key_, uw_hkr_key_, mass_flux_dir_key_, 1.e-8));
      
      if (!is_fv_) {
        // -- and the upwinded field

        locations2[1] = AmanziMesh::FACE;
        names2[1] = "face";

        S->RequireField(Keys::getDerivKey(uw_hkr_key_, pres_key_), name_)
            ->SetMesh(mesh_)->SetGhosted()
            ->SetComponent("face", AmanziMesh::FACE, 1);
        S->GetField(Keys::getDerivKey(uw_hkr_key_, pres_key_),name_)
            ->set_io_vis(false);
        S->RequireField(Keys::getDerivKey(uw_hkr_key_, temp_key_), name_)
            ->SetMesh(mesh_)->SetGhosted()
            ->SetComponent("face", AmanziMesh::FACE, 1);
        S->GetField(Keys::getDerivKey(uw_hkr_key_, temp_key_), name_)
            ->set_io_vis(false);


        // -- and the upwinding
        upwinding_dhkr_dp_ = Teuchos::rcp(new Operators::UpwindTotalFlux(name_,
                Keys::getDerivKey(hkr_key_, pres_key_),
                Keys::getDerivKey(uw_hkr_key_, pres_key_),
                mass_flux_dir_key_, 1.e-8));
        upwinding_dhkr_dT_ = Teuchos::rcp(new Operators::UpwindTotalFlux(name_,
                Keys::getDerivKey(hkr_key_, temp_key_),
                Keys::getDerivKey(uw_hkr_key_, temp_key_),
                mass_flux_dir_key_, 1.e-8));
      }
    }

    // S->RequireField(ddivq_dT_key_, name_)->SetMesh(mesh_)->SetGhosted()
    //   ->SetComponent("cell",AmanziMesh::CELL, 1);
    // S->GetField(ddivq_dT_key_, name_)->set_io_vis(true);
    // S->RequireField(ddivKgT_dp_key_, name_)->SetMesh(mesh_)->SetGhosted()
    //   ->SetComponent("cell",AmanziMesh::CELL, 1);
    // S->GetField(ddivKgT_dp_key_, name_)->set_io_vis(true);


    // -- derivatives of energy with respect to pressure
    if (dE_dp_block_ == Teuchos::null) {
      dE_dp_ = Teuchos::rcp(new Operators::PDE_Accumulation(AmanziMesh::CELL, mesh_));
      dE_dp_block_ = dE_dp_->global_operator();
    } else {
      dE_dp_ = Teuchos::rcp(new Operators::PDE_Accumulation(AmanziMesh::CELL, dE_dp_block_));
    }

    
    // Key dE_dp_key = Keys::getDerivKey(e_key_, pres_key_);
    // S->RequireField( dE_dp_key, e_key_)
    //    ->SetMesh(mesh_)->SetGhosted()->SetComponent("cell", AmanziMesh::CELL, 1);
    // S->GetField(dE_dp_key, e_key_)->set_io_vis(true);

    ASSERT(dWC_dT_block_ != Teuchos::null);
    ASSERT(dE_dp_block_ != Teuchos::null);
    preconditioner_->SetOperatorBlock(0, 1, dWC_dT_block_);
    preconditioner_->SetOperatorBlock(1, 0, dE_dp_block_);
  }

  // set up sparsity structure
  preconditioner_->SymbolicAssembleMatrix();

  // create the linear solver
  if (plist_->isSublist("linear solver")) {
    Teuchos::ParameterList& lin_solver_list = plist_->sublist("linear solver");
    AmanziSolvers::LinearOperatorFactory<Operators::TreeOperator, TreeVector, TreeVectorSpace> fac;
    linsolve_preconditioner_ = fac.Create(lin_solver_list, preconditioner_);
  } else {
    linsolve_preconditioner_ = preconditioner_;
  }
  
  // create the EWC delegate
  if (plist_->isSublist("ewc delegate")) {
    Teuchos::RCP<Teuchos::ParameterList> sub_ewc_list = Teuchos::sublist(plist_, "ewc delegate");
    sub_ewc_list->set("PK name", name_);
    sub_ewc_list->set("domain key", domain_name_);
    ewc_ = Teuchos::rcp(new MPCDelegateEWCSubsurface(*sub_ewc_list));

    Teuchos::RCP<EWCModelBase> model;
    if (S->HasField("internal_energy_gas")) {
      model = Teuchos::rcp(new PermafrostModel());
    } else {
      model = Teuchos::rcp(new LiquidIceModel());
    }
    ewc_->set_model(model);
    ewc_->setup(S);
  }    
}

void MPCSubsurface::Initialize(const Teuchos::Ptr<State>& S) {
  StrongMPC<PK_PhysicalBDF_Default>::Initialize(S);
  if (ewc_ != Teuchos::null) ewc_->initialize(S);

  // initialize offdiagonal operators
  richards_pk_ = Teuchos::rcp_dynamic_cast<Flow::Richards>(sub_pks_[0]);
  ASSERT(richards_pk_ != Teuchos::null);

  if (precon_type_ != PRECON_NONE && precon_type_ != PRECON_BLOCK_DIAGONAL) {
    Key dWC_dT_key = Keys::getDerivKey(wc_key_, temp_key_);
    if (S->HasField(dWC_dT_key)){
      S->GetFieldData(dWC_dT_key, wc_key_)->PutScalar(0.0);
      S->GetField(dWC_dT_key, wc_key_)->set_initialized();
    }
    Key dE_dp_key = Keys::getDerivKey(e_key_, pres_key_);
    if (S->HasField(dE_dp_key)){
      S->GetFieldData(dE_dp_key, e_key_)->PutScalar(0.0);
      S->GetField(dE_dp_key, e_key_)->set_initialized();
    }
    if (S->HasField(ddivq_dT_key_)){
      S->GetFieldData(ddivq_dT_key_, name_)->PutScalar(0.0);
      S->GetField(ddivq_dT_key_, name_)->set_initialized();
    }
    if (S->HasField(ddivKgT_dp_key_)){
      S->GetFieldData(ddivKgT_dp_key_, name_)->PutScalar(0.0);
      S->GetField(ddivKgT_dp_key_, name_)->set_initialized();
    }
  }

  if (ddivq_dT_ != Teuchos::null) {
    if (!is_fv_) {
      Key dkrdT_key = Keys::getDerivKey(uw_kr_key_, temp_key_);
      S->GetFieldData(dkrdT_key,name_)->PutScalar(0.0);
      S->GetField(dkrdT_key,name_)->set_initialized();
    }

    Teuchos::RCP<const Epetra_Vector> gvec = S->GetConstantVectorData("gravity");
    AmanziGeometry::Point g(3);
    g[0] = (*gvec)[0]; g[1] = (*gvec)[1]; g[2] = (*gvec)[2];
    ddivq_dT_->SetGravity(g);    
    ddivq_dT_->SetBCs(sub_pks_[0]->BCs(), sub_pks_[1]->BCs());
    ddivq_dT_->SetTensorCoefficient(richards_pk_->K_);
  }

  if (ddivKgT_dp_ != Teuchos::null) {
    if (!is_fv_) {
      Key uw_dKappa_dp_key = Keys::getDerivKey(uw_tc_key_, pres_key_);
      S->GetFieldData(uw_dKappa_dp_key,name_)->PutScalar(0.0);

      S->GetField(uw_dKappa_dp_key,name_)->set_initialized();
    }

    ddivKgT_dp_->SetTensorCoefficient(Teuchos::null);
  }

  if (ddivhq_dp_ != Teuchos::null) {

    S->GetFieldData(uw_hkr_key_, name_)->PutScalar(1.);
    S->GetField(uw_hkr_key_, name_)->set_initialized();

    if (!is_fv_) {
      S->GetFieldData(Keys::getDerivKey(uw_hkr_key_, pres_key_), name_)->PutScalar(0.);
      S->GetField(Keys::getDerivKey(uw_hkr_key_, pres_key_), name_)->set_initialized();
      S->GetFieldData(Keys::getDerivKey(uw_hkr_key_, temp_key_), name_)->PutScalar(0.);
      S->GetField(Keys::getDerivKey(uw_hkr_key_, temp_key_), name_)->set_initialized();
    }

    Teuchos::RCP<const Epetra_Vector> gvec = S->GetConstantVectorData("gravity");
    AmanziGeometry::Point g(3);
    g[0] = (*gvec)[0]; g[1] = (*gvec)[1]; g[2] = (*gvec)[2];
    ddivhq_dp_->SetGravity(g);    
    ddivhq_dp_->SetBCs(sub_pks_[1]->BCs(), sub_pks_[0]->BCs());
    ddivhq_dp_->SetTensorCoefficient(richards_pk_->K_);

    ddivhq_dT_->SetGravity(g);    
    ddivhq_dT_->SetBCs(sub_pks_[1]->BCs(), sub_pks_[1]->BCs());
    ddivhq_dT_->SetTensorCoefficient(richards_pk_->K_);
  }  

}


void MPCSubsurface::set_states(const Teuchos::RCP<const State>& S,
        const Teuchos::RCP<State>& S_inter,
        const Teuchos::RCP<State>& S_next) {
  StrongMPC<PK_PhysicalBDF_Default>::set_states(S,S_inter,S_next);
  if (ewc_ != Teuchos::null) ewc_->set_states(S,S_inter,S_next);
}

void MPCSubsurface::CommitStep(double t_old, double t_new, const Teuchos::RCP<State>& S) {

  double dt = t_new - t_old;
  StrongMPC<PK_PhysicalBDF_Default>::CommitStep(t_old, t_new, S);
  if (ewc_ != Teuchos::null) ewc_->commit_state(dt,S);
}

// update the predictor to be physically consistent
bool MPCSubsurface::ModifyPredictor(double h, Teuchos::RCP<const TreeVector> up0,
        Teuchos::RCP<TreeVector> up) {
  bool modified(false);
  if (ewc_ != Teuchos::null) {
    modified = ewc_->ModifyPredictor(h, up);
    if (modified) ChangedSolution();
  }

  // potentially update faces
  modified |= StrongMPC<PK_PhysicalBDF_Default>::ModifyPredictor(h, up0, up);
  return modified;
}


// updates the preconditioner
void MPCSubsurface::UpdatePreconditioner(double t, Teuchos::RCP<const TreeVector> up, double h, bool assemble) {
  Teuchos::OSTab tab = vo_->getOSTab();

  if (precon_type_ == PRECON_NONE) {
    // nothing to do
  } else if (precon_type_ == PRECON_BLOCK_DIAGONAL) {
    StrongMPC::UpdatePreconditioner(t,up,h);
  } else if (precon_type_ == PRECON_PICARD || precon_type_ == PRECON_EWC) {
    StrongMPC::UpdatePreconditioner(t,up,h);

    // Update operators for off-diagonals
    dWC_dT_block_->Init();
    dE_dp_block_->Init();
    
    // dWC / dT block
    // -- dkr/dT
    if (ddivq_dT_ != Teuchos::null) {
      // -- update and upwind d kr / dT
      S_next_->GetFieldEvaluator(kr_key_)
          ->HasFieldDerivativeChanged(S_next_.ptr(), name_, temp_key_);
      Teuchos::RCP<const CompositeVector> dkrdT;
      if (is_fv_) {
        dkrdT = S_next_->GetFieldData(Keys::getDerivKey(kr_key_, temp_key_));
      } else {
        S_next_->GetFieldData(Keys::getDerivKey(uw_kr_key_, temp_key_), name_)
            ->PutScalar(0.);
        upwinding_dkrdT_->Update(S_next_.ptr());
        dkrdT = S_next_->GetFieldData(Keys::getDerivKey(uw_kr_key_, temp_key_));
      }

      // form the operator
      Teuchos::RCP<const CompositeVector> kr_uw = S_next_->GetFieldData(uw_kr_key_);
      Teuchos::RCP<const CompositeVector> flux = S_next_->GetFieldData(mass_flux_key_);
      Teuchos::RCP<const CompositeVector> rho = S_next_->GetFieldData(rho_key_);

      ddivq_dT_->SetDensity(rho);
      ddivq_dT_->SetScalarCoefficient(kr_uw, dkrdT);
      ddivq_dT_->UpdateMatrices(flux.ptr(),
              up->SubVector(0)->Data().ptr());              
      ddivq_dT_->UpdateMatricesNewtonCorrection(flux.ptr(),
              up->SubVector(0)->Data().ptr());              
      ddivq_dT_->ApplyBCs(false, true);

      // ComputeDivCorrection(flux, kr_uw, dkrdT, 
      //                      S_next_->GetFieldData( ddivq_dT_key_, name_)->ViewComponent("cell", false));

      // double l2norm;
      // S_next_->GetFieldData( ddivq_dT_key_, name_)->ViewComponent("cell", false)->Norm2(&l2norm);
      // if (mesh_->get_comm()->MyPID()==0) std::cout<<"NORM ddivq_dT"<<l2norm<<"\n";


    }

    // -- dWC/dT diagonal term
    S_next_->GetFieldEvaluator(wc_key_)
      ->HasFieldDerivativeChanged(S_next_.ptr(), name_, temp_key_);
    Teuchos::RCP<const CompositeVector> dWC_dT =
      S_next_->GetFieldData(Keys::getDerivKey(wc_key_, temp_key_));
    dWC_dT_->AddAccumulationTerm(*dWC_dT, h, "cell", false);


    // std::cout << "1/h * DWC/DT" << std::endl;
    // CompositeVector dbg(*dWC_dT); dbg = *dWC_dT; dbg.Scale(1./h); dbg.Print(std::cout);
    

    // dE / dp block
    // -- d Kappa / dp
    if (ddivKgT_dp_ != Teuchos::null) {
      // Update and upwind thermal conductivity
      S_next_->GetFieldEvaluator(tc_key_)
          ->HasFieldDerivativeChanged(S_next_.ptr(), name_, pres_key_);

      Teuchos::RCP<const CompositeVector> dKappa_dp;
      if (is_fv_) {
        dKappa_dp = S_next_->GetFieldData(Keys::getDerivKey(tc_key_, pres_key_));
      } else {
        S_next_->GetFieldData(Keys::getDerivKey(uw_tc_key_, pres_key_), name_)
            ->PutScalar(0.);
        upwinding_dKappa_dp_->Update(S_next_.ptr(), db_.ptr());

        dKappa_dp = S_next_->GetFieldData(Keys::getDerivKey(uw_tc_key_, pres_key_));

      }

      // form the operator
      Teuchos::RCP<const CompositeVector> uw_Kappa =
        S_next_->GetFieldData(uw_tc_key_);
      Teuchos::RCP<const CompositeVector> flux =
        S_next_->GetFieldData(energy_flux_key_);
      ddivKgT_dp_->SetScalarCoefficient(uw_Kappa, dKappa_dp);
      ddivKgT_dp_->UpdateMatrices(flux.ptr(),
              up->SubVector(1)->Data().ptr());
      ddivKgT_dp_->UpdateMatricesNewtonCorrection(flux.ptr(),
              up->SubVector(1)->Data().ptr());
      ddivKgT_dp_->ApplyBCs(false, true);

      // ComputeDivCorrection(flux, uw_Kappa, dKappa_dp, 
      //                      S_next_->GetFieldData(ddivKgT_dp_key_, name_)->ViewComponent("cell", false));
      // double l2norm;
      // S_next_->GetFieldData( ddivKgT_dp_key_ , name_)->ViewComponent("cell", false)->Norm2(&l2norm);
      // if (mesh_->get_comm()->MyPID()==0) std::cout<<"NORM ddivKgT_dp"<<l2norm<<"\n";

    }


    // -- d adv / dp   This one is a bit more complicated...
    if (ddivhq_dp_ != Teuchos::null) {
      // Update and upwind enthalpy * kr * rho/mu
      // -- update values
      S_next_->GetFieldEvaluator(hkr_key_)
          ->HasFieldChanged(S_next_.ptr(), name_);
      S_next_->GetFieldEvaluator(hkr_key_)
          ->HasFieldDerivativeChanged(S_next_.ptr(), name_, pres_key_);
      S_next_->GetFieldEvaluator(hkr_key_)
          ->HasFieldDerivativeChanged(S_next_.ptr(), name_, temp_key_);

      Teuchos::RCP<const CompositeVector> denth_kr_dp_uw;
      Teuchos::RCP<const CompositeVector> denth_kr_dT_uw;

      Teuchos::RCP<const CompositeVector> enth_kr =
        S_next_->GetFieldData(hkr_key_);
      Teuchos::RCP<CompositeVector> enth_kr_uw =
        S_next_->GetFieldData(uw_hkr_key_, name_);
      enth_kr_uw->PutScalar(0.);

      enth_kr_uw->ViewComponent("face",false)
          ->Export(*enth_kr->ViewComponent("boundary_face",false),
                   mesh_->exterior_face_importer(), Insert);
      upwinding_hkr_->Update(S_next_.ptr(), db_.ptr());

      if (richards_pk_->clobber_surf_kr_) {
        // -- stick zeros in the boundary faces
        Epetra_MultiVector enth_kr_bf(*enth_kr->ViewComponent("boundary_face",false));
        enth_kr_bf.PutScalar(0.0);
        enth_kr_uw->ViewComponent("face",false)->Export(enth_kr_bf,
                mesh_->exterior_face_importer(), Insert);
      }
      
      if (is_fv_) {
        denth_kr_dp_uw = S_next_->GetFieldData(Keys::getDerivKey(hkr_key_, pres_key_));
        denth_kr_dT_uw = S_next_->GetFieldData(Keys::getDerivKey(hkr_key_, temp_key_));
      } else {

        Teuchos::RCP<const CompositeVector> denth_kr_dp =
            S_next_->GetFieldData(Keys::getDerivKey(hkr_key_, pres_key_));
        Teuchos::RCP<const CompositeVector> denth_kr_dT =
            S_next_->GetFieldData(Keys::getDerivKey(hkr_key_, temp_key_));

        // -- zero target data (may be unnecessary?)
        Teuchos::RCP<CompositeVector> denth_kr_dp_uw_nc =
            S_next_->GetFieldData(Keys::getDerivKey(uw_hkr_key_, pres_key_), name_);
        denth_kr_dp_uw_nc->PutScalar(0.);
        Teuchos::RCP<CompositeVector> denth_kr_dT_uw_nc =
            S_next_->GetFieldData(Keys::getDerivKey(uw_hkr_key_, temp_key_), name_);
        denth_kr_dT_uw_nc->PutScalar(0.);

        // -- copy boundary faces into upwinded vector
        denth_kr_dp_uw_nc->ViewComponent("face",false)
            ->Export(*denth_kr_dp->ViewComponent("boundary_face",false),
                     mesh_->exterior_face_importer(), Insert);
        denth_kr_dT_uw_nc->ViewComponent("face",false)
            ->Export(*denth_kr_dT->ViewComponent("boundary_face",false),
                     mesh_->exterior_face_importer(), Insert);

        // -- upwind      
        upwinding_dhkr_dp_->Update(S_next_.ptr(), db_.ptr());
        upwinding_dhkr_dT_->Update(S_next_.ptr(), db_.ptr());

        // -- clobber
        if (richards_pk_->clobber_surf_kr_) {
          // -- stick zeros in the boundary faces
          Epetra_MultiVector enth_kr_bf(*enth_kr->ViewComponent("boundary_face",false));
          enth_kr_bf.PutScalar(0.0);
          denth_kr_dp_uw_nc->ViewComponent("face",false)->Export(enth_kr_bf,
                  mesh_->exterior_face_importer(), Insert);
          denth_kr_dT_uw_nc->ViewComponent("face",false)->Export(enth_kr_bf,
                  mesh_->exterior_face_importer(), Insert);
        }

        denth_kr_dp_uw =
            S_next_->GetFieldData(Keys::getDerivKey(uw_hkr_key_, pres_key_));
        denth_kr_dT_uw =
            S_next_->GetFieldData(Keys::getDerivKey(uw_hkr_key_, temp_key_));

      }
      
      Teuchos::RCP<const CompositeVector> flux = S_next_->GetFieldData(mass_flux_key_);
      Teuchos::RCP<const CompositeVector> rho = S_next_->GetFieldData(rho_key_);

      // form the operator: pressure component
      ddivhq_dp_->SetDensity(rho);
      ddivhq_dp_->SetScalarCoefficient(enth_kr_uw, denth_kr_dp_uw);
      // -- update the local matrices, div h * kr grad
      ddivhq_dp_->UpdateMatrices(Teuchos::null, Teuchos::null);
      // -- determine the advective fluxes, q_a = h * kr grad p
      CompositeVector adv_flux(*flux, INIT_MODE_ZERO);
      Teuchos::Ptr<CompositeVector> adv_flux_ptr(&adv_flux);
      ddivhq_dp_->UpdateFlux(up->SubVector(0)->Data().ptr(), adv_flux_ptr);
      // -- add in components div (d h*kr / dp) grad q_a / (h*kr)
      ddivhq_dp_->UpdateMatricesNewtonCorrection(adv_flux_ptr, up->SubVector(0)->Data().ptr());
      ddivhq_dp_->ApplyBCs(false, true);

      // form the operator: temperature component
      ddivhq_dT_->SetDensity(rho);
      ddivhq_dT_->SetScalarCoefficient(enth_kr_uw, denth_kr_dT_uw);
      // -- add in components div (d h*kr / dp) grad q_a / (h*kr)
      ddivhq_dT_->UpdateMatrices(adv_flux_ptr, up->SubVector(0)->Data().ptr());
      ddivhq_dT_->UpdateMatricesNewtonCorrection(adv_flux_ptr, up->SubVector(0)->Data().ptr());
      ddivhq_dT_->ApplyBCs(false, true);

    }

    // -- dE/dp diagonal term
    S_next_->GetFieldEvaluator(e_key_)
        ->HasFieldDerivativeChanged(S_next_.ptr(), name_, pres_key_);
    Teuchos::RCP<const CompositeVector> dE_dp =
      S_next_->GetFieldData(Keys::getDerivKey(e_key_, pres_key_));
    dE_dp_->AddAccumulationTerm(*dE_dp, h, "cell", false);

    // std::cout << "1/h * DE/Dp" << std::endl;
    // dbg = *dE_dp; dbg.Scale(1./h); dbg.Print(std::cout);
    
    // write for debugging
    std::vector<std::string> vnames;
    vnames.push_back("  dwc_dT"); vnames.push_back("  de_dp"); 
    std::vector< Teuchos::Ptr<const CompositeVector> > vecs;
    vecs.push_back(dWC_dT.ptr()); vecs.push_back(dE_dp.ptr());
    db_->WriteVectors(vnames, vecs, false);

    // finally assemble the full system, dump if requested, and form the inverse
    if (assemble) {
      preconditioner_->AssembleMatrix();
      if (dump_) {
        std::stringstream filename;
        filename << "Subsurface_PC_" << S_next_->cycle() << ".txt";
        EpetraExt::RowMatrixToMatlabFile(filename.str().c_str(), *preconditioner_->A());
      }
      Teuchos::ParameterList& pc_sublist = plist_->sublist("preconditioner");
      preconditioner_->InitPreconditioner(pc_sublist);
    }
  }
  

  if (precon_type_ == PRECON_EWC) {
    ewc_->UpdatePreconditioner(t,up,h);
  }

}


// -----------------------------------------------------------------------------
// Wrapper to call the requested preconditioner.
// -----------------------------------------------------------------------------
int MPCSubsurface::ApplyPreconditioner(Teuchos::RCP<const TreeVector> u,
        Teuchos::RCP<TreeVector> Pu) {
  Teuchos::OSTab tab = vo_->getOSTab();
  if (vo_->os_OK(Teuchos::VERB_EXTREME))
    *vo_->os() << "Precon application:" << std::endl;

  // write residuals
  if (vo_->os_OK(Teuchos::VERB_HIGH)) {
    *vo_->os() << "Residuals:" << std::endl;
    std::vector<std::string> vnames;
    vnames.push_back("  r_p"); vnames.push_back("  r_T"); 
    std::vector< Teuchos::Ptr<const CompositeVector> > vecs;
    vecs.push_back(u->SubVector(0)->Data().ptr()); 
    vecs.push_back(u->SubVector(1)->Data().ptr()); 
    db_->WriteVectors(vnames, vecs, true);
  }
  
  int ierr = 0;
  if (precon_type_ == PRECON_NONE) {
    *Pu = *u;
    ierr = 1;
  } else if (precon_type_ == PRECON_BLOCK_DIAGONAL) {
    ierr = StrongMPC::ApplyPreconditioner(u,Pu);
  } else if (precon_type_ == PRECON_PICARD) {
    ierr = linsolve_preconditioner_->ApplyInverse(*u, *Pu);
  } else if (precon_type_ == PRECON_EWC) {
    ierr = linsolve_preconditioner_->ApplyInverse(*u, *Pu);

  //   if (vo_->os_OK(Teuchos::VERB_HIGH)) {
  //     *vo_->os() << "PC_std * residuals:" << std::endl;
  //     std::vector<std::string> vnames;
  //     vnames.push_back("  PC*r_p"); vnames.push_back("  PC*r_T"); 
  //     std::vector< Teuchos::Ptr<const CompositeVector> > vecs;
  //     vecs.push_back(Pu->SubVector(0)->Data().ptr()); 
  //     vecs.push_back(Pu->SubVector(1)->Data().ptr()); 
  //     db_->WriteVectors(vnames, vecs, true);
  //   }

  //   // make sure we can back-calc face corrections that preserve residuals on faces
  //   Teuchos::RCP<TreeVector> res0 = Teuchos::rcp(new TreeVector(*u));
  //   res0->PutScalar(0.);
  //   Teuchos::RCP<TreeVector> Pu_std = Teuchos::rcp(new TreeVector(*Pu));
  //   *Pu_std = *Pu;

  //   // call EWC, which does Pu_p <-- Pu_p_std + dPu_p
  //   ewc_->ApplyPreconditioner(u, Pu);

  //   // calculate dPu_lambda from dPu_p
  //   Pu_std->Update(1.0, *Pu, -1.0);
  //   mfd_preconditioner_->UpdateConsistentFaceCorrection(*res0, Pu_std.ptr());

  //   // update Pu_lambda <-- Pu_lambda_std + dPu_lambda
  //   Pu->SubVector(0)->Data()->ViewComponent("face",false)->Update(1.,
  //           *Pu_std->SubVector(0)->Data()->ViewComponent("face",false), 1.);
  //   Pu->SubVector(1)->Data()->ViewComponent("face",false)->Update(1.,
  //           *Pu_std->SubVector(1)->Data()->ViewComponent("face",false), 1.);

  }

  if (vo_->os_OK(Teuchos::VERB_HIGH)) {
    *vo_->os() << "PC * residuals:" << std::endl;
    std::vector<std::string> vnames;
    vnames.push_back("  PC*r_p"); vnames.push_back("  PC*r_T"); 
    std::vector< Teuchos::Ptr<const CompositeVector> > vecs;
    vecs.push_back(Pu->SubVector(0)->Data().ptr()); 
    vecs.push_back(Pu->SubVector(1)->Data().ptr()); 
    db_->WriteVectors(vnames, vecs, true);
  }
  
  return (ierr > 0) ? 0 : 1;
}


// AmanziSolvers::FnBaseDefs::ModifyCorrectionResult
//     MPCSubsurface::ModifyCorrection(double h,
//                                     Teuchos::RCP<const TreeVector> res,
//                                     Teuchos::RCP<const TreeVector> u,
//                                     Teuchos::RCP<TreeVector> du) {

//   if (vo_->os_OK(Teuchos::VERB_HIGH)) {
//     *vo_->os() << "NKA * PC * residuals:" << std::endl;
//     std::vector<std::string> vnames;
//     vnames.push_back("  NKA*PC*r_p"); vnames.push_back("  NKA*PC*r_T"); 
//     std::vector< Teuchos::Ptr<const CompositeVector> > vecs;
//     vecs.push_back(du->SubVector(0)->Data().ptr()); 
//     vecs.push_back(du->SubVector(1)->Data().ptr()); 
//     db_->WriteVectors(vnames, vecs, true);
//   }

//   // if (precon_type_ == PRECON_EWC) {
//   //   // make sure we can back-calc face corrections that preserve residuals on faces
//   //   Teuchos::RCP<TreeVector> res0 = Teuchos::rcp(new TreeVector(*res));
//   //   res0->PutScalar(0.);
//   //   Teuchos::RCP<TreeVector> du_std = Teuchos::rcp(new TreeVector(*du));
//   //   *du_std = *du;

//   //   // call EWC, which does du_p <-- du_p_std + ddu_p
//   //   ewc_->ApplyPreconditioner(res, du);

//   //   // calculate ddu_lambda from ddu_p
//   //   du_std->Update(1.0, *du, -1.0);
//   //   preconditioner_->UpdateConsistentFaceCorrection(*res0, du_std.ptr());

//   //   // update du_lambda <-- du_lambda_std + ddu_lambda
//   //   du->SubVector(0)->Data()->ViewComponent("face",false)->Update(1.,
//   //           *du_std->SubVector(0)->Data()->ViewComponent("face",false), 1.);
//   //   du->SubVector(1)->Data()->ViewComponent("face",false)->Update(1.,
//   //           *du_std->SubVector(1)->Data()->ViewComponent("face",false), 1.);
//   // }

//   return AmanziSolvers::FnBaseDefs::CORRECTION_NOT_MODIFIED;
// }


void MPCSubsurface::ComputeDivCorrection( const Teuchos::RCP<const CompositeVector>& flux,
                                          const Teuchos::RCP<const CompositeVector>& k,
                                          const Teuchos::RCP<const CompositeVector>& dk,
                                          const Teuchos::RCP<Epetra_MultiVector>& res){
  
   // ignore correction if no flux provided.
  if (flux == Teuchos::null) return;

  // Correction is zero for linear problems
  if (k == Teuchos::null || dk == Teuchos::null) return;

  const Epetra_MultiVector& kf = *k->ViewComponent("face");
  const Epetra_MultiVector& dk_f = *dk->ViewComponent("face");
  const Epetra_MultiVector& flux_f = *flux->ViewComponent("face");

  res->PutScalar(0.0);

  double v, vmod;
  AmanziMesh::Entity_ID_List cells;

  int nfaces_owned = mesh_->num_entities(AmanziMesh::FACE, AmanziMesh::OWNED);

  for (int f = 0; f < nfaces_owned; f++) {
    mesh_->face_get_cells(f, AmanziMesh::USED, &cells);
    int ncells = cells.size();

    // We use the upwind discretization of the generalized flux.
    v = std::abs(kf[0][f]) > 0.0 ? flux_f[0][f] * dk_f[0][f] / kf[0][f] : 0.0;
    vmod = std::abs(v);

// We use the upwind discretization of the generalized flux.
    int i, dir, c1;
    c1 = cells[0];
    const AmanziGeometry::Point& normal = mesh_->face_normal(f, false, c1, &dir);
    //i = (v * dir >= 0.0) ? 0 : 1;

   if (ncells == 2) {
     (*res)[0][cells[0]] += v * dir;
     (*res)[0][cells[1]] += -v * dir;
   } else if (i == 0) {
     (*res)[0][cells[0]] += v * dir;
   }

  }
}

} // namespace<|MERGE_RESOLUTION|>--- conflicted
+++ resolved
@@ -118,10 +118,10 @@
   } else if (precon_string == "picard") {
     precon_type_ = PRECON_PICARD;
   } else if (precon_string == "ewc") {
-    ASSERT(0);
+    AMANZI_ASSERT(0);
     precon_type_ = PRECON_EWC;
   } else if (precon_string == "smart ewc") {
-    ASSERT(0);
+    AMANZI_ASSERT(0);
     precon_type_ = PRECON_EWC;
   } else {
     Errors::Message message(std::string("Invalid preconditioner type ")+precon_string);
@@ -163,12 +163,7 @@
       else divq_plist.set("Newton correction", "approximate Jacobian");
      
       divq_plist.set("exclude primary terms", true);
-<<<<<<< HEAD
       Operators::PDE_DiffusionFactory opfactory;
-=======
-
-      Operators::OperatorDiffusionFactory opfactory;
->>>>>>> e826010b
       ddivq_dT_ = opfactory.CreateWithGravity(divq_plist, mesh_);
       dWC_dT_block_ = ddivq_dT_->global_operator();
     }
@@ -216,12 +211,7 @@
       else ddivKgT_dp_plist.set("Newton correction", "approximate Jacobian");
       
       ddivKgT_dp_plist.set("exclude primary terms", true);
-<<<<<<< HEAD
       Operators::PDE_DiffusionFactory opfactory;
-=======
-
-      Operators::OperatorDiffusionFactory opfactory;
->>>>>>> e826010b
       if (dE_dp_block_ == Teuchos::null) {
         ddivKgT_dp_ = opfactory.Create(ddivKgT_dp_plist, mesh_);
         dE_dp_block_ = ddivKgT_dp_->global_operator();
@@ -345,14 +335,15 @@
     //    ->SetMesh(mesh_)->SetGhosted()->SetComponent("cell", AmanziMesh::CELL, 1);
     // S->GetField(dE_dp_key, e_key_)->set_io_vis(true);
 
-    ASSERT(dWC_dT_block_ != Teuchos::null);
-    ASSERT(dE_dp_block_ != Teuchos::null);
+    AMANZI_ASSERT(dWC_dT_block_ != Teuchos::null);
+    AMANZI_ASSERT(dE_dp_block_ != Teuchos::null);
     preconditioner_->SetOperatorBlock(0, 1, dWC_dT_block_);
     preconditioner_->SetOperatorBlock(1, 0, dE_dp_block_);
   }
 
   // set up sparsity structure
   preconditioner_->SymbolicAssembleMatrix();
+  preconditioner_->InitializePreconditioner(plist_->sublist("preconditioner"));
 
   // create the linear solver
   if (plist_->isSublist("linear solver")) {
@@ -387,7 +378,7 @@
 
   // initialize offdiagonal operators
   richards_pk_ = Teuchos::rcp_dynamic_cast<Flow::Richards>(sub_pks_[0]);
-  ASSERT(richards_pk_ != Teuchos::null);
+  AMANZI_ASSERT(richards_pk_ != Teuchos::null);
 
   if (precon_type_ != PRECON_NONE && precon_type_ != PRECON_BLOCK_DIAGONAL) {
     Key dWC_dT_key = Keys::getDerivKey(wc_key_, temp_key_);
@@ -730,8 +721,7 @@
         filename << "Subsurface_PC_" << S_next_->cycle() << ".txt";
         EpetraExt::RowMatrixToMatlabFile(filename.str().c_str(), *preconditioner_->A());
       }
-      Teuchos::ParameterList& pc_sublist = plist_->sublist("preconditioner");
-      preconditioner_->InitPreconditioner(pc_sublist);
+      preconditioner_->UpdatePreconditioner();
     }
   }
   
@@ -880,10 +870,10 @@
   double v, vmod;
   AmanziMesh::Entity_ID_List cells;
 
-  int nfaces_owned = mesh_->num_entities(AmanziMesh::FACE, AmanziMesh::OWNED);
+  int nfaces_owned = mesh_->num_entities(AmanziMesh::FACE, AmanziMesh::Parallel_type::OWNED);
 
   for (int f = 0; f < nfaces_owned; f++) {
-    mesh_->face_get_cells(f, AmanziMesh::USED, &cells);
+    mesh_->face_get_cells(f, AmanziMesh::Parallel_type::GHOST, &cells);
     int ncells = cells.size();
 
     // We use the upwind discretization of the generalized flux.
