/* -*-  mode: c++; indent-tabs-mode: nil -*- */
/* -------------------------------------------------------------------------
ATS

License: see $ATS_DIR/COPYRIGHT
Author: Ethan Coon

Interface for the derived MPC for coupling energy and water in the subsurface,
with freezing.

------------------------------------------------------------------------- */
#include "EpetraExt_RowMatrixOut.h"

#include "MultiplicativeEvaluator.hh"
#include "TreeOperator.hh"
#include "OperatorDiffusionFactory.hh"
#include "OperatorAdvection.hh"
#include "OperatorAccumulation.hh"
#include "Operator.hh"
#include "upwind_total_flux.hh"
#include "upwind_arithmetic_mean.hh"

#include "permafrost_model.hh"
#include "liquid_ice_model.hh"
#include "richards.hh"

#include "mpc_delegate_ewc_subsurface.hh"
#include "mpc_subsurface.hh"

#define DEBUG_FLAG 1

namespace Amanzi {

// -- Initialize owned (dependent) variables.
void MPCSubsurface::Setup(const Teuchos::Ptr<State>& S) {
  // set up keys

<<<<<<< HEAD
  ddivq_dT_key_ = "ddivq_dT";
  ddivKgT_dp_key_ = "ddivKgT_dp";

  // supress energy's vision of advective terms as we can do better
=======
>>>>>>> 4ff25f39
  Teuchos::Array<std::string> pk_order = plist_->get< Teuchos::Array<std::string> >("PKs order");
  // domain_name_ = plist_->get<std::string>("domain name", "domain");
  //--  domain_name_ =  plist_->sublist("PKs").sublist(pk_order[1]).get<std::string>("domain name", "domain");
  domain_name_ =  plist_->sublist("ewc delegate").get<std::string>("domain name", "domain"); 
 
  temp_key_ = Keys::getKey(domain_name_, "temperature");
  pres_key_ = Keys::getKey(domain_name_, "pressure");
  e_key_ = Keys::getKey(domain_name_, "energy");
  wc_key_ = Keys::getKey(domain_name_, "water_content");
  tc_key_ = Keys::getKey(domain_name_, "thermal_conductivity");
  uw_tc_key_ = Keys::getKey(domain_name_, "upwind_thermal_conductivity");
  kr_key_ = Keys::getKey(domain_name_, "relative_permeability");
  uw_kr_key_ = Keys::getKey(domain_name_, "upwind_relative_permeability");
  enth_key_ = Keys::getKey(domain_name_, "enthalpy");
  hkr_key_ = Keys::getKey(domain_name_, "enthalpy_times_relative_permeability");
  uw_hkr_key_ = Keys::getKey(domain_name_, "upwind_enthalpy_times_relative_permeability");
  energy_flux_key_ = Keys::getKey(domain_name_, "diffusive_energy_flux");
  mass_flux_key_ = Keys::getKey(domain_name_, "mass_flux");
  mass_flux_dir_key_ = Keys::getKey(domain_name_, "mass_flux_direction");
  rho_key_ = Keys::getKey(domain_name_, "mass_density_liquid");

  // supress energy's vision of advective terms as we can do better

  if (plist_->isParameter("supress Jacobian terms: div hq / dp")) {
    Errors::Message message("MPC Incorrect input: parameter \"supress Jacobian terms: div hq / dp\" changed to \"supress Jacobian terms: div hq / dp,T\" for clarity.");
    Exceptions::amanzi_throw(message);
  }

  if (!plist_->get<bool>("supress Jacobian terms: div hq / dp,T", false)) {
    if (pks_list_->sublist(pk_order[1]).isParameter("supress advective terms in preconditioner")
        && !pks_list_->sublist(pk_order[1]).get("supress advective terms in preconditioner",false)) {
      Errors::Message msg("MPC Incorrect input: options \"supress Jacobian terms: div hq / dp,T\" and subsurface energy PK option \"supress advective terms in preconditioner\" should not both be false, as these include some of the same Jacobian information.\n Recommended: Enable/suppress the latter.");

      Exceptions::amanzi_throw(msg);
    }
  }
  
  // set up the sub-pks
  StrongMPC<PK_PhysicalBDF_Default>::Setup(S);
  mesh_ = S->GetMesh(domain_name_);

  // set up debugger
  db_ = sub_pks_[0]->debugger();

  // Get the sub-blocks from the sub-PK's preconditioners.
  Teuchos::RCP<Operators::Operator> pcA = sub_pks_[0]->preconditioner();
  Teuchos::RCP<Operators::Operator> pcB = sub_pks_[1]->preconditioner();
  //if (pcA->DomainMap().HasComponent("face")) {
    is_fv_ = false;
    //} else {
    // is_fv_ = true;
  // }
  
  // Create the combined operator
  Teuchos::RCP<TreeVectorSpace> tvs = Teuchos::rcp(new TreeVectorSpace());
  tvs->PushBack(Teuchos::rcp(new TreeVectorSpace(Teuchos::rcpFromRef(pcA->DomainMap()))));
  tvs->PushBack(Teuchos::rcp(new TreeVectorSpace(Teuchos::rcpFromRef(pcB->DomainMap()))));
 
  preconditioner_ = Teuchos::rcp(new Operators::TreeOperator(tvs));
  preconditioner_->SetOperatorBlock(0, 0, pcA);
  preconditioner_->SetOperatorBlock(1, 1, pcB);
  
  // select the method used for preconditioning
  std::string precon_string = plist_->get<std::string>("preconditioner type",
                                                       "picard");
  if (precon_string == "none") {
    precon_type_ = PRECON_NONE;
  } else if (precon_string == "block diagonal") {
    precon_type_ = PRECON_BLOCK_DIAGONAL;
  } else if (precon_string == "picard") {
    precon_type_ = PRECON_PICARD;
  } else if (precon_string == "ewc") {
    ASSERT(0);
    precon_type_ = PRECON_EWC;
  } else if (precon_string == "smart ewc") {
    ASSERT(0);
    precon_type_ = PRECON_EWC;
  } else {
    Errors::Message message(std::string("Invalid preconditioner type ")+precon_string);
    Exceptions::amanzi_throw(message);
  }

  // create offdiagonal blocks
  if (precon_type_ != PRECON_NONE && precon_type_ != PRECON_BLOCK_DIAGONAL) {
    std::vector<AmanziMesh::Entity_kind> locations2(2);
    std::vector<std::string> names2(2);
    std::vector<int> num_dofs2(2,1);
    locations2[0] = AmanziMesh::CELL;
    names2[0] = "cell";

    // Create the block for derivatives of mass conservation with respect to temperature
    // -- derivatives of kr with respect to temperature
    if (!plist_->get<bool>("supress Jacobian terms: d div q / dT", false)) {
      // need to upwind dkr/dT
      if (!is_fv_) {
<<<<<<< HEAD

         locations2[1] = AmanziMesh::FACE;
         names2[1] = "face";

        Key dkrdT_key = getDerivKey(uw_kr_key_, temp_key_);
=======
        Key dkrdT_key = Keys::getDerivKey(uw_kr_key_, temp_key_);
>>>>>>> 4ff25f39
        S->RequireField(dkrdT_key, name_)
          //->SetMesh(mesh_)->SetGhosted()->SetComponent("face", AmanziMesh::FACE, 1);
           ->SetMesh(mesh_)->SetGhosted()->SetComponents(names2, locations2, num_dofs2);
        S->GetField(dkrdT_key,name_)->set_io_vis(true);

        upwinding_dkrdT_ = Teuchos::rcp(new Operators::UpwindTotalFlux(name_,
                Keys::getDerivKey(kr_key_, temp_key_),
                dkrdT_key, mass_flux_dir_key_, 1.e-8));
      }

      // set up the operator
      Teuchos::ParameterList divq_plist(pks_list_->sublist(pk_order[0]).sublist("diffusion preconditioner"));

      // if (is_fv_) divq_plist.set("Newton correction", "true Jacobian");
      // else divq_plist.set("Newton correction", "approximate Jacobian");
      
      divq_plist.set("Newton correction", "approximate Jacobian");
      divq_plist.set("exclude primary terms", true);

      Operators::OperatorDiffusionFactory opfactory;
      ddivq_dT_ = opfactory.CreateWithGravity(divq_plist, mesh_);
      dWC_dT_block_ = ddivq_dT_->global_operator();
    }

    // -- derivatives of water content with respect to temperature
    if (dWC_dT_block_ == Teuchos::null) {
      dWC_dT_ = Teuchos::rcp(new Operators::OperatorAccumulation(AmanziMesh::CELL, mesh_));
      dWC_dT_block_ = dWC_dT_->global_operator();
    } else {
      dWC_dT_ = Teuchos::rcp(new Operators::OperatorAccumulation(AmanziMesh::CELL, dWC_dT_block_));
    }

    Key dWC_dT_key = getDerivKey(wc_key_, temp_key_);
    S->RequireField(dWC_dT_key, wc_key_)
       ->SetMesh(mesh_)->SetGhosted()->SetComponent("cell", AmanziMesh::CELL, 1);
    S->GetField(dWC_dT_key, wc_key_)->set_io_vis(true);
    

    // Create the block for derivatives of energy conservation with respect to pressure
    // -- derivatives of thermal conductivity with respect to pressure
    if (!plist_->get<bool>("supress Jacobian terms: d div K grad T / dp", false)) {
      // need to upwind dKappa/dp
      if (!is_fv_) {
<<<<<<< HEAD
        Key uw_dKappa_dp_key = getDerivKey(uw_tc_key_, pres_key_);
        Key dKappa_dp_key = getDerivKey(tc_key_, pres_key_);

        locations2[1] = AmanziMesh::FACE;
        names2[1] = "face";

=======
        Key uw_dKappa_dp_key = Keys::getDerivKey(uw_tc_key_, pres_key_);
        Key dKappa_dp_key = Keys::getDerivKey(tc_key_, pres_key_);
>>>>>>> 4ff25f39
        S->RequireField(uw_dKappa_dp_key, name_)
          ->SetMesh(mesh_)->SetGhosted()->SetComponents(names2, locations2, num_dofs2);
        S->GetField(uw_dKappa_dp_key,name_)->set_io_vis(true);

        upwinding_dKappa_dp_ = Teuchos::rcp(new Operators::UpwindTotalFlux(name_,
                dKappa_dp_key, uw_dKappa_dp_key,
                energy_flux_key_, 1.e-8));
        // upwinding_dKappa_dp_ = Teuchos::rcp(new Operators::UpwindArithmeticMean(name_,
        //         dKappa_dp_key, uw_dKappa_dp_key));
      }

      // set up the operator
      Teuchos::ParameterList ddivKgT_dp_plist(pks_list_->sublist(pk_order[1]).sublist("diffusion preconditioner"));
      // if (is_fv_) ddivKgT_dp_plist.set("Newton correction", "true Jacobian");
      // else ddivKgT_dp_plist.set("Newton correction", "approximate Jacobian");
      
      ddivKgT_dp_plist.set("Newton correction", "approximate Jacobian");
      ddivKgT_dp_plist.set("exclude primary terms", true);

      Operators::OperatorDiffusionFactory opfactory;
      if (dE_dp_block_ == Teuchos::null) {
        ddivKgT_dp_ = opfactory.Create(ddivKgT_dp_plist, mesh_);
        dE_dp_block_ = ddivKgT_dp_->global_operator();
      } else {
        ddivKgT_dp_ = opfactory.Create(ddivKgT_dp_plist, dE_dp_block_);
      }
      ddivKgT_dp_->SetBCs(sub_pks_[1]->BCs(), sub_pks_[0]->BCs());
    }


    // -- derivatives of advection term
    if (!plist_->get<bool>("supress Jacobian terms: div hq / dp,T", false)) {
      // derivative with respect to pressure
      Teuchos::ParameterList divhq_dp_plist(pks_list_->sublist(pk_order[0]).sublist("diffusion preconditioner"));

      // if (is_fv_) divhq_dp_plist.set("Newton correction", "true Jacobian");
      // else divhq_dp_plist.set("Newton correction", "approximate Jacobian");
      divhq_dp_plist.set("Newton correction", "approximate Jacobian");

      Operators::OperatorDiffusionFactory opfactory;
      if (dE_dp_block_ == Teuchos::null) {
        ddivhq_dp_ = opfactory.CreateWithGravity(divhq_dp_plist, mesh_);
        dE_dp_block_ = ddivhq_dp_->global_operator();
      } else {
        ddivhq_dp_ = opfactory.CreateWithGravity(divhq_dp_plist, dE_dp_block_);
      }

      // derivative with respect to temperature
      Teuchos::ParameterList divhq_dT_plist(pks_list_->sublist(pk_order[0]).sublist("diffusion preconditioner"));
      divhq_dT_plist.set("exclude primary terms", true);

      // if (is_fv_) divhq_dT_plist.set("Newton correction", "true Jacobian");
      // else divhq_dT_plist.set("Newton correction", "approximate Jacobian");
      divhq_dT_plist.set("Newton correction", "approximate Jacobian");

      ddivhq_dT_ = opfactory.CreateWithGravity(divhq_dT_plist, pcB);

      // need a field, evaluator, and upwinding for h * kr * rho/mu
      // -- first the evaluator
      Teuchos::ParameterList hkr_eval_list;
      hkr_eval_list.set("evaluator name", hkr_key_);
      Teuchos::Array<std::string> deps(2);
      deps[0] = enth_key_; deps[1] = kr_key_;
      hkr_eval_list.set("evaluator dependencies", deps);
      Teuchos::RCP<FieldEvaluator> hkr_eval =
          Teuchos::rcp(new Relations::MultiplicativeEvaluator(hkr_eval_list));

      // -- now the field
      names2[1] = "boundary_face";
      locations2[1] = AmanziMesh::BOUNDARY_FACE;
      S->RequireField(hkr_key_)->SetMesh(mesh_)->SetGhosted()
          ->AddComponents(names2, locations2, num_dofs2);
      S->SetFieldEvaluator(hkr_key_, hkr_eval);

      locations2[1] = AmanziMesh::FACE;
      names2[1] = "face";
      S->RequireField(uw_hkr_key_, name_)
          ->SetMesh(mesh_)->SetGhosted()
          ->SetComponents(names2, locations2, num_dofs2);
      S->GetField(uw_hkr_key_,name_)->set_io_vis(true);

      std::string method_name = pks_list_->sublist(pk_order[0])
          .get<std::string>("relative permeability method", "upwind with gravity");
      if (method_name != "upwind with Darcy flux") {
        Errors::Message msg;
        msg << "Subsurface coupler with advective Jacobian terms only supports a Richards upwind scheme of "
            << "\"upwind with Darcy flux\", but the method \"" << method_name << "\" was requested.";
        Exceptions::amanzi_throw(msg);
      }
      upwinding_hkr_ = Teuchos::rcp(new Operators::UpwindTotalFlux(name_,
              hkr_key_, uw_hkr_key_, mass_flux_dir_key_, 1.e-8));
      
      if (!is_fv_) {
        // -- and the upwinded field
<<<<<<< HEAD
        locations2[1] = AmanziMesh::FACE;
        names2[1] = "face";
        S->RequireField(getDerivKey(uw_hkr_key_, pres_key_), name_)
            ->SetMesh(mesh_)->SetGhosted()
          ->SetComponents(names2, locations2, num_dofs2);
        S->GetField(getDerivKey(uw_hkr_key_, pres_key_),name_)
            ->set_io_vis(true);

        S->RequireField(getDerivKey(uw_hkr_key_, temp_key_), name_)
            ->SetMesh(mesh_)->SetGhosted()
            ->SetComponents(names2, locations2, num_dofs2);
          S->GetField(getDerivKey(uw_hkr_key_, temp_key_), name_)
            ->set_io_vis(true);
=======
        S->RequireField(Keys::getDerivKey(uw_hkr_key_, pres_key_), name_)
            ->SetMesh(mesh_)->SetGhosted()
            ->SetComponent("face", AmanziMesh::FACE, 1);
        S->GetField(Keys::getDerivKey(uw_hkr_key_, pres_key_),name_)
            ->set_io_vis(false);
        S->RequireField(Keys::getDerivKey(uw_hkr_key_, temp_key_), name_)
            ->SetMesh(mesh_)->SetGhosted()
            ->SetComponent("face", AmanziMesh::FACE, 1);
        S->GetField(Keys::getDerivKey(uw_hkr_key_, temp_key_), name_)
            ->set_io_vis(false);
>>>>>>> 4ff25f39

        // -- and the upwinding
        upwinding_dhkr_dp_ = Teuchos::rcp(new Operators::UpwindTotalFlux(name_,
                Keys::getDerivKey(hkr_key_, pres_key_),
                Keys::getDerivKey(uw_hkr_key_, pres_key_),
                mass_flux_dir_key_, 1.e-8));
        upwinding_dhkr_dT_ = Teuchos::rcp(new Operators::UpwindTotalFlux(name_,
                Keys::getDerivKey(hkr_key_, temp_key_),
                Keys::getDerivKey(uw_hkr_key_, temp_key_),
                mass_flux_dir_key_, 1.e-8));
      }
    }

    S->RequireField(ddivq_dT_key_, name_)->SetMesh(mesh_)->SetGhosted()
      ->SetComponent("cell",AmanziMesh::CELL, 1);
    S->GetField(ddivq_dT_key_, name_)->set_io_vis(true);
    S->RequireField(ddivKgT_dp_key_, name_)->SetMesh(mesh_)->SetGhosted()
      ->SetComponent("cell",AmanziMesh::CELL, 1);
    S->GetField(ddivKgT_dp_key_, name_)->set_io_vis(true);


    // -- derivatives of energy with respect to pressure
    if (dE_dp_block_ == Teuchos::null) {
      dE_dp_ = Teuchos::rcp(new Operators::OperatorAccumulation(AmanziMesh::CELL, mesh_));
      dE_dp_block_ = dE_dp_->global_operator();
    } else {
      dE_dp_ = Teuchos::rcp(new Operators::OperatorAccumulation(AmanziMesh::CELL, dE_dp_block_));
    }

    
    Key dE_dp_key = getDerivKey(e_key_, pres_key_);
    S->RequireField( dE_dp_key, e_key_)
       ->SetMesh(mesh_)->SetGhosted()->SetComponent("cell", AmanziMesh::CELL, 1);
    S->GetField(dE_dp_key, e_key_)->set_io_vis(true);

    ASSERT(dWC_dT_block_ != Teuchos::null);
    ASSERT(dE_dp_block_ != Teuchos::null);
    preconditioner_->SetOperatorBlock(0, 1, dWC_dT_block_);
    preconditioner_->SetOperatorBlock(1, 0, dE_dp_block_);
  }

  // set up sparsity structure
  preconditioner_->SymbolicAssembleMatrix();

  // create the linear solver
  if (plist_->isSublist("linear solver")) {
    Teuchos::ParameterList& lin_solver_list = plist_->sublist("linear solver");
    AmanziSolvers::LinearOperatorFactory<Operators::TreeOperator, TreeVector, TreeVectorSpace> fac;
    linsolve_preconditioner_ = fac.Create(lin_solver_list, preconditioner_);
  } else {
    linsolve_preconditioner_ = preconditioner_;
  }
  
  // create the EWC delegate
  if (plist_->isSublist("ewc delegate")) {
    Teuchos::RCP<Teuchos::ParameterList> sub_ewc_list = Teuchos::sublist(plist_, "ewc delegate");
    sub_ewc_list->set("PK name", name_);
    sub_ewc_list->set("domain key", domain_name_);
    ewc_ = Teuchos::rcp(new MPCDelegateEWCSubsurface(*sub_ewc_list));

    Teuchos::RCP<EWCModelBase> model;
    if (S->HasField("internal_energy_gas")) {
      model = Teuchos::rcp(new PermafrostModel());
    } else {
      model = Teuchos::rcp(new LiquidIceModel());
    }
    ewc_->set_model(model);
    ewc_->setup(S);
  }    
}

void MPCSubsurface::Initialize(const Teuchos::Ptr<State>& S) {
  StrongMPC<PK_PhysicalBDF_Default>::Initialize(S);
  if (ewc_ != Teuchos::null) ewc_->initialize(S);

  // initialize offdiagonal operators
  richards_pk_ = Teuchos::rcp_dynamic_cast<Flow::Richards>(sub_pks_[0]);
  ASSERT(richards_pk_ != Teuchos::null);

  if (precon_type_ != PRECON_NONE && precon_type_ != PRECON_BLOCK_DIAGONAL) {
    Key dWC_dT_key = getDerivKey(wc_key_, temp_key_);
    S->GetFieldData(dWC_dT_key, wc_key_)->PutScalar(0.0);
    S->GetField(dWC_dT_key, wc_key_)->set_initialized();
    Key dE_dp_key = getDerivKey(e_key_, pres_key_);
    S->GetFieldData(dE_dp_key, e_key_)->PutScalar(0.0);
    S->GetField(dE_dp_key, e_key_)->set_initialized();
    S->GetFieldData(ddivq_dT_key_, name_)->PutScalar(0.0);
    S->GetField(ddivq_dT_key_, name_)->set_initialized();
    S->GetFieldData(ddivKgT_dp_key_, name_)->PutScalar(0.0);
    S->GetField(ddivKgT_dp_key_, name_)->set_initialized();
  }

  if (ddivq_dT_ != Teuchos::null) {
    if (!is_fv_) {
<<<<<<< HEAD
      Key dkrdT_key = getDerivKey(uw_kr_key_, temp_key_);
      S->GetFieldData(dkrdT_key,name_)->PutScalar(0.0);
=======
      Key dkrdT_key = Keys::getDerivKey(uw_kr_key_, temp_key_);
      S->GetFieldData(dkrdT_key,name_)->PutScalar(1.0);
>>>>>>> 4ff25f39
      S->GetField(dkrdT_key,name_)->set_initialized();
    }

    Teuchos::RCP<const Epetra_Vector> gvec = S->GetConstantVectorData("gravity");
    AmanziGeometry::Point g(3);
    g[0] = (*gvec)[0]; g[1] = (*gvec)[1]; g[2] = (*gvec)[2];
    ddivq_dT_->SetGravity(g);    
    ddivq_dT_->SetBCs(sub_pks_[0]->BCs(), sub_pks_[1]->BCs());
    ddivq_dT_->SetTensorCoefficient(richards_pk_->K_);
  }

  if (ddivKgT_dp_ != Teuchos::null) {
    if (!is_fv_) {
<<<<<<< HEAD
      Key uw_dKappa_dp_key = getDerivKey(uw_tc_key_, pres_key_);
      S->GetFieldData(uw_dKappa_dp_key,name_)->PutScalar(0.0);
=======
      Key uw_dKappa_dp_key = Keys::getDerivKey(uw_tc_key_, pres_key_);
      S->GetFieldData(uw_dKappa_dp_key,name_)->PutScalar(1.0);
>>>>>>> 4ff25f39
      S->GetField(uw_dKappa_dp_key,name_)->set_initialized();
    }

    ddivKgT_dp_->SetTensorCoefficient(Teuchos::null);
  }

  if (ddivhq_dp_ != Teuchos::null) {

    S->GetFieldData(uw_hkr_key_, name_)->PutScalar(1.);
    S->GetField(uw_hkr_key_, name_)->set_initialized();

    if (!is_fv_) {
      S->GetFieldData(Keys::getDerivKey(uw_hkr_key_, pres_key_), name_)->PutScalar(1.);
      S->GetField(Keys::getDerivKey(uw_hkr_key_, pres_key_), name_)->set_initialized();
      S->GetFieldData(Keys::getDerivKey(uw_hkr_key_, temp_key_), name_)->PutScalar(1.);
      S->GetField(Keys::getDerivKey(uw_hkr_key_, temp_key_), name_)->set_initialized();
    }

    Teuchos::RCP<const Epetra_Vector> gvec = S->GetConstantVectorData("gravity");
    AmanziGeometry::Point g(3);
    g[0] = (*gvec)[0]; g[1] = (*gvec)[1]; g[2] = (*gvec)[2];
    ddivhq_dp_->SetGravity(g);    
    ddivhq_dp_->SetBCs(sub_pks_[1]->BCs(), sub_pks_[0]->BCs());
    ddivhq_dp_->SetTensorCoefficient(richards_pk_->K_);

    ddivhq_dT_->SetGravity(g);    
    ddivhq_dT_->SetBCs(sub_pks_[1]->BCs(), sub_pks_[1]->BCs());
    ddivhq_dT_->SetTensorCoefficient(richards_pk_->K_);
  }  

}


void MPCSubsurface::set_states(const Teuchos::RCP<const State>& S,
        const Teuchos::RCP<State>& S_inter,
        const Teuchos::RCP<State>& S_next) {
  StrongMPC<PK_PhysicalBDF_Default>::set_states(S,S_inter,S_next);
  if (ewc_ != Teuchos::null) ewc_->set_states(S,S_inter,S_next);
}

void MPCSubsurface::CommitStep(double t_old, double t_new, const Teuchos::RCP<State>& S) {

  double dt = t_new - t_old;
  StrongMPC<PK_PhysicalBDF_Default>::CommitStep(t_old, t_new, S);
  if (ewc_ != Teuchos::null) ewc_->commit_state(dt,S);
}

// update the predictor to be physically consistent
bool MPCSubsurface::ModifyPredictor(double h, Teuchos::RCP<const TreeVector> up0,
        Teuchos::RCP<TreeVector> up) {
  bool modified(false);
  if (ewc_ != Teuchos::null) {
    modified = ewc_->ModifyPredictor(h, up);
    if (modified) ChangedSolution();
  }

  // potentially update faces
  modified |= StrongMPC<PK_PhysicalBDF_Default>::ModifyPredictor(h, up0, up);
  return modified;
}


// updates the preconditioner
void MPCSubsurface::UpdatePreconditioner(double t, Teuchos::RCP<const TreeVector> up, double h, bool assemble) {
  Teuchos::OSTab tab = vo_->getOSTab();

  if (precon_type_ == PRECON_NONE) {
    // nothing to do
  } else if (precon_type_ == PRECON_BLOCK_DIAGONAL) {
    StrongMPC::UpdatePreconditioner(t,up,h);
  } else if (precon_type_ == PRECON_PICARD || precon_type_ == PRECON_EWC) {
    StrongMPC::UpdatePreconditioner(t,up,h);

    // Update operators for off-diagonals
    dWC_dT_block_->Init();
    dE_dp_block_->Init();
    
    // dWC / dT block
    // -- dkr/dT
    if (ddivq_dT_ != Teuchos::null) {
      // -- update and upwind d kr / dT
      S_next_->GetFieldEvaluator(kr_key_)
          ->HasFieldDerivativeChanged(S_next_.ptr(), name_, temp_key_);
      Teuchos::RCP<const CompositeVector> dkrdT;
      if (is_fv_) {
        dkrdT = S_next_->GetFieldData(Keys::getDerivKey(kr_key_, temp_key_));
      } else {
        S_next_->GetFieldData(Keys::getDerivKey(uw_kr_key_, temp_key_), name_)
            ->PutScalar(0.);
        upwinding_dkrdT_->Update(S_next_.ptr());
        dkrdT = S_next_->GetFieldData(Keys::getDerivKey(uw_kr_key_, temp_key_));
      }

      // form the operator
      Teuchos::RCP<const CompositeVector> kr_uw = S_next_->GetFieldData(uw_kr_key_);
      Teuchos::RCP<const CompositeVector> flux = S_next_->GetFieldData(mass_flux_key_);
      Teuchos::RCP<const CompositeVector> rho = S_next_->GetFieldData(rho_key_);

      ddivq_dT_->SetDensity(rho);
      ddivq_dT_->SetScalarCoefficient(kr_uw, dkrdT);
      ddivq_dT_->UpdateMatrices(flux.ptr(),
              up->SubVector(0)->Data().ptr());              
      ddivq_dT_->UpdateMatricesNewtonCorrection(flux.ptr(),
              up->SubVector(0)->Data().ptr());              
      ddivq_dT_->ApplyBCs(false, true);
      ComputeDivCorrection(flux, kr_uw, dkrdT, 
                           S_next_->GetFieldData( ddivq_dT_key_, name_)->ViewComponent("cell", false));

      double l2norm;
      S_next_->GetFieldData( ddivq_dT_key_, name_)->ViewComponent("cell", false)->Norm2(&l2norm);
      if (mesh_->get_comm()->MyPID()==0) std::cout<<"NORM ddivq_dT"<<l2norm<<"\n";


    }

    // -- dWC/dT diagonal term
    S_next_->GetFieldEvaluator(wc_key_)
      ->HasFieldDerivativeChanged(S_next_.ptr(), name_, temp_key_);
    Teuchos::RCP<const CompositeVector> dWC_dT =
      S_next_->GetFieldData(Keys::getDerivKey(wc_key_, temp_key_));
    dWC_dT_->AddAccumulationTerm(*dWC_dT->ViewComponent("cell", false), h);


    // std::cout << "1/h * DWC/DT" << std::endl;
    // CompositeVector dbg(*dWC_dT); dbg = *dWC_dT; dbg.Scale(1./h); dbg.Print(std::cout);
    

    // dE / dp block
    // -- d Kappa / dp
    if (ddivKgT_dp_ != Teuchos::null) {
      // Update and upwind thermal conductivity
      S_next_->GetFieldEvaluator(tc_key_)
          ->HasFieldDerivativeChanged(S_next_.ptr(), name_, pres_key_);

      Teuchos::RCP<const CompositeVector> dKappa_dp;
      if (is_fv_) {
        dKappa_dp = S_next_->GetFieldData(Keys::getDerivKey(tc_key_, pres_key_));
      } else {
        S_next_->GetFieldData(Keys::getDerivKey(uw_tc_key_, pres_key_), name_)
            ->PutScalar(0.);
        upwinding_dKappa_dp_->Update(S_next_.ptr(), db_.ptr());
<<<<<<< HEAD

        dKappa_dp = S_next_->GetFieldData(getDerivKey(uw_tc_key_, pres_key_));
=======
        dKappa_dp = S_next_->GetFieldData(Keys::getDerivKey(uw_tc_key_, pres_key_));
>>>>>>> 4ff25f39
      }

      // std::cout<<*dKappa_dp->ViewComponent("cell")<<"\n";
      // std::cout<<*dKappa_dp->ViewComponent("face")<<"\n";



      // form the operator
      Teuchos::RCP<const CompositeVector> uw_Kappa =
        S_next_->GetFieldData(uw_tc_key_);
      Teuchos::RCP<const CompositeVector> flux =
        S_next_->GetFieldData(energy_flux_key_);
      ddivKgT_dp_->SetScalarCoefficient(uw_Kappa, dKappa_dp);
      ddivKgT_dp_->UpdateMatrices(flux.ptr(),
              up->SubVector(1)->Data().ptr());
      ddivKgT_dp_->UpdateMatricesNewtonCorrection(flux.ptr(),
              up->SubVector(1)->Data().ptr());
      ddivKgT_dp_->ApplyBCs(false, true);

      ComputeDivCorrection(flux, uw_Kappa, dKappa_dp, 
                           S_next_->GetFieldData(ddivKgT_dp_key_, name_)->ViewComponent("cell", false));
      double l2norm;
      S_next_->GetFieldData( ddivKgT_dp_key_ , name_)->ViewComponent("cell", false)->Norm2(&l2norm);
      if (mesh_->get_comm()->MyPID()==0) std::cout<<"NORM ddivKgT_dp"<<l2norm<<"\n";

    }


    // -- d adv / dp   This one is a bit more complicated...
    if (ddivhq_dp_ != Teuchos::null) {
      // Update and upwind enthalpy * kr * rho/mu
      // -- update values
      S_next_->GetFieldEvaluator(hkr_key_)
          ->HasFieldChanged(S_next_.ptr(), name_);
      S_next_->GetFieldEvaluator(hkr_key_)
          ->HasFieldDerivativeChanged(S_next_.ptr(), name_, pres_key_);
      S_next_->GetFieldEvaluator(hkr_key_)
          ->HasFieldDerivativeChanged(S_next_.ptr(), name_, temp_key_);

      Teuchos::RCP<const CompositeVector> denth_kr_dp_uw;
      Teuchos::RCP<const CompositeVector> denth_kr_dT_uw;

      Teuchos::RCP<const CompositeVector> enth_kr =
        S_next_->GetFieldData(hkr_key_);
      Teuchos::RCP<CompositeVector> enth_kr_uw =
        S_next_->GetFieldData(uw_hkr_key_, name_);
      enth_kr_uw->PutScalar(0.);

      enth_kr_uw->ViewComponent("face",false)
          ->Export(*enth_kr->ViewComponent("boundary_face",false),
                   mesh_->exterior_face_importer(), Insert);
      upwinding_hkr_->Update(S_next_.ptr(), db_.ptr());

      if (richards_pk_->clobber_surf_kr_) {
        // -- stick zeros in the boundary faces
        Epetra_MultiVector enth_kr_bf(*enth_kr->ViewComponent("boundary_face",false));
        enth_kr_bf.PutScalar(0.0);
        enth_kr_uw->ViewComponent("face",false)->Export(enth_kr_bf,
                mesh_->exterior_face_importer(), Insert);
      }
      
      if (is_fv_) {
        denth_kr_dp_uw = S_next_->GetFieldData(Keys::getDerivKey(hkr_key_, pres_key_));
        denth_kr_dT_uw = S_next_->GetFieldData(Keys::getDerivKey(hkr_key_, temp_key_));
      } else {

        Teuchos::RCP<const CompositeVector> denth_kr_dp =
            S_next_->GetFieldData(Keys::getDerivKey(hkr_key_, pres_key_));
        Teuchos::RCP<const CompositeVector> denth_kr_dT =
            S_next_->GetFieldData(Keys::getDerivKey(hkr_key_, temp_key_));

        // -- zero target data (may be unnecessary?)
        Teuchos::RCP<CompositeVector> denth_kr_dp_uw_nc =
            S_next_->GetFieldData(Keys::getDerivKey(uw_hkr_key_, pres_key_), name_);
        denth_kr_dp_uw_nc->PutScalar(0.);
        Teuchos::RCP<CompositeVector> denth_kr_dT_uw_nc =
            S_next_->GetFieldData(Keys::getDerivKey(uw_hkr_key_, temp_key_), name_);
        denth_kr_dT_uw_nc->PutScalar(0.);

        // -- copy boundary faces into upwinded vector
        denth_kr_dp_uw_nc->ViewComponent("face",false)
            ->Export(*denth_kr_dp->ViewComponent("boundary_face",false),
                     mesh_->exterior_face_importer(), Insert);
        denth_kr_dT_uw_nc->ViewComponent("face",false)
            ->Export(*denth_kr_dT->ViewComponent("boundary_face",false),
                     mesh_->exterior_face_importer(), Insert);

        // -- upwind      
        upwinding_dhkr_dp_->Update(S_next_.ptr(), db_.ptr());
        upwinding_dhkr_dT_->Update(S_next_.ptr(), db_.ptr());

        // -- clobber
        if (richards_pk_->clobber_surf_kr_) {
          // -- stick zeros in the boundary faces
          Epetra_MultiVector enth_kr_bf(*enth_kr->ViewComponent("boundary_face",false));
          enth_kr_bf.PutScalar(0.0);
          denth_kr_dp_uw_nc->ViewComponent("face",false)->Export(enth_kr_bf,
                  mesh_->exterior_face_importer(), Insert);
          denth_kr_dT_uw_nc->ViewComponent("face",false)->Export(enth_kr_bf,
                  mesh_->exterior_face_importer(), Insert);
        }

        denth_kr_dp_uw =
            S_next_->GetFieldData(Keys::getDerivKey(uw_hkr_key_, pres_key_));
        denth_kr_dT_uw =
            S_next_->GetFieldData(Keys::getDerivKey(uw_hkr_key_, temp_key_));

      }
      
      Teuchos::RCP<const CompositeVector> flux = S_next_->GetFieldData(mass_flux_key_);
      Teuchos::RCP<const CompositeVector> rho = S_next_->GetFieldData(rho_key_);

      // form the operator: pressure component
      ddivhq_dp_->SetDensity(rho);
      ddivhq_dp_->SetScalarCoefficient(enth_kr_uw, denth_kr_dp_uw);
      // -- update the local matrices, div h * kr grad
      ddivhq_dp_->UpdateMatrices(Teuchos::null, Teuchos::null);
      // -- determine the advective fluxes, q_a = h * kr grad p
      CompositeVector adv_flux(*flux, INIT_MODE_ZERO);
      Teuchos::Ptr<const CompositeVector> adv_flux_ptr(&adv_flux);
      ddivhq_dp_->UpdateFlux(*up->SubVector(0)->Data(), adv_flux);
      // -- add in components div (d h*kr / dp) grad q_a / (h*kr)
      ddivhq_dp_->UpdateMatricesNewtonCorrection(adv_flux_ptr, up->SubVector(0)->Data().ptr());
      ddivhq_dp_->ApplyBCs(false, true);

      // form the operator: temperature component
      ddivhq_dT_->SetDensity(rho);
      ddivhq_dT_->SetScalarCoefficient(enth_kr_uw, denth_kr_dT_uw);
      // -- add in components div (d h*kr / dp) grad q_a / (h*kr)
      ddivhq_dT_->UpdateMatrices(adv_flux_ptr, up->SubVector(0)->Data().ptr());
      ddivhq_dT_->UpdateMatricesNewtonCorrection(adv_flux_ptr, up->SubVector(0)->Data().ptr());
      ddivhq_dT_->ApplyBCs(false, true);

    }

    // -- dE/dp diagonal term
    S_next_->GetFieldEvaluator(e_key_)
        ->HasFieldDerivativeChanged(S_next_.ptr(), name_, pres_key_);
    Teuchos::RCP<const CompositeVector> dE_dp =
      S_next_->GetFieldData(Keys::getDerivKey(e_key_, pres_key_));
    dE_dp_->AddAccumulationTerm(*dE_dp->ViewComponent("cell", false), h);

    // std::cout << "1/h * DE/Dp" << std::endl;
    // dbg = *dE_dp; dbg.Scale(1./h); dbg.Print(std::cout);
    
    // write for debugging
    std::vector<std::string> vnames;
    vnames.push_back("  dwc_dT"); vnames.push_back("  de_dp"); 
    std::vector< Teuchos::Ptr<const CompositeVector> > vecs;
    vecs.push_back(dWC_dT.ptr()); vecs.push_back(dE_dp.ptr());
    db_->WriteVectors(vnames, vecs, false);

    // finally assemble the full system, dump if requested, and form the inverse
    if (assemble) {
      preconditioner_->AssembleMatrix();
      if (dump_) {
        std::stringstream filename;
        filename << "Subsurface_PC_" << S_next_->cycle() << ".txt";
        EpetraExt::RowMatrixToMatlabFile(filename.str().c_str(), *preconditioner_->A());
      }
      Teuchos::ParameterList& pc_sublist = plist_->sublist("preconditioner");
      preconditioner_->InitPreconditioner(pc_sublist);
    }
  }
  

  if (precon_type_ == PRECON_EWC) {
    ewc_->UpdatePreconditioner(t,up,h);
  }

}


// -----------------------------------------------------------------------------
// Wrapper to call the requested preconditioner.
// -----------------------------------------------------------------------------
int MPCSubsurface::ApplyPreconditioner(Teuchos::RCP<const TreeVector> u,
        Teuchos::RCP<TreeVector> Pu) {
  Teuchos::OSTab tab = vo_->getOSTab();
  if (vo_->os_OK(Teuchos::VERB_EXTREME))
    *vo_->os() << "Precon application:" << std::endl;

  // write residuals
  if (vo_->os_OK(Teuchos::VERB_HIGH)) {
    *vo_->os() << "Residuals:" << std::endl;
    std::vector<std::string> vnames;
    vnames.push_back("  r_p"); vnames.push_back("  r_T"); 
    std::vector< Teuchos::Ptr<const CompositeVector> > vecs;
    vecs.push_back(u->SubVector(0)->Data().ptr()); 
    vecs.push_back(u->SubVector(1)->Data().ptr()); 
    db_->WriteVectors(vnames, vecs, true);
  }
  
  int ierr = 0;
  if (precon_type_ == PRECON_NONE) {
    *Pu = *u;
    ierr = 1;
  } else if (precon_type_ == PRECON_BLOCK_DIAGONAL) {
    ierr = StrongMPC::ApplyPreconditioner(u,Pu);
  } else if (precon_type_ == PRECON_PICARD) {
    ierr = linsolve_preconditioner_->ApplyInverse(*u, *Pu);
  } else if (precon_type_ == PRECON_EWC) {
    ierr = linsolve_preconditioner_->ApplyInverse(*u, *Pu);

  //   if (vo_->os_OK(Teuchos::VERB_HIGH)) {
  //     *vo_->os() << "PC_std * residuals:" << std::endl;
  //     std::vector<std::string> vnames;
  //     vnames.push_back("  PC*r_p"); vnames.push_back("  PC*r_T"); 
  //     std::vector< Teuchos::Ptr<const CompositeVector> > vecs;
  //     vecs.push_back(Pu->SubVector(0)->Data().ptr()); 
  //     vecs.push_back(Pu->SubVector(1)->Data().ptr()); 
  //     db_->WriteVectors(vnames, vecs, true);
  //   }

  //   // make sure we can back-calc face corrections that preserve residuals on faces
  //   Teuchos::RCP<TreeVector> res0 = Teuchos::rcp(new TreeVector(*u));
  //   res0->PutScalar(0.);
  //   Teuchos::RCP<TreeVector> Pu_std = Teuchos::rcp(new TreeVector(*Pu));
  //   *Pu_std = *Pu;

  //   // call EWC, which does Pu_p <-- Pu_p_std + dPu_p
  //   ewc_->ApplyPreconditioner(u, Pu);

  //   // calculate dPu_lambda from dPu_p
  //   Pu_std->Update(1.0, *Pu, -1.0);
  //   mfd_preconditioner_->UpdateConsistentFaceCorrection(*res0, Pu_std.ptr());

  //   // update Pu_lambda <-- Pu_lambda_std + dPu_lambda
  //   Pu->SubVector(0)->Data()->ViewComponent("face",false)->Update(1.,
  //           *Pu_std->SubVector(0)->Data()->ViewComponent("face",false), 1.);
  //   Pu->SubVector(1)->Data()->ViewComponent("face",false)->Update(1.,
  //           *Pu_std->SubVector(1)->Data()->ViewComponent("face",false), 1.);

  }

  if (vo_->os_OK(Teuchos::VERB_HIGH)) {
    *vo_->os() << "PC * residuals:" << std::endl;
    std::vector<std::string> vnames;
    vnames.push_back("  PC*r_p"); vnames.push_back("  PC*r_T"); 
    std::vector< Teuchos::Ptr<const CompositeVector> > vecs;
    vecs.push_back(Pu->SubVector(0)->Data().ptr()); 
    vecs.push_back(Pu->SubVector(1)->Data().ptr()); 
    db_->WriteVectors(vnames, vecs, true);
  }
  
  return (ierr > 0) ? 0 : 1;
}


// AmanziSolvers::FnBaseDefs::ModifyCorrectionResult
//     MPCSubsurface::ModifyCorrection(double h,
//                                     Teuchos::RCP<const TreeVector> res,
//                                     Teuchos::RCP<const TreeVector> u,
//                                     Teuchos::RCP<TreeVector> du) {

//   if (vo_->os_OK(Teuchos::VERB_HIGH)) {
//     *vo_->os() << "NKA * PC * residuals:" << std::endl;
//     std::vector<std::string> vnames;
//     vnames.push_back("  NKA*PC*r_p"); vnames.push_back("  NKA*PC*r_T"); 
//     std::vector< Teuchos::Ptr<const CompositeVector> > vecs;
//     vecs.push_back(du->SubVector(0)->Data().ptr()); 
//     vecs.push_back(du->SubVector(1)->Data().ptr()); 
//     db_->WriteVectors(vnames, vecs, true);
//   }

//   // if (precon_type_ == PRECON_EWC) {
//   //   // make sure we can back-calc face corrections that preserve residuals on faces
//   //   Teuchos::RCP<TreeVector> res0 = Teuchos::rcp(new TreeVector(*res));
//   //   res0->PutScalar(0.);
//   //   Teuchos::RCP<TreeVector> du_std = Teuchos::rcp(new TreeVector(*du));
//   //   *du_std = *du;

//   //   // call EWC, which does du_p <-- du_p_std + ddu_p
//   //   ewc_->ApplyPreconditioner(res, du);

//   //   // calculate ddu_lambda from ddu_p
//   //   du_std->Update(1.0, *du, -1.0);
//   //   preconditioner_->UpdateConsistentFaceCorrection(*res0, du_std.ptr());

//   //   // update du_lambda <-- du_lambda_std + ddu_lambda
//   //   du->SubVector(0)->Data()->ViewComponent("face",false)->Update(1.,
//   //           *du_std->SubVector(0)->Data()->ViewComponent("face",false), 1.);
//   //   du->SubVector(1)->Data()->ViewComponent("face",false)->Update(1.,
//   //           *du_std->SubVector(1)->Data()->ViewComponent("face",false), 1.);
//   // }

//   return AmanziSolvers::FnBaseDefs::CORRECTION_NOT_MODIFIED;
// }


void MPCSubsurface::ComputeDivCorrection( const Teuchos::RCP<const CompositeVector>& flux,
                                          const Teuchos::RCP<const CompositeVector>& k,
                                          const Teuchos::RCP<const CompositeVector>& dk,
                                          const Teuchos::RCP<Epetra_MultiVector>& res){
  
   // ignore correction if no flux provided.
  if (flux == Teuchos::null) return;

  // Correction is zero for linear problems
  if (k == Teuchos::null || dk == Teuchos::null) return;

  const Epetra_MultiVector& kf = *k->ViewComponent("face");
  const Epetra_MultiVector& dk_f = *dk->ViewComponent("face");
  const Epetra_MultiVector& flux_f = *flux->ViewComponent("face");

  res->PutScalar(0.0);

  double v, vmod;
  AmanziMesh::Entity_ID_List cells;

  int nfaces_owned = mesh_->num_entities(AmanziMesh::FACE, AmanziMesh::OWNED);

  for (int f = 0; f < nfaces_owned; f++) {
    mesh_->face_get_cells(f, AmanziMesh::USED, &cells);
    int ncells = cells.size();

    // We use the upwind discretization of the generalized flux.
    v = std::abs(kf[0][f]) > 0.0 ? flux_f[0][f] * dk_f[0][f] / kf[0][f] : 0.0;
    vmod = std::abs(v);

// We use the upwind discretization of the generalized flux.
    int i, dir, c1;
    c1 = cells[0];
    const AmanziGeometry::Point& normal = mesh_->face_normal(f, false, c1, &dir);
    //i = (v * dir >= 0.0) ? 0 : 1;

   if (ncells == 2) {
     (*res)[0][cells[0]] += v * dir;
     (*res)[0][cells[1]] += -v * dir;
   } else if (i == 0) {
     (*res)[0][cells[0]] += v * dir;
   }

  }
}

} // namespace<|MERGE_RESOLUTION|>--- conflicted
+++ resolved
@@ -35,13 +35,11 @@
 void MPCSubsurface::Setup(const Teuchos::Ptr<State>& S) {
   // set up keys
 
-<<<<<<< HEAD
   ddivq_dT_key_ = "ddivq_dT";
   ddivKgT_dp_key_ = "ddivKgT_dp";
 
   // supress energy's vision of advective terms as we can do better
-=======
->>>>>>> 4ff25f39
+
   Teuchos::Array<std::string> pk_order = plist_->get< Teuchos::Array<std::string> >("PKs order");
   // domain_name_ = plist_->get<std::string>("domain name", "domain");
   //--  domain_name_ =  plist_->sublist("PKs").sublist(pk_order[1]).get<std::string>("domain name", "domain");
@@ -89,11 +87,16 @@
   // Get the sub-blocks from the sub-PK's preconditioners.
   Teuchos::RCP<Operators::Operator> pcA = sub_pks_[0]->preconditioner();
   Teuchos::RCP<Operators::Operator> pcB = sub_pks_[1]->preconditioner();
-  //if (pcA->DomainMap().HasComponent("face")) {
+
+  Teuchos::ParameterList& diff0_list = pks_list_->sublist(pk_order[0]).sublist("diffusion");
+  Teuchos::ParameterList& diff1_list = pks_list_->sublist(pk_order[1]).sublist("diffusion");
+  
+  if ((diff0_list.get("discretization primary") == "fv:default") &&
+      (diff1_list.get("discretization primary") == "fv:default")){
+    is_fv_ = true;
+  } else {
     is_fv_ = false;
-    //} else {
-    // is_fv_ = true;
-  // }
+  }
   
   // Create the combined operator
   Teuchos::RCP<TreeVectorSpace> tvs = Teuchos::rcp(new TreeVectorSpace());
@@ -137,32 +140,27 @@
     if (!plist_->get<bool>("supress Jacobian terms: d div q / dT", false)) {
       // need to upwind dkr/dT
       if (!is_fv_) {
-<<<<<<< HEAD
-
-         locations2[1] = AmanziMesh::FACE;
-         names2[1] = "face";
-
-        Key dkrdT_key = getDerivKey(uw_kr_key_, temp_key_);
-=======
-        Key dkrdT_key = Keys::getDerivKey(uw_kr_key_, temp_key_);
->>>>>>> 4ff25f39
-        S->RequireField(dkrdT_key, name_)
-          //->SetMesh(mesh_)->SetGhosted()->SetComponent("face", AmanziMesh::FACE, 1);
-           ->SetMesh(mesh_)->SetGhosted()->SetComponents(names2, locations2, num_dofs2);
-        S->GetField(dkrdT_key,name_)->set_io_vis(true);
-
-        upwinding_dkrdT_ = Teuchos::rcp(new Operators::UpwindTotalFlux(name_,
-                Keys::getDerivKey(kr_key_, temp_key_),
-                dkrdT_key, mass_flux_dir_key_, 1.e-8));
+
+         Key dkrdT_key = Keys::getDerivKey(uw_kr_key_, temp_key_);
+
+         // locations2[1] = AmanziMesh::FACE;
+         // names2[1] = "face";
+         S->RequireField(dkrdT_key, name_)
+           ->SetMesh(mesh_)->SetGhosted()->SetComponent("face", AmanziMesh::FACE, 1);
+           //->SetMesh(mesh_)->SetGhosted()->SetComponents(names2, locations2, num_dofs2);
+         S->GetField(dkrdT_key,name_)->set_io_vis(false);
+
+         upwinding_dkrdT_ = Teuchos::rcp(new Operators::UpwindTotalFlux(name_,
+                                                                        Keys::getDerivKey(kr_key_, temp_key_),
+                                                                        dkrdT_key, mass_flux_dir_key_, 1.e-8));
       }
 
       // set up the operator
       Teuchos::ParameterList divq_plist(pks_list_->sublist(pk_order[0]).sublist("diffusion preconditioner"));
 
-      // if (is_fv_) divq_plist.set("Newton correction", "true Jacobian");
-      // else divq_plist.set("Newton correction", "approximate Jacobian");
-      
-      divq_plist.set("Newton correction", "approximate Jacobian");
+      if (is_fv_) divq_plist.set("Newton correction", "true Jacobian");
+      else divq_plist.set("Newton correction", "approximate Jacobian");
+     
       divq_plist.set("exclude primary terms", true);
 
       Operators::OperatorDiffusionFactory opfactory;
@@ -178,7 +176,7 @@
       dWC_dT_ = Teuchos::rcp(new Operators::OperatorAccumulation(AmanziMesh::CELL, dWC_dT_block_));
     }
 
-    Key dWC_dT_key = getDerivKey(wc_key_, temp_key_);
+    Key dWC_dT_key = Keys::getDerivKey(wc_key_, temp_key_);
     S->RequireField(dWC_dT_key, wc_key_)
        ->SetMesh(mesh_)->SetGhosted()->SetComponent("cell", AmanziMesh::CELL, 1);
     S->GetField(dWC_dT_key, wc_key_)->set_io_vis(true);
@@ -189,20 +187,16 @@
     if (!plist_->get<bool>("supress Jacobian terms: d div K grad T / dp", false)) {
       // need to upwind dKappa/dp
       if (!is_fv_) {
-<<<<<<< HEAD
-        Key uw_dKappa_dp_key = getDerivKey(uw_tc_key_, pres_key_);
-        Key dKappa_dp_key = getDerivKey(tc_key_, pres_key_);
-
-        locations2[1] = AmanziMesh::FACE;
-        names2[1] = "face";
-
-=======
+
         Key uw_dKappa_dp_key = Keys::getDerivKey(uw_tc_key_, pres_key_);
         Key dKappa_dp_key = Keys::getDerivKey(tc_key_, pres_key_);
->>>>>>> 4ff25f39
+
+        // locations2[1] = AmanziMesh::FACE;
+        // names2[1] = "face";        
         S->RequireField(uw_dKappa_dp_key, name_)
-          ->SetMesh(mesh_)->SetGhosted()->SetComponents(names2, locations2, num_dofs2);
-        S->GetField(uw_dKappa_dp_key,name_)->set_io_vis(true);
+          ->SetMesh(mesh_)->SetGhosted()->SetComponent("face", AmanziMesh::FACE, 1);
+        //->SetMesh(mesh_)->SetGhosted()->SetComponents(names2, locations2, num_dofs2);
+        S->GetField(uw_dKappa_dp_key,name_)->set_io_vis(false);
 
         upwinding_dKappa_dp_ = Teuchos::rcp(new Operators::UpwindTotalFlux(name_,
                 dKappa_dp_key, uw_dKappa_dp_key,
@@ -213,10 +207,9 @@
 
       // set up the operator
       Teuchos::ParameterList ddivKgT_dp_plist(pks_list_->sublist(pk_order[1]).sublist("diffusion preconditioner"));
-      // if (is_fv_) ddivKgT_dp_plist.set("Newton correction", "true Jacobian");
-      // else ddivKgT_dp_plist.set("Newton correction", "approximate Jacobian");
+      if (is_fv_) ddivKgT_dp_plist.set("Newton correction", "true Jacobian");
+      else ddivKgT_dp_plist.set("Newton correction", "approximate Jacobian");
       
-      ddivKgT_dp_plist.set("Newton correction", "approximate Jacobian");
       ddivKgT_dp_plist.set("exclude primary terms", true);
 
       Operators::OperatorDiffusionFactory opfactory;
@@ -235,9 +228,8 @@
       // derivative with respect to pressure
       Teuchos::ParameterList divhq_dp_plist(pks_list_->sublist(pk_order[0]).sublist("diffusion preconditioner"));
 
-      // if (is_fv_) divhq_dp_plist.set("Newton correction", "true Jacobian");
-      // else divhq_dp_plist.set("Newton correction", "approximate Jacobian");
-      divhq_dp_plist.set("Newton correction", "approximate Jacobian");
+      if (is_fv_) divhq_dp_plist.set("Newton correction", "true Jacobian");
+      else divhq_dp_plist.set("Newton correction", "approximate Jacobian");
 
       Operators::OperatorDiffusionFactory opfactory;
       if (dE_dp_block_ == Teuchos::null) {
@@ -251,9 +243,8 @@
       Teuchos::ParameterList divhq_dT_plist(pks_list_->sublist(pk_order[0]).sublist("diffusion preconditioner"));
       divhq_dT_plist.set("exclude primary terms", true);
 
-      // if (is_fv_) divhq_dT_plist.set("Newton correction", "true Jacobian");
-      // else divhq_dT_plist.set("Newton correction", "approximate Jacobian");
-      divhq_dT_plist.set("Newton correction", "approximate Jacobian");
+      if (is_fv_) divhq_dT_plist.set("Newton correction", "true Jacobian");
+      else divhq_dT_plist.set("Newton correction", "approximate Jacobian");
 
       ddivhq_dT_ = opfactory.CreateWithGravity(divhq_dT_plist, pcB);
 
@@ -274,12 +265,13 @@
           ->AddComponents(names2, locations2, num_dofs2);
       S->SetFieldEvaluator(hkr_key_, hkr_eval);
 
-      locations2[1] = AmanziMesh::FACE;
-      names2[1] = "face";
+      // locations2[1] = AmanziMesh::FACE;
+      // names2[1] = "face";
       S->RequireField(uw_hkr_key_, name_)
-          ->SetMesh(mesh_)->SetGhosted()
-          ->SetComponents(names2, locations2, num_dofs2);
-      S->GetField(uw_hkr_key_,name_)->set_io_vis(true);
+        ->SetMesh(mesh_)->SetGhosted()
+        ->SetComponent("face", AmanziMesh::FACE, 1);
+          // ->SetComponents(names2, locations2, num_dofs2);
+      S->GetField(uw_hkr_key_,name_)->set_io_vis(false);
 
       std::string method_name = pks_list_->sublist(pk_order[0])
           .get<std::string>("relative permeability method", "upwind with gravity");
@@ -294,21 +286,10 @@
       
       if (!is_fv_) {
         // -- and the upwinded field
-<<<<<<< HEAD
+
         locations2[1] = AmanziMesh::FACE;
         names2[1] = "face";
-        S->RequireField(getDerivKey(uw_hkr_key_, pres_key_), name_)
-            ->SetMesh(mesh_)->SetGhosted()
-          ->SetComponents(names2, locations2, num_dofs2);
-        S->GetField(getDerivKey(uw_hkr_key_, pres_key_),name_)
-            ->set_io_vis(true);
-
-        S->RequireField(getDerivKey(uw_hkr_key_, temp_key_), name_)
-            ->SetMesh(mesh_)->SetGhosted()
-            ->SetComponents(names2, locations2, num_dofs2);
-          S->GetField(getDerivKey(uw_hkr_key_, temp_key_), name_)
-            ->set_io_vis(true);
-=======
+
         S->RequireField(Keys::getDerivKey(uw_hkr_key_, pres_key_), name_)
             ->SetMesh(mesh_)->SetGhosted()
             ->SetComponent("face", AmanziMesh::FACE, 1);
@@ -319,7 +300,7 @@
             ->SetComponent("face", AmanziMesh::FACE, 1);
         S->GetField(Keys::getDerivKey(uw_hkr_key_, temp_key_), name_)
             ->set_io_vis(false);
->>>>>>> 4ff25f39
+
 
         // -- and the upwinding
         upwinding_dhkr_dp_ = Teuchos::rcp(new Operators::UpwindTotalFlux(name_,
@@ -333,12 +314,12 @@
       }
     }
 
-    S->RequireField(ddivq_dT_key_, name_)->SetMesh(mesh_)->SetGhosted()
-      ->SetComponent("cell",AmanziMesh::CELL, 1);
-    S->GetField(ddivq_dT_key_, name_)->set_io_vis(true);
-    S->RequireField(ddivKgT_dp_key_, name_)->SetMesh(mesh_)->SetGhosted()
-      ->SetComponent("cell",AmanziMesh::CELL, 1);
-    S->GetField(ddivKgT_dp_key_, name_)->set_io_vis(true);
+    // S->RequireField(ddivq_dT_key_, name_)->SetMesh(mesh_)->SetGhosted()
+    //   ->SetComponent("cell",AmanziMesh::CELL, 1);
+    // S->GetField(ddivq_dT_key_, name_)->set_io_vis(true);
+    // S->RequireField(ddivKgT_dp_key_, name_)->SetMesh(mesh_)->SetGhosted()
+    //   ->SetComponent("cell",AmanziMesh::CELL, 1);
+    // S->GetField(ddivKgT_dp_key_, name_)->set_io_vis(true);
 
 
     // -- derivatives of energy with respect to pressure
@@ -350,10 +331,10 @@
     }
 
     
-    Key dE_dp_key = getDerivKey(e_key_, pres_key_);
-    S->RequireField( dE_dp_key, e_key_)
-       ->SetMesh(mesh_)->SetGhosted()->SetComponent("cell", AmanziMesh::CELL, 1);
-    S->GetField(dE_dp_key, e_key_)->set_io_vis(true);
+    // Key dE_dp_key = getDerivKey(e_key_, pres_key_);
+    // S->RequireField( dE_dp_key, e_key_)
+    //    ->SetMesh(mesh_)->SetGhosted()->SetComponent("cell", AmanziMesh::CELL, 1);
+    // S->GetField(dE_dp_key, e_key_)->set_io_vis(true);
 
     ASSERT(dWC_dT_block_ != Teuchos::null);
     ASSERT(dE_dp_block_ != Teuchos::null);
@@ -401,26 +382,29 @@
 
   if (precon_type_ != PRECON_NONE && precon_type_ != PRECON_BLOCK_DIAGONAL) {
     Key dWC_dT_key = getDerivKey(wc_key_, temp_key_);
-    S->GetFieldData(dWC_dT_key, wc_key_)->PutScalar(0.0);
-    S->GetField(dWC_dT_key, wc_key_)->set_initialized();
+    if (S->HasField(dWC_dT_key)){
+      S->GetFieldData(dWC_dT_key, wc_key_)->PutScalar(0.0);
+      S->GetField(dWC_dT_key, wc_key_)->set_initialized();
+    }
     Key dE_dp_key = getDerivKey(e_key_, pres_key_);
-    S->GetFieldData(dE_dp_key, e_key_)->PutScalar(0.0);
-    S->GetField(dE_dp_key, e_key_)->set_initialized();
-    S->GetFieldData(ddivq_dT_key_, name_)->PutScalar(0.0);
-    S->GetField(ddivq_dT_key_, name_)->set_initialized();
-    S->GetFieldData(ddivKgT_dp_key_, name_)->PutScalar(0.0);
-    S->GetField(ddivKgT_dp_key_, name_)->set_initialized();
+    if (S->HasField(dE_dp_key)){
+      S->GetFieldData(dE_dp_key, e_key_)->PutScalar(0.0);
+      S->GetField(dE_dp_key, e_key_)->set_initialized();
+    }
+    if (S->HasField(ddivq_dT_key_)){
+      S->GetFieldData(ddivq_dT_key_, name_)->PutScalar(0.0);
+      S->GetField(ddivq_dT_key_, name_)->set_initialized();
+    }
+    if (S->HasField(ddivKgT_dp_key_)){
+      S->GetFieldData(ddivKgT_dp_key_, name_)->PutScalar(0.0);
+      S->GetField(ddivKgT_dp_key_, name_)->set_initialized();
+    }
   }
 
   if (ddivq_dT_ != Teuchos::null) {
     if (!is_fv_) {
-<<<<<<< HEAD
-      Key dkrdT_key = getDerivKey(uw_kr_key_, temp_key_);
+      Key dkrdT_key = Keys::getDerivKey(uw_kr_key_, temp_key_);
       S->GetFieldData(dkrdT_key,name_)->PutScalar(0.0);
-=======
-      Key dkrdT_key = Keys::getDerivKey(uw_kr_key_, temp_key_);
-      S->GetFieldData(dkrdT_key,name_)->PutScalar(1.0);
->>>>>>> 4ff25f39
       S->GetField(dkrdT_key,name_)->set_initialized();
     }
 
@@ -434,13 +418,9 @@
 
   if (ddivKgT_dp_ != Teuchos::null) {
     if (!is_fv_) {
-<<<<<<< HEAD
-      Key uw_dKappa_dp_key = getDerivKey(uw_tc_key_, pres_key_);
+      Key uw_dKappa_dp_key = Keys::getDerivKey(uw_tc_key_, pres_key_);
       S->GetFieldData(uw_dKappa_dp_key,name_)->PutScalar(0.0);
-=======
-      Key uw_dKappa_dp_key = Keys::getDerivKey(uw_tc_key_, pres_key_);
-      S->GetFieldData(uw_dKappa_dp_key,name_)->PutScalar(1.0);
->>>>>>> 4ff25f39
+
       S->GetField(uw_dKappa_dp_key,name_)->set_initialized();
     }
 
@@ -453,9 +433,9 @@
     S->GetField(uw_hkr_key_, name_)->set_initialized();
 
     if (!is_fv_) {
-      S->GetFieldData(Keys::getDerivKey(uw_hkr_key_, pres_key_), name_)->PutScalar(1.);
+      S->GetFieldData(Keys::getDerivKey(uw_hkr_key_, pres_key_), name_)->PutScalar(0.);
       S->GetField(Keys::getDerivKey(uw_hkr_key_, pres_key_), name_)->set_initialized();
-      S->GetFieldData(Keys::getDerivKey(uw_hkr_key_, temp_key_), name_)->PutScalar(1.);
+      S->GetFieldData(Keys::getDerivKey(uw_hkr_key_, temp_key_), name_)->PutScalar(0.);
       S->GetField(Keys::getDerivKey(uw_hkr_key_, temp_key_), name_)->set_initialized();
     }
 
@@ -546,12 +526,13 @@
       ddivq_dT_->UpdateMatricesNewtonCorrection(flux.ptr(),
               up->SubVector(0)->Data().ptr());              
       ddivq_dT_->ApplyBCs(false, true);
-      ComputeDivCorrection(flux, kr_uw, dkrdT, 
-                           S_next_->GetFieldData( ddivq_dT_key_, name_)->ViewComponent("cell", false));
-
-      double l2norm;
-      S_next_->GetFieldData( ddivq_dT_key_, name_)->ViewComponent("cell", false)->Norm2(&l2norm);
-      if (mesh_->get_comm()->MyPID()==0) std::cout<<"NORM ddivq_dT"<<l2norm<<"\n";
+
+      // ComputeDivCorrection(flux, kr_uw, dkrdT, 
+      //                      S_next_->GetFieldData( ddivq_dT_key_, name_)->ViewComponent("cell", false));
+
+      // double l2norm;
+      // S_next_->GetFieldData( ddivq_dT_key_, name_)->ViewComponent("cell", false)->Norm2(&l2norm);
+      // if (mesh_->get_comm()->MyPID()==0) std::cout<<"NORM ddivq_dT"<<l2norm<<"\n";
 
 
     }
@@ -582,18 +563,10 @@
         S_next_->GetFieldData(Keys::getDerivKey(uw_tc_key_, pres_key_), name_)
             ->PutScalar(0.);
         upwinding_dKappa_dp_->Update(S_next_.ptr(), db_.ptr());
-<<<<<<< HEAD
-
-        dKappa_dp = S_next_->GetFieldData(getDerivKey(uw_tc_key_, pres_key_));
-=======
+
         dKappa_dp = S_next_->GetFieldData(Keys::getDerivKey(uw_tc_key_, pres_key_));
->>>>>>> 4ff25f39
-      }
-
-      // std::cout<<*dKappa_dp->ViewComponent("cell")<<"\n";
-      // std::cout<<*dKappa_dp->ViewComponent("face")<<"\n";
-
-
+
+      }
 
       // form the operator
       Teuchos::RCP<const CompositeVector> uw_Kappa =
@@ -607,11 +580,11 @@
               up->SubVector(1)->Data().ptr());
       ddivKgT_dp_->ApplyBCs(false, true);
 
-      ComputeDivCorrection(flux, uw_Kappa, dKappa_dp, 
-                           S_next_->GetFieldData(ddivKgT_dp_key_, name_)->ViewComponent("cell", false));
-      double l2norm;
-      S_next_->GetFieldData( ddivKgT_dp_key_ , name_)->ViewComponent("cell", false)->Norm2(&l2norm);
-      if (mesh_->get_comm()->MyPID()==0) std::cout<<"NORM ddivKgT_dp"<<l2norm<<"\n";
+      // ComputeDivCorrection(flux, uw_Kappa, dKappa_dp, 
+      //                      S_next_->GetFieldData(ddivKgT_dp_key_, name_)->ViewComponent("cell", false));
+      // double l2norm;
+      // S_next_->GetFieldData( ddivKgT_dp_key_ , name_)->ViewComponent("cell", false)->Norm2(&l2norm);
+      // if (mesh_->get_comm()->MyPID()==0) std::cout<<"NORM ddivKgT_dp"<<l2norm<<"\n";
 
     }
 
