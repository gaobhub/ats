--- conflicted
+++ resolved
@@ -148,7 +148,7 @@
 
          // locations2[1] = AmanziMesh::FACE;
          // names2[1] = "face";
-         S->Require<CompositeVector,CompositeVectorSpace>(dkrdT_key, Tags::NEXT,  name_)
+         S->RequireField(dkrdT_key, name_)
            ->SetMesh(mesh_)->SetGhosted()->SetComponent("face", AmanziMesh::FACE, 1);
            //->SetMesh(mesh_)->SetGhosted()->SetComponents(names2, locations2, num_dofs2);
          S->GetField(dkrdT_key,name_)->set_io_vis(false);
@@ -181,7 +181,7 @@
     }
 
     Key dWC_dT_key = Keys::getDerivKey(wc_key_, temp_key_);
-    S->Require<CompositeVector,CompositeVectorSpace>(dWC_dT_key, Tags::NEXT,  wc_key_)
+    S->RequireField(dWC_dT_key, wc_key_)
        ->SetMesh(mesh_)->SetGhosted()->SetComponent("cell", AmanziMesh::CELL, 1);
     S->GetField(dWC_dT_key, wc_key_)->set_io_vis(true);
 
@@ -198,7 +198,7 @@
 
         // locations2[1] = AmanziMesh::FACE;
         // names2[1] = "face";
-        S->Require<CompositeVector,CompositeVectorSpace>(uw_dkappa_dp_key, Tags::NEXT,  name_)
+        S->RequireField(uw_dkappa_dp_key, name_)
           ->SetMesh(mesh_)->SetGhosted()->SetComponent("face", AmanziMesh::FACE, 1);
         //->SetMesh(mesh_)->SetGhosted()->SetComponents(names2, locations2, num_dofs2);
         S->GetField(uw_dkappa_dp_key,name_)->set_io_vis(false);
@@ -261,20 +261,20 @@
       hkr_eval_list.set("evaluator name", hkr_key_);
       Teuchos::Array<std::string> deps(2);
       deps[0] = enth_key_; deps[1] = kr_key_;
-      hkr_eval_list.set("dependencies", deps);
-      Teuchos::RCP<Evaluator> hkr_eval =
+      hkr_eval_list.set("evaluator dependencies", deps);
+      Teuchos::RCP<FieldEvaluator> hkr_eval =
           Teuchos::rcp(new Relations::MultiplicativeEvaluator(hkr_eval_list));
 
       // -- now the field
       names2[1] = "boundary_face";
       locations2[1] = AmanziMesh::BOUNDARY_FACE;
-      S->Require<CompositeVector,CompositeVectorSpace>(hkr_key_, Tags::NEXT).SetMesh(mesh_)->SetGhosted()
+      S->RequireField(hkr_key_)->SetMesh(mesh_)->SetGhosted()
           ->AddComponents(names2, locations2, num_dofs2);
-      S->SetEvaluator(hkr_key_, hkr_eval);
+      S->SetFieldEvaluator(hkr_key_, hkr_eval);
 
       // locations2[1] = AmanziMesh::FACE;
       // names2[1] = "face";
-      S->Require<CompositeVector,CompositeVectorSpace>(uw_hkr_key_, Tags::NEXT,  name_)
+      S->RequireField(uw_hkr_key_, name_)
         ->SetMesh(mesh_)->SetGhosted()
         ->SetComponent("face", AmanziMesh::FACE, 1);
           // ->SetComponents(names2, locations2, num_dofs2);
@@ -297,12 +297,12 @@
         locations2[1] = AmanziMesh::FACE;
         names2[1] = "face";
 
-        S->Require<CompositeVector,CompositeVectorSpace>(Keys::getDerivKey(uw_hkr_key_, Tags::NEXT,  pres_key_), name_)
+        S->RequireField(Keys::getDerivKey(uw_hkr_key_, pres_key_), name_)
             ->SetMesh(mesh_)->SetGhosted()
             ->SetComponent("face", AmanziMesh::FACE, 1);
         S->GetField(Keys::getDerivKey(uw_hkr_key_, pres_key_),name_)
             ->set_io_vis(false);
-        S->Require<CompositeVector,CompositeVectorSpace>(Keys::getDerivKey(uw_hkr_key_, Tags::NEXT,  temp_key_), name_)
+        S->RequireField(Keys::getDerivKey(uw_hkr_key_, temp_key_), name_)
             ->SetMesh(mesh_)->SetGhosted()
             ->SetComponent("face", AmanziMesh::FACE, 1);
         S->GetField(Keys::getDerivKey(uw_hkr_key_, temp_key_), name_)
@@ -331,7 +331,7 @@
 
 
     // Key dE_dp_key = Keys::getDerivKey(e_key_, pres_key_);
-    // S->Require<CompositeVector,CompositeVectorSpace>( dE_dp_key, Tags::NEXT,  e_key_)
+    // S->RequireField( dE_dp_key, e_key_)
     //    ->SetMesh(mesh_)->SetGhosted()->SetComponent("cell", AmanziMesh::CELL, 1);
     // S->GetField(dE_dp_key, e_key_)->set_io_vis(true);
 
@@ -373,17 +373,12 @@
   if (precon_type_ != PRECON_NONE && precon_type_ != PRECON_BLOCK_DIAGONAL) {
     Key dWC_dT_key = Keys::getDerivKey(wc_key_, temp_key_);
     if (S->HasField(dWC_dT_key)){
-      S->GetW<CompositeVector>(dWC_dT_key, wc_key_).PutScalar(0.0);
+      S->GetFieldData(dWC_dT_key, wc_key_)->PutScalar(0.0);
       S->GetField(dWC_dT_key, wc_key_)->set_initialized();
     }
     Key dE_dp_key = Keys::getDerivKey(e_key_, pres_key_);
-<<<<<<< HEAD
-    if (S->HasField(dE_dp_key)){
-      S->GetW<CompositeVector>(dE_dp_key, e_key_).PutScalar(0.0);
-=======
     if (S->HasField(dE_dp_key)) {
       S->GetFieldData(dE_dp_key, e_key_)->PutScalar(0.0);
->>>>>>> 0f75fc63
       S->GetField(dE_dp_key, e_key_)->set_initialized();
     }
   }
@@ -397,11 +392,11 @@
 
     if (!is_fv_) {
       Key dkrdT_key = Keys::getDerivKey(uw_kr_key_, temp_key_);
-      S->GetW<CompositeVector>(dkrdT_key,name_).PutScalar(0.0);
+      S->GetFieldData(dkrdT_key,name_)->PutScalar(0.0);
       S->GetField(dkrdT_key,name_)->set_initialized();
     }
 
-    Teuchos::RCP<const Epetra_Vector> gvec = S->GetConstantVectorData("gravity", Tags::DEFAULT);
+    Teuchos::RCP<const Epetra_Vector> gvec = S->GetConstantVectorData("gravity");
     AmanziGeometry::Point g(3);
     g[0] = (*gvec)[0]; g[1] = (*gvec)[1]; g[2] = (*gvec)[2];
     ddivq_dT_->SetGravity(g);
@@ -412,7 +407,7 @@
   if (ddivKgT_dp_ != Teuchos::null) {
     if (!is_fv_) {
       Key uw_dkappa_dp_key = Keys::getDerivKey(uw_tc_key_, pres_key_);
-      S->GetW<CompositeVector>(uw_dkappa_dp_key,name_).PutScalar(0.0);
+      S->GetFieldData(uw_dkappa_dp_key,name_)->PutScalar(0.0);
 
       S->GetField(uw_dkappa_dp_key,name_)->set_initialized();
     }
@@ -421,26 +416,22 @@
   }
 
   if (ddivhq_dp_ != Teuchos::null) {
-<<<<<<< HEAD
-    S->GetW<CompositeVector>(uw_hkr_key_, name_).PutScalar(1.);
-=======
     if (richards_pk == Teuchos::null) {
       richards_pk = Teuchos::rcp_dynamic_cast<Flow::Richards>(sub_pks_[0]);
       AMANZI_ASSERT(richards_pk != Teuchos::null);
     }
 
     S->GetFieldData(uw_hkr_key_, name_)->PutScalar(1.);
->>>>>>> 0f75fc63
     S->GetField(uw_hkr_key_, name_)->set_initialized();
 
     if (!is_fv_) {
-      S->GetPtrW<CompositeVector>(Keys::getDerivKey(uw_hkr_key_, pres_key_), name_)->PutScalar(0.);
+      S->GetFieldData(Keys::getDerivKey(uw_hkr_key_, pres_key_), name_)->PutScalar(0.);
       S->GetField(Keys::getDerivKey(uw_hkr_key_, pres_key_), name_)->set_initialized();
-      S->GetPtrW<CompositeVector>(Keys::getDerivKey(uw_hkr_key_, temp_key_), name_)->PutScalar(0.);
+      S->GetFieldData(Keys::getDerivKey(uw_hkr_key_, temp_key_), name_)->PutScalar(0.);
       S->GetField(Keys::getDerivKey(uw_hkr_key_, temp_key_), name_)->set_initialized();
     }
 
-    Teuchos::RCP<const Epetra_Vector> gvec = S->GetConstantVectorData("gravity", Tags::DEFAULT);
+    Teuchos::RCP<const Epetra_Vector> gvec = S->GetConstantVectorData("gravity");
     AmanziGeometry::Point g(3);
     g[0] = (*gvec)[0]; g[1] = (*gvec)[1]; g[2] = (*gvec)[2];
     ddivhq_dp_->SetGravity(g);
@@ -506,28 +497,22 @@
     // -- dkr/dT
     if (ddivq_dT_ != Teuchos::null) {
       // -- update and upwind d kr / dT
-      S_next_->GetEvaluator(kr_key_)
+      S_next_->GetFieldEvaluator(kr_key_)
           ->HasFieldDerivativeChanged(S_next_.ptr(), name_, temp_key_);
       Teuchos::RCP<const CompositeVector> dkrdT;
       if (is_fv_) {
-        dkrdT = S_next_->GetPtrW<CompositeVector>(Keys::getDerivKey(kr_key_, temp_key_));
+        dkrdT = S_next_->GetFieldData(Keys::getDerivKey(kr_key_, temp_key_));
       } else {
-        S_next_->GetPtrW<CompositeVector>(Keys::getDerivKey(uw_kr_key_, temp_key_), name_)
+        S_next_->GetFieldData(Keys::getDerivKey(uw_kr_key_, temp_key_), name_)
             ->PutScalar(0.);
         upwinding_dkrdT_->Update(S_next_.ptr());
-        dkrdT = S_next_->GetPtrW<CompositeVector>(Keys::getDerivKey(uw_kr_key_, temp_key_));
+        dkrdT = S_next_->GetFieldData(Keys::getDerivKey(uw_kr_key_, temp_key_));
       }
 
       // form the operator
-<<<<<<< HEAD
-      Teuchos::RCP<const CompositeVector> kr_uw = S_next_->GetPtr<CompositeVector>(uw_kr_key_);
-      Teuchos::RCP<const CompositeVector> flux = S_next_->GetPtr<CompositeVector>(mass_flux_key_);
-      Teuchos::RCP<const CompositeVector> rho = S_next_->GetPtr<CompositeVector>(rho_key_);
-=======
       Teuchos::RCP<const CompositeVector> kr_uw = S_next_->GetFieldData(uw_kr_key_);
       Teuchos::RCP<const CompositeVector> flux = S_next_->GetFieldData(water_flux_key_);
       Teuchos::RCP<const CompositeVector> rho = S_next_->GetFieldData(rho_key_);
->>>>>>> 0f75fc63
 
       ddivq_dT_->SetDensity(rho);
       ddivq_dT_->SetScalarCoefficient(kr_uw, dkrdT);
@@ -540,34 +525,34 @@
     }
 
     // -- dWC/dT diagonal term
-    S_next_->GetEvaluator(wc_key_)
+    S_next_->GetFieldEvaluator(wc_key_)
       ->HasFieldDerivativeChanged(S_next_.ptr(), name_, temp_key_);
     Teuchos::RCP<const CompositeVector> dWC_dT =
-      S_next_->GetPtrW<CompositeVector>(Keys::getDerivKey(wc_key_, temp_key_));
+      S_next_->GetFieldData(Keys::getDerivKey(wc_key_, temp_key_));
     dWC_dT_->AddAccumulationTerm(*dWC_dT, h, "cell", false);
 
     // dE / dp block
     // -- d Kappa / dp
     if (ddivKgT_dp_ != Teuchos::null) {
       // Update and upwind thermal conductivity
-      S_next_->GetEvaluator(tc_key_)
+      S_next_->GetFieldEvaluator(tc_key_)
           ->HasFieldDerivativeChanged(S_next_.ptr(), name_, pres_key_);
 
       Teuchos::RCP<const CompositeVector> dkappa_dp;
       if (is_fv_) {
-        dkappa_dp = S_next_->GetPtrW<CompositeVector>(Keys::getDerivKey(tc_key_, pres_key_));
+        dkappa_dp = S_next_->GetFieldData(Keys::getDerivKey(tc_key_, pres_key_));
       } else {
-        S_next_->GetPtrW<CompositeVector>(Keys::getDerivKey(uw_tc_key_, pres_key_), name_)
+        S_next_->GetFieldData(Keys::getDerivKey(uw_tc_key_, pres_key_), name_)
             ->PutScalar(0.);
         upwinding_dkappa_dp_->Update(S_next_.ptr(), db_.ptr());
-        dkappa_dp = S_next_->GetPtrW<CompositeVector>(Keys::getDerivKey(uw_tc_key_, pres_key_));
+        dkappa_dp = S_next_->GetFieldData(Keys::getDerivKey(uw_tc_key_, pres_key_));
       }
 
       // form the operator
       Teuchos::RCP<const CompositeVector> uw_Kappa =
-        S_next_->GetPtr<CompositeVector>(uw_tc_key_);
+        S_next_->GetFieldData(uw_tc_key_);
       Teuchos::RCP<const CompositeVector> flux =
-        S_next_->GetPtr<CompositeVector>(energy_flux_key_);
+        S_next_->GetFieldData(energy_flux_key_);
       ddivKgT_dp_->SetScalarCoefficient(uw_Kappa, dkappa_dp);
       ddivKgT_dp_->UpdateMatrices(flux.ptr(),
               up->SubVector(1)->Data().ptr());
@@ -581,20 +566,20 @@
     if (ddivhq_dp_ != Teuchos::null) {
       // Update and upwind enthalpy * kr * rho/mu
       // -- update values
-      S_next_->GetEvaluator(hkr_key_)
+      S_next_->GetFieldEvaluator(hkr_key_)
           ->HasFieldChanged(S_next_.ptr(), name_);
-      S_next_->GetEvaluator(hkr_key_)
+      S_next_->GetFieldEvaluator(hkr_key_)
           ->HasFieldDerivativeChanged(S_next_.ptr(), name_, pres_key_);
-      S_next_->GetEvaluator(hkr_key_)
+      S_next_->GetFieldEvaluator(hkr_key_)
           ->HasFieldDerivativeChanged(S_next_.ptr(), name_, temp_key_);
 
       Teuchos::RCP<const CompositeVector> denth_kr_dp_uw;
       Teuchos::RCP<const CompositeVector> denth_kr_dT_uw;
 
       Teuchos::RCP<const CompositeVector> enth_kr =
-        S_next_->GetPtr<CompositeVector>(hkr_key_);
+        S_next_->GetFieldData(hkr_key_);
       Teuchos::RCP<CompositeVector> enth_kr_uw =
-        S_next_->GetPtrW<CompositeVector>(uw_hkr_key_, name_);
+        S_next_->GetFieldData(uw_hkr_key_, name_);
       enth_kr_uw->PutScalar(0.);
 
       enth_kr_uw->ViewComponent("face",false)
@@ -609,21 +594,21 @@
               mesh_->exterior_face_importer(), Insert);
 
       if (is_fv_) {
-        denth_kr_dp_uw = S_next_->GetPtrW<CompositeVector>(Keys::getDerivKey(hkr_key_, pres_key_));
-        denth_kr_dT_uw = S_next_->GetPtrW<CompositeVector>(Keys::getDerivKey(hkr_key_, temp_key_));
+        denth_kr_dp_uw = S_next_->GetFieldData(Keys::getDerivKey(hkr_key_, pres_key_));
+        denth_kr_dT_uw = S_next_->GetFieldData(Keys::getDerivKey(hkr_key_, temp_key_));
       } else {
 
         Teuchos::RCP<const CompositeVector> denth_kr_dp =
-            S_next_->GetPtrW<CompositeVector>(Keys::getDerivKey(hkr_key_, pres_key_));
+            S_next_->GetFieldData(Keys::getDerivKey(hkr_key_, pres_key_));
         Teuchos::RCP<const CompositeVector> denth_kr_dT =
-            S_next_->GetPtrW<CompositeVector>(Keys::getDerivKey(hkr_key_, temp_key_));
+            S_next_->GetFieldData(Keys::getDerivKey(hkr_key_, temp_key_));
 
         // -- zero target data (may be unnecessary?)
         Teuchos::RCP<CompositeVector> denth_kr_dp_uw_nc =
-            S_next_->GetPtrW<CompositeVector>(Keys::getDerivKey(uw_hkr_key_, pres_key_), name_);
+            S_next_->GetFieldData(Keys::getDerivKey(uw_hkr_key_, pres_key_), name_);
         denth_kr_dp_uw_nc->PutScalar(0.);
         Teuchos::RCP<CompositeVector> denth_kr_dT_uw_nc =
-            S_next_->GetPtrW<CompositeVector>(Keys::getDerivKey(uw_hkr_key_, temp_key_), name_);
+            S_next_->GetFieldData(Keys::getDerivKey(uw_hkr_key_, temp_key_), name_);
         denth_kr_dT_uw_nc->PutScalar(0.);
 
         // -- copy boundary faces into upwinded vector
@@ -647,18 +632,13 @@
                 mesh_->exterior_face_importer(), Insert);
 
         denth_kr_dp_uw =
-            S_next_->GetPtrW<CompositeVector>(Keys::getDerivKey(uw_hkr_key_, pres_key_));
+            S_next_->GetFieldData(Keys::getDerivKey(uw_hkr_key_, pres_key_));
         denth_kr_dT_uw =
-            S_next_->GetPtrW<CompositeVector>(Keys::getDerivKey(uw_hkr_key_, temp_key_));
-      }
-
-<<<<<<< HEAD
-      Teuchos::RCP<const CompositeVector> flux = S_next_->GetPtr<CompositeVector>(mass_flux_key_);
-      Teuchos::RCP<const CompositeVector> rho = S_next_->GetPtr<CompositeVector>(rho_key_);
-=======
+            S_next_->GetFieldData(Keys::getDerivKey(uw_hkr_key_, temp_key_));
+      }
+
       Teuchos::RCP<const CompositeVector> flux = S_next_->GetFieldData(water_flux_key_);
       Teuchos::RCP<const CompositeVector> rho = S_next_->GetFieldData(rho_key_);
->>>>>>> 0f75fc63
 
       // form the operator: pressure component
       ddivhq_dp_->SetDensity(rho);
@@ -683,10 +663,10 @@
     }
 
     // -- dE/dp diagonal term
-    S_next_->GetEvaluator(e_key_)
+    S_next_->GetFieldEvaluator(e_key_)
         ->HasFieldDerivativeChanged(S_next_.ptr(), name_, pres_key_);
     Teuchos::RCP<const CompositeVector> dE_dp =
-      S_next_->GetPtrW<CompositeVector>(Keys::getDerivKey(e_key_, pres_key_));
+      S_next_->GetFieldData(Keys::getDerivKey(e_key_, pres_key_));
     dE_dp_->AddAccumulationTerm(*dE_dp, h, "cell", false);
 
     // write for debugging
