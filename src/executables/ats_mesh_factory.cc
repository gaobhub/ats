--- conflicted
+++ resolved
@@ -143,17 +143,10 @@
 
   // -------------------------------------------------
   // Create the surface mesh if needed
-<<<<<<< HEAD
-  Teuchos::RCP<Amanzi::AmanziMesh::Mesh> surface_mesh = Teuchos::null;
-  Teuchos::RCP<Amanzi::AmanziMesh::Mesh> surface3D_mesh = Teuchos::null;
-  if (mesh_plist.isSublist("surface mesh")) {
-    Teuchos::ParameterList surface_plist = mesh_plist.sublist("surface mesh");
-=======
   if (plist.isSublist("surface")) {
     Teuchos::RCP<Amanzi::AmanziMesh::Mesh> surface_mesh = Teuchos::null;
     Teuchos::RCP<Amanzi::AmanziMesh::Mesh> surface3D_mesh = Teuchos::null;
     Teuchos::ParameterList& surface_plist = plist.sublist("surface");
->>>>>>> 57cd15ae
     if (surface_plist.get<bool>("aliased", false)) {
       surface_mesh = mesh;
 
@@ -210,10 +203,6 @@
           }
         }
       }  // if surf_verify
-<<<<<<< HEAD
-
-=======
->>>>>>> 57cd15ae
 
       if (surface_plist.isParameter("export mesh to file")) {
         std::string export_surf_mesh_filename =
