--- conflicted
+++ resolved
@@ -103,7 +103,6 @@
   transport
   )
   
-<<<<<<< HEAD
 set(ats_link_libs
   ats_operators
   ats_generic_evals
@@ -120,7 +119,7 @@
   ats_bgc
   ats_surface_balance
   ats_mpc
-  ats_mpc_relations
+  ats_mpc_relations  
   )  
 
 # note, we can be inclusive here, because if they aren't enabled,
@@ -143,16 +142,6 @@
 #  link_directories(ats /nh/u/dasvyat/Coastal/ats-fates-new/install/lib/)
 endif()
 
-
-add_amanzi_executable(ats
-  SOURCE ${ats_src_files}
-  LINK_LIBS ${fates_link_libs} ${ats_link_libs} ${amanzi_link_libs} ${tpl_link_libs}
-  OUTPUT_NAME ats
-  OUTPUT_DIRECTORY ${ATS_BINARY_DIR})
-=======
-
-
-add_executable(ats plant_1D_mesh.cc ats_mesh_factory.cc simulation_driver.cc main.cc )
 
 set(ATS_LIBS
 		     coordinator
@@ -289,7 +278,12 @@
    # Install rule
    #---------------------------------------------------------------------------#
 
-   install(TARGETS ats_test_clm_driver DESTINATION bin)
+ install(TARGETS ats_test_clm_driver DESTINATION bin)
 
 endif()
->>>>>>> 57494c8a
+
+# add_amanzi_executable(ats
+#   SOURCE ${ats_src_files}
+#   LINK_LIBS ${fates_link_libs} ${ats_link_libs} ${amanzi_link_libs} ${tpl_link_libs}
+#   OUTPUT_NAME ats
+#   OUTPUT_DIRECTORY ${ATS_BINARY_DIR})