/* -*-  mode: c++; indent-tabs-mode: nil -*- */
/* -------------------------------------------------------------------------
ATS

License: see $ATS_DIR/COPYRIGHT
Author: Ethan Coon

Implementation for the Coordinator. Coordinator holds the functionality
called by the cycle driver, which runs the overall, top level timestep loop.

Coordinator instantiates states, ensures they are initialized, advances 
timesteps, and writes vis and restart/checkpoint dumps. It contains one and
only one PK -- most likely this PK is an MPC of some type -- to do the
actual work.
------------------------------------------------------------------------- */

#include <iostream>
#include <unistd.h>
#include <sys/resource.h>
#include "errors.hh"

#include "Teuchos_ParameterList.hpp"
#include "Teuchos_VerboseObjectParameterListHelpers.hpp"
#include "Teuchos_XMLParameterListHelpers.hpp"
#include "Teuchos_TimeMonitor.hpp"
#include "AmanziComm.hh"
#include "AmanziTypes.hh"

#include "InputAnalysis.hh"

#include "Units.hh"
#include "CompositeVector.hh"
#include "TimeStepManager.hh"
#include "Visualization.hh"
#include "VisualizationDomainSet.hh"
#include "IO.hh"
#include "GeometricModel.hh"
#include "Checkpoint.hh"
#include "UnstructuredObservations.hh"
#include "State.hh"
#include "PK.hh"
#include "TreeVector.hh"
#include "PK_Factory.hh"
#include "pk_helpers.hh"

#include "ats_mesh_factory.hh"

#include "coordinator.hh"

#define DEBUG_MODE 0

namespace ATS {

Coordinator::Coordinator(Teuchos::ParameterList& parameter_list,
                         Amanzi::Comm_ptr_type comm ) :
    parameter_list_(Teuchos::rcp(new Teuchos::ParameterList(parameter_list))),
    comm_(comm),
    restart_(false)
{
  // create and start the global timer
  timer_ = Teuchos::rcp(new Teuchos::Time("wallclock_monitor",true));
  setup_timer_ = Teuchos::TimeMonitor::getNewCounter("setup");
  cycle_timer_ = Teuchos::TimeMonitor::getNewCounter("cycle");

  // create state.
  S_ = Teuchos::rcp(new Amanzi::State(parameter_list_->sublist("state")));

  coordinator_init();

  vo_ = Teuchos::rcp(new Amanzi::VerboseObject(comm, "Coordinator", *coordinator_list_));
};

void Coordinator::coordinator_init()
{
  // create the geometric model and regions
  Teuchos::ParameterList reg_list = parameter_list_->sublist("regions");
  Teuchos::RCP<Amanzi::AmanziGeometry::GeometricModel> gm =
    Teuchos::rcp(new Amanzi::AmanziGeometry::GeometricModel(3, reg_list, *comm_) );

  // create and register meshes
  ATS::Mesh::createMeshes(*parameter_list_, comm_, gm, *S_);

  coordinator_list_ = Teuchos::sublist(parameter_list_, "cycle driver");
  read_parameter_list();

  // create the top level PK
  Teuchos::RCP<Teuchos::ParameterList> pks_list = Teuchos::sublist(parameter_list_, "PKs");
  Teuchos::ParameterList pk_tree_list = coordinator_list_->sublist("PK tree");
  if (pk_tree_list.numParams() != 1) {
    Errors::Message message("CycleDriver: PK tree list should contain exactly one root node list");
    Exceptions::amanzi_throw(message);
  }
  Teuchos::ParameterList::ConstIterator pk_item = pk_tree_list.begin();
  const std::string &pk_name = pk_tree_list.name(pk_item);

  // create the solution
  soln_ = Teuchos::rcp(new Amanzi::TreeVector(comm_));

  // create the pk
  Amanzi::PKFactory pk_factory;
  pk_ = pk_factory.CreatePK(pk_name, pk_tree_list, parameter_list_, S_, soln_);

  // create the checkpointing
  Teuchos::ParameterList& chkp_plist = parameter_list_->sublist("checkpoint");
  checkpoint_ = Teuchos::rcp(new Amanzi::Checkpoint(chkp_plist, *S_));

  // create the observations
  Teuchos::ParameterList& observation_plist = parameter_list_->sublist("observations");
  for (auto& sublist : observation_plist) {
    if (observation_plist.isSublist(sublist.first)) {
      observations_.emplace_back(Teuchos::rcp(new Amanzi::UnstructuredObservations(
                observation_plist.sublist(sublist.first))));
    } else {
      Errors::Message msg("\"observations\" list must only include sublists.");
      Exceptions::amanzi_throw(msg);
    }
  }

  for (Amanzi::State::mesh_iterator mesh=S_->mesh_begin();
       mesh!=S_->mesh_end(); ++mesh) {

    if (S_->IsDeformableMesh(mesh->first) && !S_->IsAliasedMesh(mesh->first)) {
      Amanzi::Key node_key = Amanzi::Keys::getKey(mesh->first, "vertex_coordinates");
      S_->Require<Amanzi::CompositeVector,Amanzi::CompositeVectorSpace>(
        node_key, Amanzi::Tags::NEXT, node_key)
        .SetMesh(mesh->second.first)->SetGhosted()
        ->SetComponent("node", Amanzi::AmanziMesh::NODE, mesh->second.first->space_dimension());
    }

    // writes region information
    if (parameter_list_->isSublist("analysis")) {
      Amanzi::InputAnalysis analysis(mesh->second.first, mesh->first);
      analysis.Init(parameter_list_->sublist("analysis").sublist(mesh->first));
      analysis.RegionAnalysis();
      analysis.OutputBCs();
    }
  }

  // create the time step manager
  tsm_ = Teuchos::rcp(new Amanzi::TimeStepManager());
}

void Coordinator::setup()
{
  // common constants
  S_->Require<double>("atmospheric_pressure",
                      Amanzi::Tags::DEFAULT, "coordinator");
  S_->Require<Amanzi::AmanziGeometry::Point>("gravity",
          Amanzi::Tags::DEFAULT, "coordinator");

  // needed other times
  S_->require_time(Amanzi::Tags::CURRENT);
  S_->require_time(Amanzi::Tags::NEXT);

  // order matters here -- PKs set the leaves, then observations can use those
  // if provided, and setup finally deals with all secondaries and allocates memory
  pk_->set_tags(Amanzi::Tags::CURRENT, Amanzi::Tags::NEXT);
  pk_->Setup();
  for (auto& obs : observations_) obs->Setup(S_.ptr());
  S_->Setup();
}

void Coordinator::initialize()
{
  Teuchos::OSTab tab = vo_->getOSTab();
  int size = comm_->NumProc();
  int rank = comm_->MyPID();

  S_->set_time(Amanzi::Tags::CURRENT, t0_);
  S_->set_time(Amanzi::Tags::NEXT, t0_);
  S_->set_cycle(cycle0_);

  // Restart from checkpoint part 1:
  //  - get the time prior to initializing anything else
  if (restart_) {
    double t_restart = Amanzi::ReadCheckpointInitialTime(comm_, restart_filename_);
    S_->set_time(Amanzi::Tags::CURRENT, t_restart);
    S_->set_time(Amanzi::Tags::NEXT, t_restart);
    t0_ = t_restart;
  }

  // Initialize the state
  S_->InitializeFields();

  // Initialize the process kernels
  pk_->Initialize();

  // initialize vertex coordinate data
  for (Amanzi::State::mesh_iterator mesh=S_->mesh_begin();
       mesh!=S_->mesh_end(); ++mesh) {
    if (S_->IsDeformableMesh(mesh->first) && !S_->IsAliasedMesh(mesh->first)) {
      Amanzi::Key node_key = Amanzi::Keys::getKey(mesh->first, "vertex_coordinates");
      copyMeshCoordinatesToVector(*mesh->second.first,
              S_->GetW<Amanzi::CompositeVector>(node_key, Amanzi::Tags::NEXT, node_key));
      S_->GetRecordW(node_key, Amanzi::Tags::NEXT, node_key).set_initialized();
    }
  }

  // Restart from checkpoint part 2:
  // -- load all other data
  if (restart_) {
    Amanzi::ReadCheckpoint(comm_, *S_, restart_filename_);
    t0_ = S_->get_time();
    cycle0_ = S_->get_cycle();

    S_->set_time(Amanzi::Tags::CURRENT, t0_);
    S_->set_time(Amanzi::Tags::NEXT, t0_);

    for (Amanzi::State::mesh_iterator mesh=S_->mesh_begin();
         mesh!=S_->mesh_end(); ++mesh) {
      if (S_->IsDeformableMesh(mesh->first)) {
        Amanzi::DeformCheckpointMesh(*S_, mesh->first);
      }
    }
  }

  // calling CommitStep to set up copies as needed.
  pk_->CommitStep(t0_, t0_, Amanzi::Tags::NEXT);

  // Final checks.
  //S_->CheckNotEvaluatedFieldsInitialized();
  S_->InitializeEvaluators();
  S_->InitializeFieldCopies();
  S_->CheckAllFieldsInitialized();

  // commit one more time, since some variables may have changed in the
  // previous call (test this... maybe chemistry/transport variables?  Is this
  // still necessary?  And do we need to set cycle to -1 here too? --ETC)
  pk_->CommitStep(S_->get_time(), S_->get_time(), Amanzi::Tags::NEXT);

  // Write dependency graph.
  S_->WriteDependencyGraph();
  S_->InitializeIOFlags();

  // Check final initialization
  WriteStateStatistics(*S_, *vo_);

  // Set up visualization
  auto vis_list = Teuchos::sublist(parameter_list_,"visualization");
  for (auto& entry : *vis_list) {
    std::string domain_name = entry.first;

    if (S_->HasMesh(domain_name)) {
      // visualize standard domain
      auto mesh_p = S_->GetMesh(domain_name);
      auto sublist_p = Teuchos::sublist(vis_list, domain_name);
      if (!sublist_p->isParameter("file name base")) {
        if (domain_name.empty() || domain_name == "domain") {
          sublist_p->set<std::string>("file name base", std::string("ats_vis"));
        } else {
          sublist_p->set<std::string>("file name base", std::string("ats_vis_")+domain_name);
        }
      }

      if (S_->HasMesh(domain_name+"_3d") && sublist_p->get<bool>("visualize on 3D mesh", true))
        mesh_p = S_->GetMesh(domain_name+"_3d");

      // vis successful timesteps
      auto vis = Teuchos::rcp(new Amanzi::Visualization(*sublist_p));
      vis->set_name(domain_name);
      vis->set_mesh(mesh_p);
      vis->CreateFiles(false);
      visualization_.push_back(vis);

    } else if (Amanzi::Keys::isDomainSet(domain_name)) {
      // visualize domain set
      const auto& dset = S_->GetDomainSet(Amanzi::Keys::getDomainSetName(domain_name));
      auto sublist_p = Teuchos::sublist(vis_list, domain_name);

      if (sublist_p->get("visualize individually", false)) {
        // visualize each subdomain
        for (const auto& subdomain : *dset) {
          Teuchos::ParameterList sublist = vis_list->sublist(subdomain);
          sublist.set<std::string>("file name base", std::string("ats_vis_")+subdomain);
          auto vis = Teuchos::rcp(new Amanzi::Visualization(sublist));
          vis->set_name(subdomain);
          vis->set_mesh(S_->GetMesh(subdomain));
          vis->CreateFiles(false);
          visualization_.push_back(vis);
        }
      } else {
        // visualize collectively
        auto domain_name_base = Amanzi::Keys::getDomainSetName(domain_name);
        if (!sublist_p->isParameter("file name base"))
          sublist_p->set("file name base", std::string("ats_vis_")+domain_name_base);
        auto vis = Teuchos::rcp(new Amanzi::VisualizationDomainSet(*sublist_p));
        vis->set_name(domain_name_base);
        vis->set_domain_set(dset);
        vis->set_mesh(dset->get_referencing_parent());
        vis->CreateFiles(false);
        visualization_.push_back(vis);
      }
    }
  }

  // make observations at time 0
  for (const auto& obs : observations_) obs->MakeObservations(S_.ptr());

  // set up the TSM
  // -- register visualization times
  for (const auto& vis : visualization_) vis->RegisterWithTimeStepManager(tsm_.ptr());

  // -- register checkpoint times
  checkpoint_->RegisterWithTimeStepManager(tsm_.ptr());

  // -- register observation times
  for (const auto& obs : observations_) obs->RegisterWithTimeStepManager(tsm_.ptr());

  // -- register the final time
  tsm_->RegisterTimeEvent(t1_);

  // -- register any intermediate requested times
  if (coordinator_list_->isSublist("required times")) {
    Teuchos::ParameterList& sublist = coordinator_list_->sublist("required times");
    Amanzi::IOEvent pause_times(sublist);
    pause_times.RegisterWithTimeStepManager(tsm_.ptr());
  }

  // -- advance cycle to 0 and begin
  if (S_->get_cycle() == -1) S_->advance_cycle();
}


void Coordinator::finalize()
{
  // Force checkpoint at the end of simulation, and copy to checkpoint_final
  pk_->CalculateDiagnostics(Amanzi::Tags::NEXT);
  checkpoint_->Write(*S_, Amanzi::Checkpoint::WriteType::FINAL);

  // flush observations to make sure they are saved
  for (const auto& obs : observations_) obs->Flush();
}


double
rss_usage()
{ // return ru_maxrss in MBytes
#if (defined(__unix__) || defined(__unix) || defined(unix) || defined(__APPLE__) || defined(__MACH__))
  struct rusage usage;
  getrusage(RUSAGE_SELF, &usage);
#if (defined(__APPLE__) || defined(__MACH__))
  return static_cast<double>(usage.ru_maxrss)/1024.0/1024.0;
#else
  return static_cast<double>(usage.ru_maxrss)/1024.0;
#endif
#else
  return 0.0;
#endif
}


void
Coordinator::report_memory()
{
  // report the memory high water mark (using ru_maxrss)
  // this should be called at the very end of a simulation
  if (vo_->os_OK(Teuchos::VERB_MEDIUM)) {
    double global_ncells(0.0);
    double local_ncells(0.0);
    for (Amanzi::State::mesh_iterator mesh = S_->mesh_begin(); mesh != S_->mesh_end(); ++mesh) {
      Epetra_Map cell_map = (mesh->second.first)->cell_map(false);
      global_ncells += cell_map.NumGlobalElements();
      local_ncells += cell_map.NumMyElements();
    }

    double mem = rss_usage();

    double percell(mem);
    if (local_ncells > 0) {
      percell = mem/local_ncells;
    }

    double max_percell(0.0);
    double min_percell(0.0);
    comm_->MinAll(&percell,&min_percell,1);
    comm_->MaxAll(&percell,&max_percell,1);

    double total_mem(0.0);
    double max_mem(0.0);
    double min_mem(0.0);
    comm_->SumAll(&mem,&total_mem,1);
    comm_->MinAll(&mem,&min_mem,1);
    comm_->MaxAll(&mem,&max_mem,1);

    Teuchos::OSTab tab = vo_->getOSTab();
    *vo_->os() << "======================================================================" << std::endl;
    *vo_->os() << "All meshes combined have " << global_ncells << " cells." << std::endl;
    *vo_->os() << "Memory usage (high water mark):" << std::endl;
    *vo_->os() << std::fixed << std::setprecision(1);
    *vo_->os() << "  Maximum per core:   " << std::setw(7) << max_mem
          << " MBytes,  maximum per cell: " << std::setw(7) << max_percell*1024*1024
          << " Bytes" << std::endl;
    *vo_->os() << "  Minimum per core:   " << std::setw(7) << min_mem
          << " MBytes,  minimum per cell: " << std::setw(7) << min_percell*1024*1024
         << " Bytes" << std::endl;
    *vo_->os() << "  Total:              " << std::setw(7) << total_mem
          << " MBytes,  total per cell:   " << std::setw(7) << total_mem/global_ncells*1024*1024
          << " Bytes" << std::endl;
  }


  // double doubles_count(0.0);
  // for (Amanzi::State::data_iterator field=S_->data_begin(); field!=S_->data_end(); ++field) {
  //   doubles_count += static_cast<double>(field->second->GetLocalElementCount());
  // }
  // double global_doubles_count(0.0);
  // double min_doubles_count(0.0);
  // double max_doubles_count(0.0);
  // comm_->SumAll(&doubles_count,&global_doubles_count,1);
  // comm_->MinAll(&doubles_count,&min_doubles_count,1);
  // comm_->MaxAll(&doubles_count,&max_doubles_count,1);

  // Teuchos::OSTab tab = vo_->getOSTab();
  // *vo_->os() << "Doubles allocated in state fields " << std::endl;
  // *vo_->os() << "  Maximum per core:   " << std::setw(7)
  //            << max_doubles_count*8/1024/1024 << " MBytes" << std::endl;
  // *vo_->os() << "  Minimum per core:   " << std::setw(7)
  //            << min_doubles_count*8/1024/1024 << " MBytes" << std::endl;
  // *vo_->os() << "  Total:              " << std::setw(7)
  //            << global_doubles_count*8/1024/1024 << " MBytes" << std::endl;
}



void
Coordinator::read_parameter_list()
{
  Amanzi::Utils::Units units;
  t0_ = coordinator_list_->get<double>("start time");
  std::string t0_units = coordinator_list_->get<std::string>("start time units", "s");
  if (!units.IsValidTime(t0_units)) {
    Errors::Message msg;
    msg << "Coordinator start time: unknown time units type: \"" << t0_units << "\"  Valid are: " << units.ValidTimeStrings();
    Exceptions::amanzi_throw(msg);
  }
  bool success;
  t0_ = units.ConvertTime(t0_, t0_units, "s", success);

  t1_ = coordinator_list_->get<double>("end time");
  std::string t1_units = coordinator_list_->get<std::string>("end time units", "s");
  if (!units.IsValidTime(t1_units)) {
    Errors::Message msg;
    msg << "Coordinator end time: unknown time units type: \"" << t1_units << "\"  Valid are: " << units.ValidTimeStrings();
    Exceptions::amanzi_throw(msg);
  }
  t1_ = units.ConvertTime(t1_, t1_units, "s", success);

  max_dt_ = coordinator_list_->get<double>("max time step size [s]", 1.0e99);
  min_dt_ = coordinator_list_->get<double>("min time step size [s]", 1.0e-12);
  cycle0_ = coordinator_list_->get<int>("start cycle",-1);
  cycle1_ = coordinator_list_->get<int>("end cycle",-1);
  duration_ = coordinator_list_->get<double>("wallclock duration [hrs]", -1.0);
  subcycled_ts_ = coordinator_list_->get<bool>("subcycled timestep", false);

  // restart control
  restart_ = coordinator_list_->isParameter("restart from checkpoint file");
  if (restart_) restart_filename_ = coordinator_list_->get<std::string>("restart from checkpoint file");
}



// -----------------------------------------------------------------------------
// acquire the chosen timestep size
// -----------------------------------------------------------------------------
double
Coordinator::get_dt(bool after_fail)
{
  // get the physical step size
  double dt = pk_->get_dt();
  double dt_pk = dt;
  if (dt < 0.) return dt;

  // check if the step size has gotten too small
  if (dt < min_dt_) {
    Errors::Message message("Coordinator: error, timestep too small");
    Exceptions::amanzi_throw(message);
  }

  // cap the max step size
  if (dt > max_dt_) {
    dt = max_dt_;
  }

  // ask the step manager if this step is ok
  dt = tsm_->TimeStep(S_->get_time(Amanzi::Tags::NEXT), dt, after_fail);
  if (subcycled_ts_) dt = std::min(dt, dt_pk);
  return dt;
}


bool
Coordinator::advance()
{
  double dt = S_->Get<double>("dt", Amanzi::Tags::DEFAULT);
  double t_old = S_->get_time(Amanzi::Tags::CURRENT);
  double t_new = S_->get_time(Amanzi::Tags::NEXT);

  bool fail = pk_->AdvanceStep(t_old, t_new, false);
  if (!fail) fail |= !pk_->ValidStep();

  // write state post-advance, if extreme
  WriteStateStatistics(*S_, *vo_, Teuchos::VERB_EXTREME);

  if (!fail) {
    // commit the state, copying NEXT --> CURRENT
    pk_->CommitStep(t_old, t_new, Amanzi::Tags::NEXT);

  } else {
    // Failed the timestep.
    // Potentially write out failed timestep for debugging
    for (const auto& vis : failed_visualization_) WriteVis(*vis, *S_);

    // copy from old time into new time to reset the timestep
    pk_->FailStep(t_old, t_new, Amanzi::Tags::NEXT);

    // check whether meshes are deformable, and if so, recover the old coordinates
    for (Amanzi::State::mesh_iterator mesh=S_->mesh_begin();
         mesh!=S_->mesh_end(); ++mesh) {
      if (S_->IsDeformableMesh(mesh->first) && !S_->IsAliasedMesh(mesh->first)) {
        // collect the old coordinates
        Amanzi::Key node_key = Amanzi::Keys::getKey(mesh->first, "vertex_cooordinates");
        Teuchos::RCP<const Amanzi::CompositeVector> vc_vec =
          S_->GetPtr<Amanzi::CompositeVector>(node_key, Amanzi::Tags::DEFAULT);
        vc_vec->ScatterMasterToGhosted();
        const Epetra_MultiVector& vc = *vc_vec->ViewComponent("node", true);

        std::vector<int> node_ids(vc.MyLength());
        Amanzi::AmanziGeometry::Point_List old_positions(vc.MyLength());
        for (int n=0; n!=vc.MyLength(); ++n) {
          node_ids[n] = n;
          if (mesh->second.first->space_dimension() == 2) {
            old_positions[n] = Amanzi::AmanziGeometry::Point(vc[0][n], vc[1][n]);
          } else {
            old_positions[n] = Amanzi::AmanziGeometry::Point(vc[0][n], vc[1][n], vc[2][n]);
          }
        }

        // undeform the mesh
        Amanzi::AmanziGeometry::Point_List final_positions;
        mesh->second.first->deform(node_ids, old_positions, false, &final_positions);
      }
    }
  }
  // write state one extreme, post-commit/fail
  WriteStateStatistics(*S_, *vo_, Teuchos::VERB_EXTREME);

  return fail;
}


void Coordinator::visualize(bool force)
{
  // write visualization if requested
  bool dump = force;
  int cycle = S_->get_cycle();
  double time = S_->get_time();

  if (!dump) {
    for (const auto& vis : visualization_) {
      dump |= vis->DumpRequested(cycle, time);
    }
  }

  if (dump) {
    pk_->CalculateDiagnostics(Amanzi::Tags::NEXT);
  }

  for (const auto& vis : visualization_) {
    if (force || vis->DumpRequested(cycle, time)) {
      WriteVis(*vis, *S_);
    }
  }
}


void Coordinator::checkpoint(bool force)
{
  int cycle = S_->get_cycle();
  double time = S_->get_time();
  if (force || checkpoint_->DumpRequested(cycle, time)) {
    checkpoint_->Write(*S_);
  }
}


<<<<<<< HEAD
// -----------------------------------------------------------------------------
// timestep loop
// -----------------------------------------------------------------------------
void Coordinator::cycle_driver() {
  // wallclock duration -- in seconds
  const double duration(duration_ * 3600);

  // start at time t = t0 and initialize the state.
  {
    Teuchos::TimeMonitor monitor(*setup_timer_);
    setup();
    initialize();
  }

  // get the intial timestep
  double dt = get_dt(false);
  if (!restart_) {
    S_->Assign<double>("dt", Amanzi::Tags::DEFAULT, "dt", dt);
  }

  // visualization at IC
  visualize();
  checkpoint();

  // iterate process kernels
  //
  // Make sure times are set up correctly
  AMANZI_ASSERT(std::abs(S_->get_time(Amanzi::Tags::NEXT)
                         - S_->get_time(Amanzi::Tags::CURRENT)) < 1.e-4);
  {
    Teuchos::TimeMonitor cycle_monitor(*cycle_timer_);
    double dt = S_->Get<double>("dt", Amanzi::Tags::DEFAULT);
#if !DEBUG_MODE
  try {
#endif

    while (((t1_ < 0) || (S_->get_time() < t1_)) &&
           ((cycle1_ == -1) || (S_->get_cycle() <= cycle1_)) &&
           ((duration_ < 0) || (timer_->totalElapsedTime(true) < duration)) &&
           (dt > 0.)) {
      if (vo_->os_OK(Teuchos::VERB_LOW)) {
        Teuchos::OSTab tab = vo_->getOSTab();
        *vo_->os() << "======================================================================"
                  << std::endl << std::endl;
        *vo_->os() << "Cycle = " << S_->get_cycle();
        *vo_->os() << ",  Time [days] = "<< std::setprecision(16) << S_->get_time() / (60*60*24);
        *vo_->os() << ",  dt [days] = " << std::setprecision(16) << dt / (60*60*24)  << std::endl;
        *vo_->os() << "----------------------------------------------------------------------"
                  << std::endl;
      }

      S_->Assign<double>("dt", Amanzi::Tags::DEFAULT, "dt", dt);
      S_->advance_time(Amanzi::Tags::NEXT, dt);
      bool fail = advance();

      if (fail) {
        // reset t_new
        S_->set_time(Amanzi::Tags::NEXT, S_->get_time(Amanzi::Tags::CURRENT));
      } else {
        S_->set_time(Amanzi::Tags::CURRENT, S_->get_time(Amanzi::Tags::NEXT));
        S_->advance_cycle();

        // make observations, vis, and checkpoints
        for (const auto& obs : observations_) obs->MakeObservations(S_.ptr());
        visualize();
        checkpoint(); // checkpoint with the new dt
      }

      dt = get_dt(fail);
    } // while not finished

#if !DEBUG_MODE
  } catch (Errors::TimeStepCrash &e) {
    // write one more vis for help debugging
    S_->advance_cycle(Amanzi::Tags::NEXT);
    visualize(true); // force vis

    // flush observations to make sure they are saved
    for (const auto& obs : observations_) obs->Flush();

    // dump a post_mortem checkpoint file for debugging
    checkpoint_->set_filebasename("post_mortem");
    checkpoint_->Write(*S_, Amanzi::Checkpoint::WriteType::POST_MORTEM);
    throw e;
  }
#endif
  }

  // finalizing simulation
  WriteStateStatistics(*S_, *vo_);
  report_memory();
  Teuchos::TimeMonitor::summarize(*vo_->os());

  finalize();
} // cycle driver


=======
>>>>>>> 8272bf01
} // close namespace Amanzi<|MERGE_RESOLUTION|>--- conflicted
+++ resolved
@@ -582,105 +582,4 @@
   }
 }
 
-
-<<<<<<< HEAD
-// -----------------------------------------------------------------------------
-// timestep loop
-// -----------------------------------------------------------------------------
-void Coordinator::cycle_driver() {
-  // wallclock duration -- in seconds
-  const double duration(duration_ * 3600);
-
-  // start at time t = t0 and initialize the state.
-  {
-    Teuchos::TimeMonitor monitor(*setup_timer_);
-    setup();
-    initialize();
-  }
-
-  // get the intial timestep
-  double dt = get_dt(false);
-  if (!restart_) {
-    S_->Assign<double>("dt", Amanzi::Tags::DEFAULT, "dt", dt);
-  }
-
-  // visualization at IC
-  visualize();
-  checkpoint();
-
-  // iterate process kernels
-  //
-  // Make sure times are set up correctly
-  AMANZI_ASSERT(std::abs(S_->get_time(Amanzi::Tags::NEXT)
-                         - S_->get_time(Amanzi::Tags::CURRENT)) < 1.e-4);
-  {
-    Teuchos::TimeMonitor cycle_monitor(*cycle_timer_);
-    double dt = S_->Get<double>("dt", Amanzi::Tags::DEFAULT);
-#if !DEBUG_MODE
-  try {
-#endif
-
-    while (((t1_ < 0) || (S_->get_time() < t1_)) &&
-           ((cycle1_ == -1) || (S_->get_cycle() <= cycle1_)) &&
-           ((duration_ < 0) || (timer_->totalElapsedTime(true) < duration)) &&
-           (dt > 0.)) {
-      if (vo_->os_OK(Teuchos::VERB_LOW)) {
-        Teuchos::OSTab tab = vo_->getOSTab();
-        *vo_->os() << "======================================================================"
-                  << std::endl << std::endl;
-        *vo_->os() << "Cycle = " << S_->get_cycle();
-        *vo_->os() << ",  Time [days] = "<< std::setprecision(16) << S_->get_time() / (60*60*24);
-        *vo_->os() << ",  dt [days] = " << std::setprecision(16) << dt / (60*60*24)  << std::endl;
-        *vo_->os() << "----------------------------------------------------------------------"
-                  << std::endl;
-      }
-
-      S_->Assign<double>("dt", Amanzi::Tags::DEFAULT, "dt", dt);
-      S_->advance_time(Amanzi::Tags::NEXT, dt);
-      bool fail = advance();
-
-      if (fail) {
-        // reset t_new
-        S_->set_time(Amanzi::Tags::NEXT, S_->get_time(Amanzi::Tags::CURRENT));
-      } else {
-        S_->set_time(Amanzi::Tags::CURRENT, S_->get_time(Amanzi::Tags::NEXT));
-        S_->advance_cycle();
-
-        // make observations, vis, and checkpoints
-        for (const auto& obs : observations_) obs->MakeObservations(S_.ptr());
-        visualize();
-        checkpoint(); // checkpoint with the new dt
-      }
-
-      dt = get_dt(fail);
-    } // while not finished
-
-#if !DEBUG_MODE
-  } catch (Errors::TimeStepCrash &e) {
-    // write one more vis for help debugging
-    S_->advance_cycle(Amanzi::Tags::NEXT);
-    visualize(true); // force vis
-
-    // flush observations to make sure they are saved
-    for (const auto& obs : observations_) obs->Flush();
-
-    // dump a post_mortem checkpoint file for debugging
-    checkpoint_->set_filebasename("post_mortem");
-    checkpoint_->Write(*S_, Amanzi::Checkpoint::WriteType::POST_MORTEM);
-    throw e;
-  }
-#endif
-  }
-
-  // finalizing simulation
-  WriteStateStatistics(*S_, *vo_);
-  report_memory();
-  Teuchos::TimeMonitor::summarize(*vo_->os());
-
-  finalize();
-} // cycle driver
-
-
-=======
->>>>>>> 8272bf01
 } // close namespace Amanzi