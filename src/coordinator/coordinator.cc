/* -*-  mode: c++; c-default-style: "google"; indent-tabs-mode: nil -*- */
/* -------------------------------------------------------------------------
ATS

License: see $ATS_DIR/COPYRIGHT
Author: Ethan Coon

Implementation for the Coordinator.  Coordinator is basically just a class to hold
the cycle driver, which runs the overall, top level timestep loop.  It
instantiates states, ensures they are initialized, and runs the timestep loop
including Vis and restart/checkpoint dumps.  It contains one and only one PK
-- most likely this PK is an MPC of some type -- to do the actual work.
------------------------------------------------------------------------- */

#include <iostream>
#include <unistd.h>
#include <sys/resource.h>
#include "errors.hh"

#include "Teuchos_VerboseObjectParameterListHelpers.hpp"
#include "Teuchos_XMLParameterListHelpers.hpp"
#include "Teuchos_TimeMonitor.hpp"

#include "TimeStepManager.hh"
#include "Visualization.hh"
#include "checkpoint.hh"
#include "UnstructuredObservations.hh"
#include "State.hh"
#include "pk.hh"
#include "PK.hh"
#include "TreeVector.hh"
#include "PK_Factory.hh"
//#include "pk_factory_ats.hh"

#include "coordinator.hh"

#define DEBUG_MODE 1

namespace ATS {

Coordinator::Coordinator(Teuchos::ParameterList& parameter_list,
                         Teuchos::RCP<Amanzi::State>& S,
                         Epetra_MpiComm* comm ) :
    parameter_list_(Teuchos::rcp(new Teuchos::ParameterList(parameter_list))),
    S_(S),
    comm_(comm),
    restart_(false) {

  // create and start the global timer
  timer_ = Teuchos::rcp(new Teuchos::Time("wallclock_monitor",true));
  setup_timer_ = Teuchos::TimeMonitor::getNewCounter("setup");
  cycle_timer_ = Teuchos::TimeMonitor::getNewCounter("cycle");
  coordinator_init();

  vo_ = Teuchos::rcp(new Amanzi::VerboseObject("Coordinator", *parameter_list_));
};

void Coordinator::coordinator_init() {
  coordinator_list_ = Teuchos::sublist(parameter_list_, "cycle driver");
  read_parameter_list();

  // create the top level PK
  Teuchos::RCP<Teuchos::ParameterList> pks_list = Teuchos::sublist(parameter_list_, "PKs");
  Teuchos::ParameterList pk_tree_list = coordinator_list_->sublist("PK tree");
  if (pk_tree_list.numParams() != 1) {
    Errors::Message message("CycleDriver: PK tree list should contain exactly one root node list");
    Exceptions::amanzi_throw(message);
  }
  Teuchos::ParameterList::ConstIterator pk_item = pk_tree_list.begin();
  const std::string &pk_name = pk_tree_list.name(pk_item);
  
  // create the solution
  soln_ = Teuchos::rcp(new Amanzi::TreeVector());

  // create the pk
<<<<<<< HEAD
  Amanzi::PKFactory pk_factory;
=======
  PKFactory pk_factory;

>>>>>>> 1f42776e
  Teuchos::RCP<Teuchos::ParameterList> pk_list = Teuchos::sublist(pks_list, pk_name);
  pk_list->set("PK name", pk_name);
  const std::string &pk_origin = pk_list -> get<std::string>("PK origin", "ATS");


  pk_ = pk_factory.CreatePK(pk_tree_list.sublist(pk_name), parameter_list_, S_, soln_);

  // if (pk_origin == "ATS"){
  //   // Teuchos::RCP<PK_ATS> pk_tmp = pk_factory_ats.CreatePK(pk_list, S_->FEList(), soln_);
  //   // pk_ = Teuchos::rcp_dynamic_cast<PK> (pk_tmp);
  //   pk_ = pk_factory.CreatePK(S_->FEList(), pk_list, S_, soln_);
  // }else if (pk_origin == "Amanzi"){
  //   pk_ = pk_factory.CreatePK(*pk_list, parameter_list_, S_, soln_);
  // }else{
  //   Errors::Message message("Coordinator: invalid PK origin");
  //   Exceptions::amanzi_throw(message);
  // }
  
  // create the checkpointing
  Teuchos::ParameterList& chkp_plist = parameter_list_->sublist("checkpoint");
  checkpoint_ = Teuchos::rcp(new Amanzi::Checkpoint(chkp_plist, comm_));

  // create the observations
  Teuchos::ParameterList& observation_plist = parameter_list_->sublist("observations");
  observations_ = Teuchos::rcp(new Amanzi::UnstructuredObservations(observation_plist,
          Teuchos::null, comm_));

  // check whether meshes are deformable, and if so require a nodal position
  for (Amanzi::State::mesh_iterator mesh=S_->mesh_begin();
       mesh!=S_->mesh_end(); ++mesh) {
    if (mesh->second.second) { // deformable!
      std::string node_key = std::string("vertex_coordinate_")+mesh->first;
      S_->RequireField(node_key)->SetMesh(mesh->second.first)->SetGhosted()
          ->AddComponent("node", Amanzi::AmanziMesh::NODE, mesh->second.first->space_dimension());
    }
  }

  // create the time step manager
  tsm_ = Teuchos::rcp(new Amanzi::TimeStepManager());
  
}

void Coordinator::setup() {
  // Set up the states, creating all data structures.
  S_->set_time(t0_);
  S_->set_cycle(cycle0_);
  S_->RequireScalar("dt", "coordinator");

  pk_->Setup(S_.ptr());  
  S_->Setup();
}

void Coordinator::initialize() {
  // Restart from checkpoint, part 1.

  // This is crufty -- blame the BDF1 time integrator, whose solution history
  // needs to be updated to accept the new time as its initial time.

  // Note that if this is so, we can probably ignore some of the above
  // initialize() calls and the commit_state() call, but I'm afraid to try
  // that and break all the PKs.
  // Currently not a true restart -- for a true restart this should also get:
  // -- timestep size dt
  // -- BDF history to allow projection to continue correctly.
  if (restart_) {
    t0_ = Amanzi::ReadCheckpointInitialTime(comm_, restart_filename_);
    S_->set_time(t0_);
  }

  // Restart from checkpoint, part 2.
  if (restart_) {
    ReadCheckpoint(comm_, S_.ptr(), restart_filename_);
    t0_ = S_->time();
    cycle0_ = S_->cycle();

    DeformCheckpointMesh(S_.ptr());
  }

  // Initialize the state (initializes all dependent variables).
  //S_->Initialize();
  *S_->GetScalarData("dt", "coordinator") = 0.;
  S_->GetField("dt","coordinator")->set_initialized();

  S_->InitializeFields();

  // Initialize the process kernels (initializes all independent variables)
  pk_->Initialize(S_.ptr());

 // Final checks.
  S_->CheckNotEvaluatedFieldsInitialized();

  S_->InitializeEvaluators();


  S_->CheckAllFieldsInitialized();

  S_->WriteStatistics(vo_);


  // commit the initial conditions.
  pk_->CommitStep(0., 0., S_);

  // vis for the state
  // HACK to vis with a surrogate surface mesh.  This needs serious re-design. --etc
  bool surface_done = false;
  if (S_->HasMesh("surface") && S_->HasMesh("surface_3d")) {
    Teuchos::RCP<const Amanzi::AmanziMesh::Mesh> surface_3d = S_->GetMesh("surface_3d");
    Teuchos::RCP<const Amanzi::AmanziMesh::Mesh> surface = S_->GetMesh("surface");

    // vis successful timesteps
    std::string plist_name = "visualization surface";
    Teuchos::ParameterList& vis_plist = parameter_list_->sublist(plist_name);
/*
    Teuchos::RCP<Amanzi::Visualization> vis_2d = Teuchos::rcp(new Visualization(vis_plist, comm_));
    vis_2d->set_mesh(surface);
    vis_2d->CreateFiles();
    vis_2d->set_mesh(surface);
    visualization_.push_back(vis_2d);
*/    
    Teuchos::RCP<Amanzi::Visualization> vis = Teuchos::rcp(new Amanzi::Visualization(vis_plist, comm_));
    vis->set_mesh(surface_3d);
    vis->CreateFiles();
    vis->set_mesh(surface);
    visualization_.push_back(vis);
    surface_done = true;

    // vis unsuccesful timesteps
    std::string fail_plist_name = "visualization surface failed steps";
    if (parameter_list_->isSublist(fail_plist_name)) {
      Teuchos::ParameterList& fail_vis_plist = parameter_list_->sublist(fail_plist_name);
      Teuchos::RCP<Amanzi::Visualization> fail_vis = Teuchos::rcp(new Amanzi::Visualization(fail_vis_plist, comm_));
      fail_vis->set_mesh(surface_3d);
      fail_vis->CreateFiles();
      fail_vis->set_mesh(surface);
      failed_visualization_.push_back(fail_vis);
    }
  }

  for (Amanzi::State::mesh_iterator mesh=S_->mesh_begin();
       mesh!=S_->mesh_end(); ++mesh) {
    if (mesh->first == "surface_3d") {
      // pass
    } else if ((mesh->first == "surface") && surface_done) {
      // pass
    } else {
      // vis successful steps
      std::string plist_name = "visualization "+mesh->first;
      // in the case of just a domain mesh, we want to allow no name.
      if ((mesh->first == "domain") && !parameter_list_->isSublist(plist_name)) {
        plist_name = "visualization";
      }

      if (parameter_list_->isSublist(plist_name)) {
        Teuchos::ParameterList& vis_plist = parameter_list_->sublist(plist_name);
        Teuchos::RCP<Amanzi::Visualization> vis =
          Teuchos::rcp(new Amanzi::Visualization(vis_plist, comm_));
        vis->set_mesh(mesh->second.first);
        vis->CreateFiles();
        visualization_.push_back(vis);
      }

      // vis unsuccessful steps
      std::string fail_plist_name = "visualization "+mesh->first+" failed steps";
      // in the case of just a domain mesh, we want to allow no name.
      if ((mesh->first == "domain") && !parameter_list_->isSublist(fail_plist_name)) {
        fail_plist_name = "visualization failed steps";
      }

      if (parameter_list_->isSublist(fail_plist_name)) {
        Teuchos::ParameterList& fail_vis_plist = parameter_list_->sublist(fail_plist_name);
        Teuchos::RCP<Amanzi::Visualization> fail_vis =
          Teuchos::rcp(new Amanzi::Visualization(fail_vis_plist, comm_));
        fail_vis->set_mesh(mesh->second.first);
        fail_vis->CreateFiles();
        failed_visualization_.push_back(fail_vis);
      }
    }
  }

  // make observations
  observations_->MakeObservations(*S_);

  S_->set_time(t0_); // in case steady state solve changed this
  S_->set_cycle(cycle0_);

  // set up the TSM
  // -- register visualization times
  for (std::vector<Teuchos::RCP<Amanzi::Visualization> >::iterator vis=visualization_.begin();
       vis!=visualization_.end(); ++vis) {
    (*vis)->RegisterWithTimeStepManager(tsm_.ptr());
  }

  // -- register checkpoint times
  checkpoint_->RegisterWithTimeStepManager(tsm_.ptr());

  // -- register observation times
  observations_->RegisterWithTimeStepManager(tsm_.ptr());

  // -- register the final time
  tsm_->RegisterTimeEvent(t1_);

  // -- register any intermediate requested times
  if (coordinator_list_->isSublist("required times")) {
    Teuchos::ParameterList& sublist = coordinator_list_->sublist("required times");
<<<<<<< HEAD
    Amanzi::IOEvent pause_times(sublist);
    pause_times.RegisterWithTimeStepManager(tsm_.ptr());
=======
    //IOEvent pause_times(sublist);
    IOEvent pause_times();
    //pause_times.RegisterWithTimeStepManager(tsm_.ptr());
>>>>>>> 1f42776e
  }

  // Create an intermediate state that will store the updated solution until
  // we know it has succeeded.
  S_next_ = Teuchos::rcp(new Amanzi::State(*S_));
  *S_next_ = *S_;
  S_inter_ = Teuchos::rcp(new Amanzi::State(*S_));
  *S_inter_ = *S_;

  // set the states in the PKs
  //Teuchos::RCP<const State> cS = S_; // ensure PKs get const reference state
  pk_->set_states(S_, S_inter_, S_next_); // note this does not allow subcycling
}

void Coordinator::finalize() {
  // Force checkpoint at the end of simulation.
  // Only do if the checkpoint was not already written, or we would be writing
  // the same file twice.
  // This really should be removed, but for now is left to help stupid developers.
  if (!checkpoint_->DumpRequested(S_next_->cycle(), S_next_->time())) {
    pk_->CalculateDiagnostics(S_next_);
    WriteCheckpoint(checkpoint_.ptr(), S_next_.ptr(), 0.0);
  }

  // flush observations to make sure they are saved
  observations_->Flush();
}


double rss_usage() { // return ru_maxrss in MBytes
#if (defined(__unix__) || defined(__unix) || defined(unix) || defined(__APPLE__) || defined(__MACH__))
  struct rusage usage;
  getrusage(RUSAGE_SELF, &usage);
#if (defined(__APPLE__) || defined(__MACH__))
  return static_cast<double>(usage.ru_maxrss)/1024.0/1024.0;
#else
  return static_cast<double>(usage.ru_maxrss)/1024.0;
#endif
#else
  return 0.0;
#endif
}


void Coordinator::report_memory() {
  // report the memory high water mark (using ru_maxrss)
  // this should be called at the very end of a simulation
  if (vo_->os_OK(Teuchos::VERB_MEDIUM)) {
    double global_ncells(0.0);
    double local_ncells(0.0);
    for (Amanzi::State::mesh_iterator mesh = S_->mesh_begin(); mesh != S_->mesh_end(); ++mesh) {
      Epetra_Map cell_map = (mesh->second.first)->cell_map(false);
      global_ncells += cell_map.NumGlobalElements();
      local_ncells += cell_map.NumMyElements();
    }    

    double mem = rss_usage();
    
    double percell(mem);
    if (local_ncells > 0) {
      percell = mem/local_ncells;
    }

    double max_percell(0.0);
    double min_percell(0.0);
    comm_->MinAll(&percell,&min_percell,1);
    comm_->MaxAll(&percell,&max_percell,1);

    double total_mem(0.0);
    double max_mem(0.0);
    double min_mem(0.0);
    comm_->SumAll(&mem,&total_mem,1);
    comm_->MinAll(&mem,&min_mem,1);
    comm_->MaxAll(&mem,&max_mem,1);

    Teuchos::OSTab tab = vo_->getOSTab();
    *vo_->os() << "======================================================================" << std::endl;
    *vo_->os() << "All meshes combined have " << global_ncells << " cells." << std::endl;
    *vo_->os() << "Memory usage (high water mark):" << std::endl;
    *vo_->os() << std::fixed << std::setprecision(1);
    *vo_->os() << "  Maximum per core:   " << std::setw(7) << max_mem 
          << " MBytes,  maximum per cell: " << std::setw(7) << max_percell*1024*1024 
          << " Bytes" << std::endl;
    *vo_->os() << "  Minumum per core:   " << std::setw(7) << min_mem 
          << " MBytes,  minimum per cell: " << std::setw(7) << min_percell*1024*1024 
         << " Bytes" << std::endl;
    *vo_->os() << "  Total:              " << std::setw(7) << total_mem 
          << " MBytes,  total per cell:   " << std::setw(7) << total_mem/global_ncells*1024*1024 
          << " Bytes" << std::endl;
  }

  
  double doubles_count(0.0);
  for (Amanzi::State::field_iterator field=S_->field_begin(); field!=S_->field_end(); ++field) {
    doubles_count += static_cast<double>(field->second->GetLocalElementCount());
  }
  double global_doubles_count(0.0);
  double min_doubles_count(0.0);
  double max_doubles_count(0.0);
  comm_->SumAll(&doubles_count,&global_doubles_count,1);
  comm_->MinAll(&doubles_count,&min_doubles_count,1);
  comm_->MaxAll(&doubles_count,&max_doubles_count,1);

  Teuchos::OSTab tab = vo_->getOSTab();
  *vo_->os() << "Doubles allocated in state fields " << std::endl;
  *vo_->os() << "  Maximum per core:   " << std::setw(7)
             << max_doubles_count*8/1024/1024 << " MBytes" << std::endl;
  *vo_->os() << "  Minimum per core:   " << std::setw(7)
             << min_doubles_count*8/1024/1024 << " MBytes" << std::endl; 
  *vo_->os() << "  Total:              " << std::setw(7)
             << global_doubles_count*8/1024/1024 << " MBytes" << std::endl;
}



void Coordinator::read_parameter_list() {
  t0_ = coordinator_list_->get<double>("start time");
  t1_ = coordinator_list_->get<double>("end time");
  std::string t0_units = coordinator_list_->get<std::string>("start time units", "s");
  std::string t1_units = coordinator_list_->get<std::string>("end time units", "s");

  if (t0_units == "s") {
    // internal units in s
  } else if (t0_units == "d") { // days
    t0_ = t0_ * 24.0*3600.0;
  } else if (t0_units == "yr") { // years
    t0_ = t0_ * 365.*24.0*3600.0;
  } else {
    Errors::Message message("Coordinator: error, invalid start time units");
    Exceptions::amanzi_throw(message);
  }

  if (t1_units == "s") {
    // internal units in s
  } else if (t1_units == "d") { // days
    t1_ = t1_ * 24.0*3600.0;
  } else if (t1_units == "yr") { // years
    t1_ = t1_ * 365.25*24.0*3600.0;
  } else {
    Errors::Message message("Coordinator: error, invalid end time units");
    Exceptions::amanzi_throw(message);
  }

  max_dt_ = coordinator_list_->get<double>("max time step size", 1.0e99);
  min_dt_ = coordinator_list_->get<double>("min time step size", 1.0e-12);
  cycle0_ = coordinator_list_->get<int>("start cycle",0);
  cycle1_ = coordinator_list_->get<int>("end cycle",-1);
  duration_ = coordinator_list_->get<double>("wallclock duration [hrs]", -1.0);

  // restart control
  restart_ = coordinator_list_->isParameter("restart from checkpoint file");
  if (restart_) {
    restart_filename_ = coordinator_list_->get<std::string>("restart from checkpoint file");
    // likely should ensure the file exists here? --etc
  }
}



// -----------------------------------------------------------------------------
// acquire the chosen timestep size
// -----------------------------------------------------------------------------
double Coordinator::get_dt(bool after_fail) {
  // get the physical step size
  double dt = pk_->get_dt();

  // check if the step size has gotten too small
  if (dt < min_dt_) {
    Errors::Message message("Coordinator: error, timestep too small");
    Exceptions::amanzi_throw(message);
  }

  // cap the max step size
  if (dt > max_dt_) {
    dt = max_dt_;
  }

  // ask the step manager if this step is ok
  dt = tsm_->TimeStep(S_next_->time(), dt, after_fail);
  return dt;
}



// This is used by CLM
  bool Coordinator::advance(double t_old, double t_new) {

    double dt = t_new - t_old;

  S_next_->advance_time(dt);
  bool fail = pk_->AdvanceStep(t_old, t_new, false);
  //  fail |= !pk_->valid_step();

  // std::cout<<"State S **************\n";
  // S_->WriteStatistics(vo_);  
  // std::cout<<"State S_next_ **************\n";
  // S_next_->WriteStatistics(vo_);  
  // exit(0);


  // advance the iteration count and timestep size
  S_next_->advance_cycle();

  if (!fail) {
    // commit the state
    pk_->CommitStep(t_old, t_new, S_next_);
    
    // make observations, vis, and checkpoints
    observations_->MakeObservations(*S_next_);
    visualize();
    checkpoint(dt);

    // we're done with this time step, copy the state
    *S_ = *S_next_;
    *S_inter_ = *S_next_;

  } else {
    // Failed the timestep.  
    // Potentially write out failed timestep for debugging
    for (std::vector<Teuchos::RCP<Amanzi::Visualization> >::iterator vis=failed_visualization_.begin();
         vis!=failed_visualization_.end(); ++vis) {
      WriteVis((*vis).ptr(), S_next_.ptr());
    }

    // The timestep sizes have been updated, so copy back old soln and try again.
    *S_next_ = *S_;
  }
  return fail;
}

void Coordinator::visualize(bool force) {
  // write visualization if requested
  bool dump = force;
  if (!dump) {
    for (std::vector<Teuchos::RCP<Amanzi::Visualization> >::iterator vis=visualization_.begin();
         vis!=visualization_.end(); ++vis) {
      if ((*vis)->DumpRequested(S_next_->cycle(), S_next_->time())) {
        dump = true;
      }
    }
  }

  if (dump) {
    pk_->CalculateDiagnostics(S_next_);
  }

  for (std::vector<Teuchos::RCP<Amanzi::Visualization> >::iterator vis=visualization_.begin();
       vis!=visualization_.end(); ++vis) {
    if (force || (*vis)->DumpRequested(S_next_->cycle(), S_next_->time())) {
      WriteVis((*vis).ptr(), S_next_.ptr());
    }
  }
}

void Coordinator::checkpoint(double dt, bool force) {
  if (force || checkpoint_->DumpRequested(S_next_->cycle(), S_next_->time())) {
    WriteCheckpoint(checkpoint_.ptr(), S_next_.ptr(), dt);
  }
}


// -----------------------------------------------------------------------------
// timestep loop
// -----------------------------------------------------------------------------
void Coordinator::cycle_driver() {
  // wallclock duration -- in seconds
  const double duration(duration_ * 3600);

  // start at time t = t0 and initialize the state.
  {
    Teuchos::TimeMonitor monitor(*setup_timer_);
    setup();   
    initialize();
   
  }

  //  exit(0);

  // get the intial timestep -- note, this would have to be fixed for a true restart
  double dt = get_dt(false);

  // visualization at IC
  visualize();
  checkpoint(dt);



  // iterate process kernels
  {
    Teuchos::TimeMonitor cycle_monitor(*cycle_timer_);
#if !DEBUG_MODE
  try {
#endif
    bool fail = false;
    while ((S_->time() < t1_) &&
           ((cycle1_ == -1) || (S_->cycle() <= cycle1_)) &&
           (duration_ < 0 || timer_->totalElapsedTime(true) < duration)) {
      if (vo_->os_OK(Teuchos::VERB_MEDIUM)) {
        Teuchos::OSTab tab = vo_->getOSTab();
        *vo_->os() << "======================================================================"
                  << std::endl << std::endl;
        *vo_->os() << "Cycle = " << S_->cycle();
        *vo_->os() << std::setprecision(15) << ",  Time [days] = "<< S_->time() / (60*60*24);
        *vo_->os() << ",  dt [days] = " << dt / (60*60*24)  << std::endl;
        *vo_->os() << "----------------------------------------------------------------------"
                  << std::endl;
      }

      *S_->GetScalarData("dt", "coordinator") = dt;
      *S_inter_->GetScalarData("dt", "coordinator") = dt;
      *S_next_->GetScalarData("dt", "coordinator") = dt;

      S_->set_initial_time(S_->time());
      S_->set_final_time(S_->time() + dt);
      S_->set_intermediate_time(S_->time());

      fail = advance(S_->time(), S_->time() + dt);
      //S_->WriteStatistics(vo_);  
      dt = get_dt(fail);

    } // while not finished


#if !DEBUG_MODE
  }

  catch (Amanzi::Exceptions::Amanzi_exception &e) {
    // write one more vis for help debugging
    S_next_->advance_cycle();
    visualize(true); // force vis

    // flush observations to make sure they are saved
    observations_->Flush();

    // catch errors to dump two checkpoints -- one as a "last good" checkpoint
    // and one as a "debugging data" checkpoint.
    checkpoint_->set_filebasename("last_good_checkpoint");
    WriteCheckpoint(checkpoint_.ptr(), S_.ptr(), dt);
    checkpoint_->set_filebasename("error_checkpoint");
    WriteCheckpoint(checkpoint_.ptr(), S_next_.ptr(), dt);
    throw e;
  }
#endif
  }


  // finalizing simulation                                                                                                                                                                                                               
  S_->WriteStatistics(vo_);  
  report_memory();
  Teuchos::TimeMonitor::summarize(*vo_->os());

  finalize();

} // cycle driver

} // close namespace Amanzi<|MERGE_RESOLUTION|>--- conflicted
+++ resolved
@@ -73,12 +73,7 @@
   soln_ = Teuchos::rcp(new Amanzi::TreeVector());
 
   // create the pk
-<<<<<<< HEAD
   Amanzi::PKFactory pk_factory;
-=======
-  PKFactory pk_factory;
-
->>>>>>> 1f42776e
   Teuchos::RCP<Teuchos::ParameterList> pk_list = Teuchos::sublist(pks_list, pk_name);
   pk_list->set("PK name", pk_name);
   const std::string &pk_origin = pk_list -> get<std::string>("PK origin", "ATS");
@@ -86,17 +81,6 @@
 
   pk_ = pk_factory.CreatePK(pk_tree_list.sublist(pk_name), parameter_list_, S_, soln_);
 
-  // if (pk_origin == "ATS"){
-  //   // Teuchos::RCP<PK_ATS> pk_tmp = pk_factory_ats.CreatePK(pk_list, S_->FEList(), soln_);
-  //   // pk_ = Teuchos::rcp_dynamic_cast<PK> (pk_tmp);
-  //   pk_ = pk_factory.CreatePK(S_->FEList(), pk_list, S_, soln_);
-  // }else if (pk_origin == "Amanzi"){
-  //   pk_ = pk_factory.CreatePK(*pk_list, parameter_list_, S_, soln_);
-  // }else{
-  //   Errors::Message message("Coordinator: invalid PK origin");
-  //   Exceptions::amanzi_throw(message);
-  // }
-  
   // create the checkpointing
   Teuchos::ParameterList& chkp_plist = parameter_list_->sublist("checkpoint");
   checkpoint_ = Teuchos::rcp(new Amanzi::Checkpoint(chkp_plist, comm_));
@@ -283,14 +267,8 @@
   // -- register any intermediate requested times
   if (coordinator_list_->isSublist("required times")) {
     Teuchos::ParameterList& sublist = coordinator_list_->sublist("required times");
-<<<<<<< HEAD
     Amanzi::IOEvent pause_times(sublist);
     pause_times.RegisterWithTimeStepManager(tsm_.ptr());
-=======
-    //IOEvent pause_times(sublist);
-    IOEvent pause_times();
-    //pause_times.RegisterWithTimeStepManager(tsm_.ptr());
->>>>>>> 1f42776e
   }
 
   // Create an intermediate state that will store the updated solution until
