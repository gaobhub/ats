/*
  MultiplicativeEvaluator is the generic evaluator for multipying two vectors.

  Authors: Ethan Coon (ecoon@lanl.gov)

*/

#include "MultiplicativeEvaluator.hh"

namespace Amanzi {
namespace Relations {

MultiplicativeEvaluator::MultiplicativeEvaluator(Teuchos::ParameterList& plist) :
    SecondaryVariableFieldEvaluator(plist)
{
  if (!plist.isParameter("evaluator dependencies")) {
    if (plist.isParameter("evaluator dependency suffixes")) {
      const auto& names = plist_.get<Teuchos::Array<std::string> >("evaluator dependency suffixes");
      Key domain = Keys::getDomain(my_key_);
      for (const auto& name : names) {
        dependencies_.insert(Keys::getKey(domain, name));
      }
    } else if (plist.isParameter("evaluator dependency fields")) {
      const auto& names = plist_.get<Teuchos::Array<std::string> >("evaluator dependency fields");
      for (const auto& name : names) {
        dependencies_.insert(name);
      }
    } else {
      Errors::Message msg;
      msg << "MultiplicativeEvaluator for: \"" << my_key_ << "\" has no dependencies.";
      Exceptions::amanzi_throw(msg);
    }
  }

  // deals with Multiplying e.g. area fractions.  Note that 90% of
  // multiplicative evaluator usages will NOT provide dof info, and therefore
  // will be the same structure as my_key.  Not having this info is stronger,
  // because we can set the stencil.  Prefer not to provide it.
  any_dof_provided_ = false;
  for (const auto& dep : dependencies_) {
    if (plist_.isParameter(dep+" degree of freedom")) {
      dofs_.push_back(plist_.get<int>(dep+" degree of freedom"));
      dof_provided_.push_back(true);
      any_dof_provided_ = true;
    } else {
      dofs_.push_back(0);
      dof_provided_.push_back(false);
    }
  }

  coef_ = plist_.get<double>("coefficient", 1.0);
  positive_ = plist_.get<bool>("enforce positivity", false);
}

Teuchos::RCP<FieldEvaluator>
MultiplicativeEvaluator::Clone() const
{
  return Teuchos::rcp(new MultiplicativeEvaluator(*this));
}


// Required methods from SecondaryVariableFieldEvaluator
void
MultiplicativeEvaluator::EvaluateField_(const Teuchos::Ptr<State>& S,
        const Teuchos::Ptr<CompositeVector>& result)
{
<<<<<<< HEAD
  // AMANZI_ASSERT(dependencies_.size() > 1);
  KeySet::const_iterator key = dependencies_.begin();
  *result = *S->GetFieldData(*key);
  result->Scale(coef_);
  key++;

  if (dependencies_.size() > 1){
    for (auto lcv_name : *result) {
      auto& res_c = *result->ViewComponent(lcv_name, false);
      for (; key!=dependencies_.end(); ++key) {
        const auto& dep_c = *S->GetFieldData(*key)->ViewComponent(lcv_name, false);
        for (int c=0; c!=res_c.MyLength(); ++c) res_c[0][c] *= dep_c[0][c];
      }
      if (positive_) {
        for (int c=0; c!=res_c.MyLength(); ++c) {
          res_c[0][c] = std::max(res_c[0][c], 0.);
        }
=======
  result->PutScalar(coef_);

  for (auto lcv_name : *result) {
    // note, this multiply is done with Vectors, not MultiVectors, to allow DoFs
    auto& res_c = *(*result->ViewComponent(lcv_name, false))(0);
    int i = 0;
    for (const auto& key : dependencies_) {
      const auto& dep_v = *(*S->GetFieldData(key)->ViewComponent(lcv_name, false))(dofs_[i]);
      res_c.Multiply(1, res_c, dep_v, 0.);
      i++;
    }
    if (positive_) {
      for (int c=0; c!=res_c.MyLength(); ++c) {
        res_c[c] = std::max(res_c[c], 0.);
>>>>>>> 99e5485c
      }
    }
  }
}

void
MultiplicativeEvaluator::EvaluateFieldPartialDerivative_(const Teuchos::Ptr<State>& S,
        Key wrt_key, const Teuchos::Ptr<CompositeVector>& result)
{
<<<<<<< HEAD
  //AMANZI_ASSERT(dependencies_.size() > 1);

  
  if (dependencies_.size() > 1){
    KeySet::const_iterator key = dependencies_.begin();
    while (*key == wrt_key) key++;
    *result = *S->GetFieldData(*key);
    result->Scale(coef_);
    key++;
    for (; key!=dependencies_.end(); ++key) {
      if (*key != wrt_key) {
        Teuchos::RCP<const CompositeVector> dep = S->GetFieldData(*key);
        for (CompositeVector::name_iterator lcv=result->begin(); lcv!=result->end(); ++lcv) {
          Epetra_MultiVector& res_c = *result->ViewComponent(*lcv, false);
          const Epetra_MultiVector& dep_c = *dep->ViewComponent(*lcv, false);

          for (int c=0; c!=res_c.MyLength(); ++c) res_c[0][c] *= dep_c[0][c];
        }
      }
    }
  }else if (dependencies_.size() == 1){

    KeySet::const_iterator key = dependencies_.begin();
    *result = *S->GetFieldData(*key);
    result->PutScalar(coef_);
=======
  result->PutScalar(coef_);

  for (auto lcv_name : *result) {
    // note, this multiply is done with Vectors, not MultiVectors, to allow DoFs
    auto& res_c = *(*result->ViewComponent(lcv_name, false))(0);
    int i = 0;
    for (const auto& key : dependencies_) {
      if (key != wrt_key) {
        const auto& dep_v = *(*S->GetFieldData(key)->ViewComponent(lcv_name, false))(dofs_[i]);
        res_c.Multiply(1, res_c, dep_v, 0.);
        i++;
      }
    }
    if (positive_) {
      for (int c=0; c!=res_c.MyLength(); ++c) {
        res_c[c] = std::max(res_c[c], 0.);
      }
    }
  }
}


void
MultiplicativeEvaluator::EnsureCompatibility(const Teuchos::Ptr<State>& S)
{
  if (any_dof_provided_) {
    // Ensure my field exists.  Requirements should be already set.
    AMANZI_ASSERT(my_key_ != std::string(""));
    Teuchos::RCP<CompositeVectorSpace> my_fac = S->RequireField(my_key_, my_key_);

    // check plist for vis or checkpointing control
    bool io_my_key = plist_.get<bool>("visualize", true);
    S->GetField(my_key_, my_key_)->set_io_vis(io_my_key);
    bool checkpoint_my_key = plist_.get<bool>("checkpoint", false);
    S->GetField(my_key_, my_key_)->set_io_checkpoint(checkpoint_my_key);

    // If my requirements have not yet been set, we'll have to hope they
    // get set by someone later.  For now just defer.
    if (my_fac->Mesh() != Teuchos::null) {
      // Create an unowned factory to check my dependencies.
      Teuchos::RCP<CompositeVectorSpace> dep_fac =
        Teuchos::rcp(new CompositeVectorSpace(*my_fac));
      dep_fac->SetOwned(false);

      // Loop over my dependencies, ensuring they meet the requirements.
      int i = 0;
      for (const auto& key : dependencies_) {
        if (key == my_key_) {
          Errors::Message msg;
          msg << "Evaluator for key \"" << my_key_ << "\" depends upon itself.";
          Exceptions::amanzi_throw(msg);
        }
        Teuchos::RCP<CompositeVectorSpace> fac = S->RequireField(key);

        if (!dof_provided_[i]) {
          // this must be a 1-dof entry of the same shape as my_key
          fac->Update(*dep_fac);
        } else {
          // may have different shape, just update mesh
          // just have to hope that # of dofs and stencil is set later
          fac->SetMesh(dep_fac->Mesh());
        }
      }

      // Recurse into the tree to propagate info to leaves.
      for (const auto& key : dependencies_) {
        S->RequireFieldEvaluator(key)->EnsureCompatibility(S);
      }
    }

  } else {
    // the standard ensure is better, as it checks components
    return SecondaryVariableFieldEvaluator::EnsureCompatibility(S);
>>>>>>> 99e5485c
  }
}

} // namespace
} // namespace
<|MERGE_RESOLUTION|>--- conflicted
+++ resolved
@@ -64,25 +64,7 @@
 MultiplicativeEvaluator::EvaluateField_(const Teuchos::Ptr<State>& S,
         const Teuchos::Ptr<CompositeVector>& result)
 {
-<<<<<<< HEAD
-  // AMANZI_ASSERT(dependencies_.size() > 1);
-  KeySet::const_iterator key = dependencies_.begin();
-  *result = *S->GetFieldData(*key);
-  result->Scale(coef_);
-  key++;
 
-  if (dependencies_.size() > 1){
-    for (auto lcv_name : *result) {
-      auto& res_c = *result->ViewComponent(lcv_name, false);
-      for (; key!=dependencies_.end(); ++key) {
-        const auto& dep_c = *S->GetFieldData(*key)->ViewComponent(lcv_name, false);
-        for (int c=0; c!=res_c.MyLength(); ++c) res_c[0][c] *= dep_c[0][c];
-      }
-      if (positive_) {
-        for (int c=0; c!=res_c.MyLength(); ++c) {
-          res_c[0][c] = std::max(res_c[0][c], 0.);
-        }
-=======
   result->PutScalar(coef_);
 
   for (auto lcv_name : *result) {
@@ -97,7 +79,7 @@
     if (positive_) {
       for (int c=0; c!=res_c.MyLength(); ++c) {
         res_c[c] = std::max(res_c[c], 0.);
->>>>>>> 99e5485c
+
       }
     }
   }
@@ -107,33 +89,7 @@
 MultiplicativeEvaluator::EvaluateFieldPartialDerivative_(const Teuchos::Ptr<State>& S,
         Key wrt_key, const Teuchos::Ptr<CompositeVector>& result)
 {
-<<<<<<< HEAD
-  //AMANZI_ASSERT(dependencies_.size() > 1);
 
-  
-  if (dependencies_.size() > 1){
-    KeySet::const_iterator key = dependencies_.begin();
-    while (*key == wrt_key) key++;
-    *result = *S->GetFieldData(*key);
-    result->Scale(coef_);
-    key++;
-    for (; key!=dependencies_.end(); ++key) {
-      if (*key != wrt_key) {
-        Teuchos::RCP<const CompositeVector> dep = S->GetFieldData(*key);
-        for (CompositeVector::name_iterator lcv=result->begin(); lcv!=result->end(); ++lcv) {
-          Epetra_MultiVector& res_c = *result->ViewComponent(*lcv, false);
-          const Epetra_MultiVector& dep_c = *dep->ViewComponent(*lcv, false);
-
-          for (int c=0; c!=res_c.MyLength(); ++c) res_c[0][c] *= dep_c[0][c];
-        }
-      }
-    }
-  }else if (dependencies_.size() == 1){
-
-    KeySet::const_iterator key = dependencies_.begin();
-    *result = *S->GetFieldData(*key);
-    result->PutScalar(coef_);
-=======
   result->PutScalar(coef_);
 
   for (auto lcv_name : *result) {
@@ -207,7 +163,7 @@
   } else {
     // the standard ensure is better, as it checks components
     return SecondaryVariableFieldEvaluator::EnsureCompatibility(S);
->>>>>>> 99e5485c
+
   }
 }
 
