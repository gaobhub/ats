/*
  ATS is released under the three-clause BSD License.
  The terms of use and "as is" disclaimer for this license are
  provided in the top-level COPYRIGHT file.

  Authors: Ethan Coon (ecoon@lanl.gov)
*/
//! A generic evaluator for multiplying a collection of fields.

/*!

.. _multiplicative-evaluator-spec:
.. admonition:: multiplicative-evaluator-spec
   * `"coefficient`" ``[double]`` **1** A constant prefix to the product.

   * `"enforce positivity`" ``[bool]`` **false** If true, max the result with 0.

   * `"DEPENDENCY dof`" ``[double]`` **0** Degree of Freedom for each given
      dependency to use in the multiplication.  NOTE, this should only be
      provided if the dependency has more than 1 DoF -- if it just has one
      leaving this blank results in better error checking than providing the
      value 0 manually.

   ONE OF
   * `"dependencies`" ``[Array(string)]`` The fields to multiply.
   OR
   * `"evaluator dependency suffixes`" ``[Array(string)]``
   END

*/

#pragma once

#include "Factory.hh"
#include "EvaluatorSecondaryMonotype.hh"

namespace Amanzi {
namespace Relations {

class MultiplicativeEvaluator : public EvaluatorSecondaryMonotypeCV {

 public:
  // constructor format for all derived classes
  explicit MultiplicativeEvaluator(Teuchos::ParameterList& plist);
  MultiplicativeEvaluator(const MultiplicativeEvaluator& other) = default;
  Teuchos::RCP<Evaluator> Clone() const override;

 protected:
  // Required methods from EvaluatorSecondaryMonotypeCV
  void Evaluate_(const State& S,
                      const std::vector<CompositeVector*>& result) override;
  void EvaluatePartialDerivative_(const State& S,
          const Key& wrt_key, const Tag& wrt_tag, const std::vector<CompositeVector*>& result) override;

  void EnsureCompatibility(const Teuchos::Ptr<State>& S);

 protected:
  double coef_;
  bool positive_;
<<<<<<< HEAD
=======
  std::vector<int> dofs_;
  std::vector<bool> dof_provided_;
  bool any_dof_provided_;
>>>>>>> 0f75fc63

 private:
  static Utils::RegisteredFactory<Evaluator,MultiplicativeEvaluator> factory_;
};

} // namespace
} // namespace

<|MERGE_RESOLUTION|>--- conflicted
+++ resolved
@@ -57,12 +57,10 @@
  protected:
   double coef_;
   bool positive_;
-<<<<<<< HEAD
-=======
+
   std::vector<int> dofs_;
   std::vector<bool> dof_provided_;
   bool any_dof_provided_;
->>>>>>> 0f75fc63
 
  private:
   static Utils::RegisteredFactory<Evaluator,MultiplicativeEvaluator> factory_;
