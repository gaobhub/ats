/* -*-  mode: c++; indent-tabs-mode: nil -*- */

/*
  ATS

  EOS for liquid ice.  See the permafrost physical properties notes for
  references and documentation of this EOS at:

  http://software.lanl.gov/ats/trac

  Authors: Ethan Coon (ecoon@lanl.gov)
*/

#include "eos_ice.hh"

namespace Amanzi {
namespace Relations {

EOSIce::EOSIce(Teuchos::ParameterList& eos_plist) :
    eos_plist_(eos_plist),

    ka_(916.724),
    kb_(-0.147143),
    kc_(-0.000238095),

    kT0_(273.15),

    kalpha_(1.0e-10),
    kp0_(1.0e5) {
  InitializeFromPlist_();
};

<<<<<<< HEAD
double EOSIce::MassDensity(std::vector<double>& params) {
  //AMANZI_ASSERT (params.size() >= 2);
  double T = params[0];
  double p = params[1];
=======
double EOSIce::MassDensity(double T, double p) {
  p = std::max(p, 101325.);
>>>>>>> 105aaac1
  double dT = T - kT0_;
  double rho1bar = ka_ + (kb_ + kc_*dT)*dT;
  return rho1bar * (1.0 + kalpha_*(p - kp0_));
};

<<<<<<< HEAD
double EOSIce::DMassDensityDT(std::vector<double>& params) {
  //AMANZI_ASSERT (params.size() >= 2);
  double T = params[0];
  double p = params[1];
=======
double EOSIce::DMassDensityDT(double T, double p) {
  p = std::max(p, 101325.);
>>>>>>> 105aaac1
  double dT = T - kT0_;
  double rho1bar = kb_ + 2.0*kc_*dT;
  return rho1bar * (1.0 + kalpha_*(p - kp0_));
};

<<<<<<< HEAD
double EOSIce::DMassDensityDp(std::vector<double>& params) {
  //AMANZI_ASSERT (params.size() >= 2);
  double T = params[0];
  double p = params[1];
  double dT = T - kT0_;
  double rho1bar = ka_ + (kb_ + kc_*dT)*dT;
  return rho1bar * kalpha_;
=======
double EOSIce::DMassDensityDp(double T, double p) {
  if (p < 101325.) {
    return 0.;
  } else {
    double dT = T - kT0_;
    double rho1bar = ka_ + (kb_ + kc_*dT)*dT;
    return rho1bar * kalpha_;
  }
>>>>>>> 105aaac1
};


void EOSIce::InitializeFromPlist_() {
  if (eos_plist_.isParameter("Molar mass of ice [kg/mol]")) {
    M_ = eos_plist_.get<double>("Molar mass of ice [kg/mol]");
  } else {
    M_ = eos_plist_.get<double>("Molar mass of ice [g/mol]", 18.0153)*1e-3;
  }
};

} // namespace
} // namespace<|MERGE_RESOLUTION|>--- conflicted
+++ resolved
@@ -30,52 +30,48 @@
   InitializeFromPlist_();
 };
 
-<<<<<<< HEAD
 double EOSIce::MassDensity(std::vector<double>& params) {
   //AMANZI_ASSERT (params.size() >= 2);
   double T = params[0];
   double p = params[1];
-=======
-double EOSIce::MassDensity(double T, double p) {
+                                                
   p = std::max(p, 101325.);
->>>>>>> 105aaac1
+
   double dT = T - kT0_;
   double rho1bar = ka_ + (kb_ + kc_*dT)*dT;
   return rho1bar * (1.0 + kalpha_*(p - kp0_));
 };
 
-<<<<<<< HEAD
+
 double EOSIce::DMassDensityDT(std::vector<double>& params) {
   //AMANZI_ASSERT (params.size() >= 2);
+
   double T = params[0];
   double p = params[1];
-=======
-double EOSIce::DMassDensityDT(double T, double p) {
+                                                   
   p = std::max(p, 101325.);
->>>>>>> 105aaac1
+
   double dT = T - kT0_;
   double rho1bar = kb_ + 2.0*kc_*dT;
   return rho1bar * (1.0 + kalpha_*(p - kp0_));
 };
 
-<<<<<<< HEAD
+
 double EOSIce::DMassDensityDp(std::vector<double>& params) {
   //AMANZI_ASSERT (params.size() >= 2);
   double T = params[0];
   double p = params[1];
-  double dT = T - kT0_;
-  double rho1bar = ka_ + (kb_ + kc_*dT)*dT;
-  return rho1bar * kalpha_;
-=======
-double EOSIce::DMassDensityDp(double T, double p) {
+
   if (p < 101325.) {
     return 0.;
   } else {
+    double T = params[0];
+    double p = params[1];          
     double dT = T - kT0_;
     double rho1bar = ka_ + (kb_ + kc_*dT)*dT;
     return rho1bar * kalpha_;
   }
->>>>>>> 105aaac1
+
 };
 
 
